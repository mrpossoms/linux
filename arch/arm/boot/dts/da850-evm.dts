--- conflicted
+++ resolved
@@ -50,8 +50,6 @@
 			pinctrl-names = "default";
 			pinctrl-0 = <&mmc0_pins>;
 		};
-<<<<<<< HEAD
-=======
 		spi1: spi@1f0e000 {
 			status = "okay";
 			pinctrl-names = "default";
@@ -92,7 +90,6 @@
 				};
 			};
 		};
->>>>>>> 4183bef2
 	};
 	nand_cs3@62000000 {
 		status = "okay";
