/*
 * fs/f2fs/dir.c
 *
 * Copyright (c) 2012 Samsung Electronics Co., Ltd.
 *             http://www.samsung.com/
 *
 * This program is free software; you can redistribute it and/or modify
 * it under the terms of the GNU General Public License version 2 as
 * published by the Free Software Foundation.
 */
#include <linux/fs.h>
#include <linux/f2fs_fs.h>
#include "f2fs.h"
#include "node.h"
#include "acl.h"
#include "xattr.h"

static unsigned long dir_blocks(struct inode *inode)
{
	return ((unsigned long long) (i_size_read(inode) + PAGE_SIZE - 1))
							>> PAGE_SHIFT;
}

static unsigned int dir_buckets(unsigned int level, int dir_level)
{
	if (level + dir_level < MAX_DIR_HASH_DEPTH / 2)
		return 1 << (level + dir_level);
	else
		return MAX_DIR_BUCKETS;
}

static unsigned int bucket_blocks(unsigned int level)
{
	if (level < MAX_DIR_HASH_DEPTH / 2)
		return 2;
	else
		return 4;
}

static unsigned char f2fs_filetype_table[F2FS_FT_MAX] = {
	[F2FS_FT_UNKNOWN]	= DT_UNKNOWN,
	[F2FS_FT_REG_FILE]	= DT_REG,
	[F2FS_FT_DIR]		= DT_DIR,
	[F2FS_FT_CHRDEV]	= DT_CHR,
	[F2FS_FT_BLKDEV]	= DT_BLK,
	[F2FS_FT_FIFO]		= DT_FIFO,
	[F2FS_FT_SOCK]		= DT_SOCK,
	[F2FS_FT_SYMLINK]	= DT_LNK,
};

static unsigned char f2fs_type_by_mode[S_IFMT >> S_SHIFT] = {
	[S_IFREG >> S_SHIFT]	= F2FS_FT_REG_FILE,
	[S_IFDIR >> S_SHIFT]	= F2FS_FT_DIR,
	[S_IFCHR >> S_SHIFT]	= F2FS_FT_CHRDEV,
	[S_IFBLK >> S_SHIFT]	= F2FS_FT_BLKDEV,
	[S_IFIFO >> S_SHIFT]	= F2FS_FT_FIFO,
	[S_IFSOCK >> S_SHIFT]	= F2FS_FT_SOCK,
	[S_IFLNK >> S_SHIFT]	= F2FS_FT_SYMLINK,
};

void set_de_type(struct f2fs_dir_entry *de, umode_t mode)
{
	de->file_type = f2fs_type_by_mode[(mode & S_IFMT) >> S_SHIFT];
}

unsigned char get_de_type(struct f2fs_dir_entry *de)
{
	if (de->file_type < F2FS_FT_MAX)
		return f2fs_filetype_table[de->file_type];
	return DT_UNKNOWN;
}

static unsigned long dir_block_index(unsigned int level,
				int dir_level, unsigned int idx)
{
	unsigned long i;
	unsigned long bidx = 0;

	for (i = 0; i < level; i++)
		bidx += dir_buckets(i, dir_level) * bucket_blocks(i);
	bidx += idx * bucket_blocks(level);
	return bidx;
}

static struct f2fs_dir_entry *find_in_block(struct page *dentry_page,
				struct fscrypt_name *fname,
				f2fs_hash_t namehash,
				int *max_slots,
				struct page **res_page)
{
	struct f2fs_dentry_block *dentry_blk;
	struct f2fs_dir_entry *de;
	struct f2fs_dentry_ptr d;

	dentry_blk = (struct f2fs_dentry_block *)kmap(dentry_page);

	make_dentry_ptr(NULL, &d, (void *)dentry_blk, 1);
	de = find_target_dentry(fname, namehash, max_slots, &d);
	if (de)
		*res_page = dentry_page;
	else
		kunmap(dentry_page);

	return de;
}

struct f2fs_dir_entry *find_target_dentry(struct fscrypt_name *fname,
			f2fs_hash_t namehash, int *max_slots,
			struct f2fs_dentry_ptr *d)
{
	struct f2fs_dir_entry *de;
	unsigned long bit_pos = 0;
	int max_len = 0;
	struct fscrypt_str de_name = FSTR_INIT(NULL, 0);
	struct fscrypt_str *name = &fname->disk_name;

	if (max_slots)
		*max_slots = 0;
	while (bit_pos < d->max) {
		if (!test_bit_le(bit_pos, d->bitmap)) {
			bit_pos++;
			max_len++;
			continue;
		}

		de = &d->dentry[bit_pos];

		if (unlikely(!de->name_len)) {
			bit_pos++;
			continue;
		}

		/* encrypted case */
		de_name.name = d->filename[bit_pos];
		de_name.len = le16_to_cpu(de->name_len);

		/* show encrypted name */
		if (fname->hash) {
			if (de->hash_code == fname->hash)
				goto found;
		} else if (de_name.len == name->len &&
			de->hash_code == namehash &&
			!memcmp(de_name.name, name->name, name->len))
			goto found;

		if (max_slots && max_len > *max_slots)
			*max_slots = max_len;
		max_len = 0;

		bit_pos += GET_DENTRY_SLOTS(le16_to_cpu(de->name_len));
	}

	de = NULL;
found:
	if (max_slots && max_len > *max_slots)
		*max_slots = max_len;
	return de;
}

static struct f2fs_dir_entry *find_in_level(struct inode *dir,
					unsigned int level,
					struct fscrypt_name *fname,
					struct page **res_page)
{
	struct qstr name = FSTR_TO_QSTR(&fname->disk_name);
	int s = GET_DENTRY_SLOTS(name.len);
	unsigned int nbucket, nblock;
	unsigned int bidx, end_block;
	struct page *dentry_page;
	struct f2fs_dir_entry *de = NULL;
	bool room = false;
	int max_slots;
	f2fs_hash_t namehash;

	if(fname->hash)
		namehash = cpu_to_le32(fname->hash);
	else
		namehash = f2fs_dentry_hash(&name);

	nbucket = dir_buckets(level, F2FS_I(dir)->i_dir_level);
	nblock = bucket_blocks(level);

	bidx = dir_block_index(level, F2FS_I(dir)->i_dir_level,
					le32_to_cpu(namehash) % nbucket);
	end_block = bidx + nblock;

	for (; bidx < end_block; bidx++) {
		/* no need to allocate new dentry pages to all the indices */
		dentry_page = find_data_page(dir, bidx);
		if (IS_ERR(dentry_page)) {
			if (PTR_ERR(dentry_page) == -ENOENT) {
				room = true;
				continue;
			} else {
				*res_page = dentry_page;
				break;
			}
		}

		de = find_in_block(dentry_page, fname, namehash, &max_slots,
								res_page);
		if (de)
			break;

		if (max_slots >= s)
			room = true;
		f2fs_put_page(dentry_page, 0);
	}

	if (!de && room && F2FS_I(dir)->chash != namehash) {
		F2FS_I(dir)->chash = namehash;
		F2FS_I(dir)->clevel = level;
	}

	return de;
}

struct f2fs_dir_entry *__f2fs_find_entry(struct inode *dir,
			struct fscrypt_name *fname, struct page **res_page)
{
	unsigned long npages = dir_blocks(dir);
	struct f2fs_dir_entry *de = NULL;
	unsigned int max_depth;
	unsigned int level;

	if (f2fs_has_inline_dentry(dir)) {
		*res_page = NULL;
		de = find_in_inline_dir(dir, fname, res_page);
		goto out;
	}

	if (npages == 0) {
		*res_page = NULL;
		goto out;
	}

	max_depth = F2FS_I(dir)->i_current_depth;
	if (unlikely(max_depth > MAX_DIR_HASH_DEPTH)) {
		f2fs_msg(F2FS_I_SB(dir)->sb, KERN_WARNING,
				"Corrupted max_depth of %lu: %u",
				dir->i_ino, max_depth);
		max_depth = MAX_DIR_HASH_DEPTH;
		f2fs_i_depth_write(dir, max_depth);
	}

	for (level = 0; level < max_depth; level++) {
		*res_page = NULL;
		de = find_in_level(dir, level, fname, res_page);
		if (de || IS_ERR(*res_page))
			break;
	}
out:
	return de;
}

/*
 * Find an entry in the specified directory with the wanted name.
 * It returns the page where the entry was found (as a parameter - res_page),
 * and the entry itself. Page is returned mapped and unlocked.
 * Entry is guaranteed to be valid.
 */
struct f2fs_dir_entry *f2fs_find_entry(struct inode *dir,
			const struct qstr *child, struct page **res_page)
{
	struct f2fs_dir_entry *de = NULL;
	struct fscrypt_name fname;
	int err;

	err = fscrypt_setup_filename(dir, child, 1, &fname);
	if (err) {
		*res_page = ERR_PTR(err);
		return NULL;
	}

	de = __f2fs_find_entry(dir, &fname, res_page);

	fscrypt_free_filename(&fname);
	return de;
}

struct f2fs_dir_entry *f2fs_parent_dir(struct inode *dir, struct page **p)
{
	struct qstr dotdot = QSTR_INIT("..", 2);

	return f2fs_find_entry(dir, &dotdot, p);
}

ino_t f2fs_inode_by_name(struct inode *dir, const struct qstr *qstr,
							struct page **page)
{
	ino_t res = 0;
	struct f2fs_dir_entry *de;

	de = f2fs_find_entry(dir, qstr, page);
	if (de) {
		res = le32_to_cpu(de->ino);
		f2fs_dentry_kunmap(dir, *page);
		f2fs_put_page(*page, 0);
	}

	return res;
}

void f2fs_set_link(struct inode *dir, struct f2fs_dir_entry *de,
		struct page *page, struct inode *inode)
{
	enum page_type type = f2fs_has_inline_dentry(dir) ? NODE : DATA;
	lock_page(page);
	f2fs_wait_on_page_writeback(page, type, true);
	de->ino = cpu_to_le32(inode->i_ino);
	set_de_type(de, inode->i_mode);
	f2fs_dentry_kunmap(dir, page);
	set_page_dirty(page);

	dir->i_mtime = dir->i_ctime = CURRENT_TIME;
	f2fs_mark_inode_dirty_sync(dir);
	f2fs_put_page(page, 1);
}

static void init_dent_inode(const struct qstr *name, struct page *ipage)
{
	struct f2fs_inode *ri;

	f2fs_wait_on_page_writeback(ipage, NODE, true);

	/* copy name info. to this inode page */
	ri = F2FS_INODE(ipage);
	ri->i_namelen = cpu_to_le32(name->len);
	memcpy(ri->i_name, name->name, name->len);
	set_page_dirty(ipage);
}

int update_dent_inode(struct inode *inode, struct inode *to,
					const struct qstr *name)
{
	struct page *page;

	if (file_enc_name(to))
		return 0;

	page = get_node_page(F2FS_I_SB(inode), inode->i_ino);
	if (IS_ERR(page))
		return PTR_ERR(page);

	init_dent_inode(name, page);
	f2fs_put_page(page, 1);

	return 0;
}

void do_make_empty_dir(struct inode *inode, struct inode *parent,
					struct f2fs_dentry_ptr *d)
{
	struct qstr dot = QSTR_INIT(".", 1);
	struct qstr dotdot = QSTR_INIT("..", 2);

	/* update dirent of "." */
	f2fs_update_dentry(inode->i_ino, inode->i_mode, d, &dot, 0, 0);

	/* update dirent of ".." */
	f2fs_update_dentry(parent->i_ino, parent->i_mode, d, &dotdot, 0, 1);
}

static int make_empty_dir(struct inode *inode,
		struct inode *parent, struct page *page)
{
	struct page *dentry_page;
	struct f2fs_dentry_block *dentry_blk;
	struct f2fs_dentry_ptr d;

	if (f2fs_has_inline_dentry(inode))
		return make_empty_inline_dir(inode, parent, page);

	dentry_page = get_new_data_page(inode, page, 0, true);
	if (IS_ERR(dentry_page))
		return PTR_ERR(dentry_page);

	dentry_blk = kmap_atomic(dentry_page);

	make_dentry_ptr(NULL, &d, (void *)dentry_blk, 1);
	do_make_empty_dir(inode, parent, &d);

	kunmap_atomic(dentry_blk);

	set_page_dirty(dentry_page);
	f2fs_put_page(dentry_page, 1);
	return 0;
}

struct page *init_inode_metadata(struct inode *inode, struct inode *dir,
			const struct qstr *new_name, const struct qstr *orig_name,
			struct page *dpage)
{
	struct page *page;
	int err;

	if (is_inode_flag_set(inode, FI_NEW_INODE)) {
		page = new_inode_page(inode);
		if (IS_ERR(page))
			return page;

		if (S_ISDIR(inode->i_mode)) {
			/* in order to handle error case */
			get_page(page);
			err = make_empty_dir(inode, dir, page);
			if (err) {
				lock_page(page);
				goto put_error;
			}
			put_page(page);
		}

		err = f2fs_init_acl(inode, dir, page, dpage);
		if (err)
			goto put_error;

		err = f2fs_init_security(inode, dir, orig_name, page);
		if (err)
			goto put_error;

		if (f2fs_encrypted_inode(dir) && f2fs_may_encrypt(inode)) {
			err = fscrypt_inherit_context(dir, inode, page, false);
			if (err)
				goto put_error;
		}
	} else {
		page = get_node_page(F2FS_I_SB(dir), inode->i_ino);
		if (IS_ERR(page))
			return page;

		set_cold_node(inode, page);
	}

	if (new_name)
		init_dent_inode(new_name, page);

	/*
	 * This file should be checkpointed during fsync.
	 * We lost i_pino from now on.
	 */
	if (is_inode_flag_set(inode, FI_INC_LINK)) {
		file_lost_pino(inode);
		/*
		 * If link the tmpfile to alias through linkat path,
		 * we should remove this inode from orphan list.
		 */
		if (inode->i_nlink == 0)
			remove_orphan_inode(F2FS_I_SB(dir), inode->i_ino);
		f2fs_i_links_write(inode, true);
	}
	return page;

put_error:
	clear_nlink(inode);
	update_inode(inode, page);
	f2fs_put_page(page, 1);
	return ERR_PTR(err);
}

void update_parent_metadata(struct inode *dir, struct inode *inode,
						unsigned int current_depth)
{
	if (inode && is_inode_flag_set(inode, FI_NEW_INODE)) {
		if (S_ISDIR(inode->i_mode))
			f2fs_i_links_write(dir, true);
		clear_inode_flag(inode, FI_NEW_INODE);
	}
	dir->i_mtime = dir->i_ctime = CURRENT_TIME;
	f2fs_mark_inode_dirty_sync(dir);

	if (F2FS_I(dir)->i_current_depth != current_depth)
		f2fs_i_depth_write(dir, current_depth);

	if (inode && is_inode_flag_set(inode, FI_INC_LINK))
		clear_inode_flag(inode, FI_INC_LINK);
}

int room_for_filename(const void *bitmap, int slots, int max_slots)
{
	int bit_start = 0;
	int zero_start, zero_end;
next:
	zero_start = find_next_zero_bit_le(bitmap, max_slots, bit_start);
	if (zero_start >= max_slots)
		return max_slots;

	zero_end = find_next_bit_le(bitmap, max_slots, zero_start);
	if (zero_end - zero_start >= slots)
		return zero_start;

	bit_start = zero_end + 1;

	if (zero_end + 1 >= max_slots)
		return max_slots;
	goto next;
}

void f2fs_update_dentry(nid_t ino, umode_t mode, struct f2fs_dentry_ptr *d,
				const struct qstr *name, f2fs_hash_t name_hash,
				unsigned int bit_pos)
{
	struct f2fs_dir_entry *de;
	int slots = GET_DENTRY_SLOTS(name->len);
	int i;

	de = &d->dentry[bit_pos];
	de->hash_code = name_hash;
	de->name_len = cpu_to_le16(name->len);
	memcpy(d->filename[bit_pos], name->name, name->len);
	de->ino = cpu_to_le32(ino);
	set_de_type(de, mode);
	for (i = 0; i < slots; i++) {
		__set_bit_le(bit_pos + i, (void *)d->bitmap);
		/* avoid wrong garbage data for readdir */
		if (i)
			(de + i)->name_len = 0;
	}
}

int f2fs_add_regular_entry(struct inode *dir, const struct qstr *new_name,
				const struct qstr *orig_name,
				struct inode *inode, nid_t ino, umode_t mode)
{
	unsigned int bit_pos;
	unsigned int level;
	unsigned int current_depth;
	unsigned long bidx, block;
	f2fs_hash_t dentry_hash;
	unsigned int nbucket, nblock;
	struct page *dentry_page = NULL;
	struct f2fs_dentry_block *dentry_blk = NULL;
	struct f2fs_dentry_ptr d;
	struct page *page = NULL;
	int slots, err = 0;

	level = 0;
	slots = GET_DENTRY_SLOTS(new_name->len);
	dentry_hash = f2fs_dentry_hash(new_name);

	current_depth = F2FS_I(dir)->i_current_depth;
	if (F2FS_I(dir)->chash == dentry_hash) {
		level = F2FS_I(dir)->clevel;
		F2FS_I(dir)->chash = 0;
	}

start:
#ifdef CONFIG_F2FS_FAULT_INJECTION
	if (time_to_inject(F2FS_I_SB(dir), FAULT_DIR_DEPTH))
		return -ENOSPC;
#endif
	if (unlikely(current_depth == MAX_DIR_HASH_DEPTH))
		return -ENOSPC;

	/* Increase the depth, if required */
	if (level == current_depth)
		++current_depth;

	nbucket = dir_buckets(level, F2FS_I(dir)->i_dir_level);
	nblock = bucket_blocks(level);

	bidx = dir_block_index(level, F2FS_I(dir)->i_dir_level,
				(le32_to_cpu(dentry_hash) % nbucket));

	for (block = bidx; block <= (bidx + nblock - 1); block++) {
		dentry_page = get_new_data_page(dir, NULL, block, true);
		if (IS_ERR(dentry_page))
			return PTR_ERR(dentry_page);

		dentry_blk = kmap(dentry_page);
		bit_pos = room_for_filename(&dentry_blk->dentry_bitmap,
						slots, NR_DENTRY_IN_BLOCK);
		if (bit_pos < NR_DENTRY_IN_BLOCK)
			goto add_dentry;

		kunmap(dentry_page);
		f2fs_put_page(dentry_page, 1);
	}

	/* Move to next level to find the empty slot for new dentry */
	++level;
	goto start;
add_dentry:
	f2fs_wait_on_page_writeback(dentry_page, DATA, true);

	if (inode) {
		down_write(&F2FS_I(inode)->i_sem);
		page = init_inode_metadata(inode, dir, new_name,
						orig_name, NULL);
		if (IS_ERR(page)) {
			err = PTR_ERR(page);
			goto fail;
		}
		if (f2fs_encrypted_inode(dir))
			file_set_enc_name(inode);
	}

	make_dentry_ptr(NULL, &d, (void *)dentry_blk, 1);
	f2fs_update_dentry(ino, mode, &d, new_name, dentry_hash, bit_pos);

	set_page_dirty(dentry_page);

	if (inode) {
		f2fs_i_pino_write(inode, dir->i_ino);
		f2fs_put_page(page, 1);
	}

	update_parent_metadata(dir, inode, current_depth);
fail:
	if (inode)
		up_write(&F2FS_I(inode)->i_sem);

	kunmap(dentry_page);
	f2fs_put_page(dentry_page, 1);

	return err;
}

int __f2fs_do_add_link(struct inode *dir, struct fscrypt_name *fname,
				struct inode *inode, nid_t ino, umode_t mode)
{
	struct qstr new_name;
	int err = -EAGAIN;

	new_name.name = fname_name(fname);
	new_name.len = fname_len(fname);

	if (f2fs_has_inline_dentry(dir))
		err = f2fs_add_inline_entry(dir, &new_name, fname->usr_fname,
							inode, ino, mode);
	if (err == -EAGAIN)
		err = f2fs_add_regular_entry(dir, &new_name, fname->usr_fname,
							inode, ino, mode);

	f2fs_update_time(F2FS_I_SB(dir), REQ_TIME);
	return err;
}

/*
 * Caller should grab and release a rwsem by calling f2fs_lock_op() and
 * f2fs_unlock_op().
 */
int __f2fs_add_link(struct inode *dir, const struct qstr *name,
				struct inode *inode, nid_t ino, umode_t mode)
{
	struct fscrypt_name fname;
	int err;

	err = fscrypt_setup_filename(dir, name, 0, &fname);
	if (err)
		return err;

	err = __f2fs_do_add_link(dir, &fname, inode, ino, mode);

	fscrypt_free_filename(&fname);
	return err;
}

int f2fs_do_tmpfile(struct inode *inode, struct inode *dir)
{
	struct page *page;
	int err = 0;

	down_write(&F2FS_I(inode)->i_sem);
	page = init_inode_metadata(inode, dir, NULL, NULL, NULL);
	if (IS_ERR(page)) {
		err = PTR_ERR(page);
		goto fail;
	}
	f2fs_put_page(page, 1);

	clear_inode_flag(inode, FI_NEW_INODE);
fail:
	up_write(&F2FS_I(inode)->i_sem);
	f2fs_update_time(F2FS_I_SB(inode), REQ_TIME);
	return err;
}

void f2fs_drop_nlink(struct inode *dir, struct inode *inode)
{
	struct f2fs_sb_info *sbi = F2FS_I_SB(dir);

	down_write(&F2FS_I(inode)->i_sem);

	if (S_ISDIR(inode->i_mode))
		f2fs_i_links_write(dir, false);
	inode->i_ctime = CURRENT_TIME;

	f2fs_i_links_write(inode, false);
	if (S_ISDIR(inode->i_mode)) {
		f2fs_i_links_write(inode, false);
		f2fs_i_size_write(inode, 0);
	}
	up_write(&F2FS_I(inode)->i_sem);

	if (inode->i_nlink == 0)
		add_orphan_inode(inode);
	else
		release_orphan_inode(sbi);
}

/*
 * It only removes the dentry from the dentry page, corresponding name
 * entry in name page does not need to be touched during deletion.
 */
void f2fs_delete_entry(struct f2fs_dir_entry *dentry, struct page *page,
					struct inode *dir, struct inode *inode)
{
	struct	f2fs_dentry_block *dentry_blk;
	unsigned int bit_pos;
	int slots = GET_DENTRY_SLOTS(le16_to_cpu(dentry->name_len));
	int i;

	f2fs_update_time(F2FS_I_SB(dir), REQ_TIME);

	if (f2fs_has_inline_dentry(dir))
		return f2fs_delete_inline_entry(dentry, page, dir, inode);

	lock_page(page);
	f2fs_wait_on_page_writeback(page, DATA, true);

	dentry_blk = page_address(page);
	bit_pos = dentry - dentry_blk->dentry;
	for (i = 0; i < slots; i++)
		clear_bit_le(bit_pos + i, &dentry_blk->dentry_bitmap);

	/* Let's check and deallocate this dentry page */
	bit_pos = find_next_bit_le(&dentry_blk->dentry_bitmap,
			NR_DENTRY_IN_BLOCK,
			0);
	kunmap(page); /* kunmap - pair of f2fs_find_entry */
	set_page_dirty(page);

	dir->i_ctime = dir->i_mtime = CURRENT_TIME;
	f2fs_mark_inode_dirty_sync(dir);

	if (inode)
		f2fs_drop_nlink(dir, inode);

	if (bit_pos == NR_DENTRY_IN_BLOCK &&
			!truncate_hole(dir, page->index, page->index + 1)) {
		clear_page_dirty_for_io(page);
		ClearPagePrivate(page);
		ClearPageUptodate(page);
		inode_dec_dirty_pages(dir);
	}
	f2fs_put_page(page, 1);
}

bool f2fs_empty_dir(struct inode *dir)
{
	unsigned long bidx;
	struct page *dentry_page;
	unsigned int bit_pos;
	struct f2fs_dentry_block *dentry_blk;
	unsigned long nblock = dir_blocks(dir);

	if (f2fs_has_inline_dentry(dir))
		return f2fs_empty_inline_dir(dir);

	for (bidx = 0; bidx < nblock; bidx++) {
		dentry_page = get_lock_data_page(dir, bidx, false);
		if (IS_ERR(dentry_page)) {
			if (PTR_ERR(dentry_page) == -ENOENT)
				continue;
			else
				return false;
		}

		dentry_blk = kmap_atomic(dentry_page);
		if (bidx == 0)
			bit_pos = 2;
		else
			bit_pos = 0;
		bit_pos = find_next_bit_le(&dentry_blk->dentry_bitmap,
						NR_DENTRY_IN_BLOCK,
						bit_pos);
		kunmap_atomic(dentry_blk);

		f2fs_put_page(dentry_page, 1);

		if (bit_pos < NR_DENTRY_IN_BLOCK)
			return false;
	}
	return true;
}

bool f2fs_fill_dentries(struct dir_context *ctx, struct f2fs_dentry_ptr *d,
			unsigned int start_pos, struct fscrypt_str *fstr)
{
	unsigned char d_type = DT_UNKNOWN;
	unsigned int bit_pos;
	struct f2fs_dir_entry *de = NULL;
	struct fscrypt_str de_name = FSTR_INIT(NULL, 0);

	bit_pos = ((unsigned long)ctx->pos % d->max);

	while (bit_pos < d->max) {
		bit_pos = find_next_bit_le(d->bitmap, d->max, bit_pos);
		if (bit_pos >= d->max)
			break;

		de = &d->dentry[bit_pos];
		if (de->name_len == 0) {
			bit_pos++;
			ctx->pos = start_pos + bit_pos;
			continue;
		}

		d_type = get_de_type(de);

		de_name.name = d->filename[bit_pos];
		de_name.len = le16_to_cpu(de->name_len);

		if (f2fs_encrypted_inode(d->inode)) {
			int save_len = fstr->len;
			int err;

<<<<<<< HEAD
			ret = fscrypt_fname_disk_to_usr(d->inode,
						(u32)de->hash_code, 0,
						&de_name, fstr);
			if (ret < 0)
=======
			de_name.name = f2fs_kmalloc(de_name.len, GFP_NOFS);
			if (!de_name.name)
				return false;

			memcpy(de_name.name, d->filename[bit_pos], de_name.len);

			err = fscrypt_fname_disk_to_usr(d->inode,
						(u32)de->hash_code, 0,
						&de_name, fstr);
			kfree(de_name.name);
			if (err)
>>>>>>> 18017479
				return true;

			de_name = *fstr;
			fstr->len = save_len;
		}

		if (!dir_emit(ctx, de_name.name, de_name.len,
					le32_to_cpu(de->ino), d_type))
			return true;

		bit_pos += GET_DENTRY_SLOTS(le16_to_cpu(de->name_len));
		ctx->pos = start_pos + bit_pos;
	}
	return false;
}

static int f2fs_readdir(struct file *file, struct dir_context *ctx)
{
	struct inode *inode = file_inode(file);
	unsigned long npages = dir_blocks(inode);
	struct f2fs_dentry_block *dentry_blk = NULL;
	struct page *dentry_page = NULL;
	struct file_ra_state *ra = &file->f_ra;
	unsigned int n = ((unsigned long)ctx->pos / NR_DENTRY_IN_BLOCK);
	struct f2fs_dentry_ptr d;
	struct fscrypt_str fstr = FSTR_INIT(NULL, 0);
	int err = 0;

	if (f2fs_encrypted_inode(inode)) {
		err = fscrypt_get_encryption_info(inode);
		if (err && err != -ENOKEY)
			return err;

		err = fscrypt_fname_alloc_buffer(inode, F2FS_NAME_LEN, &fstr);
		if (err < 0)
			return err;
	}

	if (f2fs_has_inline_dentry(inode)) {
		err = f2fs_read_inline_dir(file, ctx, &fstr);
		goto out;
	}

	/* readahead for multi pages of dir */
	if (npages - n > 1 && !ra_has_index(ra, n))
		page_cache_sync_readahead(inode->i_mapping, ra, file, n,
				min(npages - n, (pgoff_t)MAX_DIR_RA_PAGES));

	for (; n < npages; n++) {
		dentry_page = get_lock_data_page(inode, n, false);
		if (IS_ERR(dentry_page)) {
			err = PTR_ERR(dentry_page);
			if (err == -ENOENT)
				continue;
			else
				goto out;
		}

		dentry_blk = kmap(dentry_page);

		make_dentry_ptr(inode, &d, (void *)dentry_blk, 1);

		if (f2fs_fill_dentries(ctx, &d, n * NR_DENTRY_IN_BLOCK, &fstr)) {
			kunmap(dentry_page);
			f2fs_put_page(dentry_page, 1);
			break;
		}

		ctx->pos = (n + 1) * NR_DENTRY_IN_BLOCK;
		kunmap(dentry_page);
		f2fs_put_page(dentry_page, 1);
	}
	err = 0;
out:
	fscrypt_fname_free_buffer(&fstr);
	return err;
}

static int f2fs_dir_open(struct inode *inode, struct file *filp)
{
	if (f2fs_encrypted_inode(inode))
		return fscrypt_get_encryption_info(inode) ? -EACCES : 0;
	return 0;
}

const struct file_operations f2fs_dir_operations = {
	.llseek		= generic_file_llseek,
	.read		= generic_read_dir,
	.iterate_shared	= f2fs_readdir,
	.fsync		= f2fs_sync_file,
	.open		= f2fs_dir_open,
	.unlocked_ioctl	= f2fs_ioctl,
#ifdef CONFIG_COMPAT
	.compat_ioctl   = f2fs_compat_ioctl,
#endif
};<|MERGE_RESOLUTION|>--- conflicted
+++ resolved
@@ -815,24 +815,10 @@
 			int save_len = fstr->len;
 			int err;
 
-<<<<<<< HEAD
-			ret = fscrypt_fname_disk_to_usr(d->inode,
-						(u32)de->hash_code, 0,
-						&de_name, fstr);
-			if (ret < 0)
-=======
-			de_name.name = f2fs_kmalloc(de_name.len, GFP_NOFS);
-			if (!de_name.name)
-				return false;
-
-			memcpy(de_name.name, d->filename[bit_pos], de_name.len);
-
 			err = fscrypt_fname_disk_to_usr(d->inode,
 						(u32)de->hash_code, 0,
 						&de_name, fstr);
-			kfree(de_name.name);
 			if (err)
->>>>>>> 18017479
 				return true;
 
 			de_name = *fstr;
