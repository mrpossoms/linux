/* Copyright 2003 Tungsten Graphics, Inc., Cedar Park, Texas.
 * All Rights Reserved.
 *
 * Permission is hereby granted, free of charge, to any person obtaining a
 * copy of this software and associated documentation files (the
 * "Software"), to deal in the Software without restriction, including
 * without limitation the rights to use, copy, modify, merge, publish,
 * distribute, sub license, and/or sell copies of the Software, and to
 * permit persons to whom the Software is furnished to do so, subject to
 * the following conditions:
 *
 * The above copyright notice and this permission notice (including the
 * next paragraph) shall be included in all copies or substantial portions
 * of the Software.
 *
 * THE SOFTWARE IS PROVIDED "AS IS", WITHOUT WARRANTY OF ANY KIND, EXPRESS
 * OR IMPLIED, INCLUDING BUT NOT LIMITED TO THE WARRANTIES OF
 * MERCHANTABILITY, FITNESS FOR A PARTICULAR PURPOSE AND NON-INFRINGEMENT.
 * IN NO EVENT SHALL TUNGSTEN GRAPHICS AND/OR ITS SUPPLIERS BE LIABLE FOR
 * ANY CLAIM, DAMAGES OR OTHER LIABILITY, WHETHER IN AN ACTION OF CONTRACT,
 * TORT OR OTHERWISE, ARISING FROM, OUT OF OR IN CONNECTION WITH THE
 * SOFTWARE OR THE USE OR OTHER DEALINGS IN THE SOFTWARE.
 */

#ifndef _I915_REG_H_
#define _I915_REG_H_

/**
 * DOC: The i915 register macro definition style guide
 *
 * Follow the style described here for new macros, and while changing existing
 * macros. Do **not** mass change existing definitions just to update the style.
 *
 * Layout
 * ''''''
 *
 * Keep helper macros near the top. For example, _PIPE() and friends.
 *
 * Prefix macros that generally should not be used outside of this file with
 * underscore '_'. For example, _PIPE() and friends, single instances of
 * registers that are defined solely for the use by function-like macros.
 *
 * Avoid using the underscore prefixed macros outside of this file. There are
 * exceptions, but keep them to a minimum.
 *
 * There are two basic types of register definitions: Single registers and
 * register groups. Register groups are registers which have two or more
 * instances, for example one per pipe, port, transcoder, etc. Register groups
 * should be defined using function-like macros.
 *
 * For single registers, define the register offset first, followed by register
 * contents.
 *
 * For register groups, define the register instance offsets first, prefixed
 * with underscore, followed by a function-like macro choosing the right
 * instance based on the parameter, followed by register contents.
 *
 * Define the register contents (i.e. bit and bit field macros) from most
 * significant to least significant bit. Indent the register content macros
 * using two extra spaces between ``#define`` and the macro name.
 *
 * For bit fields, define a ``_MASK`` and a ``_SHIFT`` macro. Define bit field
 * contents so that they are already shifted in place, and can be directly
 * OR'd. For convenience, function-like macros may be used to define bit fields,
 * but do note that the macros may be needed to read as well as write the
 * register contents.
 *
 * Define bits using ``(1 << N)`` instead of ``BIT(N)``. We may change this in
 * the future, but this is the prevailing style. Do **not** add ``_BIT`` suffix
 * to the name.
 *
 * Group the register and its contents together without blank lines, separate
 * from other registers and their contents with one blank line.
 *
 * Indent macro values from macro names using TABs. Align values vertically. Use
 * braces in macro values as needed to avoid unintended precedence after macro
 * substitution. Use spaces in macro values according to kernel coding
 * style. Use lower case in hexadecimal values.
 *
 * Naming
 * ''''''
 *
 * Try to name registers according to the specs. If the register name changes in
 * the specs from platform to another, stick to the original name.
 *
 * Try to re-use existing register macro definitions. Only add new macros for
 * new register offsets, or when the register contents have changed enough to
 * warrant a full redefinition.
 *
 * When a register macro changes for a new platform, prefix the new macro using
 * the platform acronym or generation. For example, ``SKL_`` or ``GEN8_``. The
 * prefix signifies the start platform/generation using the register.
 *
 * When a bit (field) macro changes or gets added for a new platform, while
 * retaining the existing register macro, add a platform acronym or generation
 * suffix to the name. For example, ``_SKL`` or ``_GEN8``.
 *
 * Examples
 * ''''''''
 *
 * (Note that the values in the example are indented using spaces instead of
 * TABs to avoid misalignment in generated documentation. Use TABs in the
 * definitions.)::
 *
 *  #define _FOO_A                      0xf000
 *  #define _FOO_B                      0xf001
 *  #define FOO(pipe)                   _MMIO_PIPE(pipe, _FOO_A, _FOO_B)
 *  #define   FOO_ENABLE                (1 << 31)
 *  #define   FOO_MODE_MASK             (0xf << 16)
 *  #define   FOO_MODE_SHIFT            16
 *  #define   FOO_MODE_BAR              (0 << 16)
 *  #define   FOO_MODE_BAZ              (1 << 16)
 *  #define   FOO_MODE_QUX_SNB          (2 << 16)
 *
 *  #define BAR                         _MMIO(0xb000)
 *  #define GEN8_BAR                    _MMIO(0xb888)
 */

typedef struct {
	uint32_t reg;
} i915_reg_t;

#define _MMIO(r) ((const i915_reg_t){ .reg = (r) })

#define INVALID_MMIO_REG _MMIO(0)

static inline uint32_t i915_mmio_reg_offset(i915_reg_t reg)
{
	return reg.reg;
}

static inline bool i915_mmio_reg_equal(i915_reg_t a, i915_reg_t b)
{
	return i915_mmio_reg_offset(a) == i915_mmio_reg_offset(b);
}

static inline bool i915_mmio_reg_valid(i915_reg_t reg)
{
	return !i915_mmio_reg_equal(reg, INVALID_MMIO_REG);
}

#define _PICK(__index, ...) (((const u32 []){ __VA_ARGS__ })[__index])

#define _PIPE(pipe, a, b) ((a) + (pipe)*((b)-(a)))
#define _MMIO_PIPE(pipe, a, b) _MMIO(_PIPE(pipe, a, b))
#define _PLANE(plane, a, b) _PIPE(plane, a, b)
#define _MMIO_PLANE(plane, a, b) _MMIO_PIPE(plane, a, b)
#define _TRANS(tran, a, b) ((a) + (tran)*((b)-(a)))
#define _MMIO_TRANS(tran, a, b) _MMIO(_TRANS(tran, a, b))
#define _PORT(port, a, b) ((a) + (port)*((b)-(a)))
#define _MMIO_PORT(port, a, b) _MMIO(_PORT(port, a, b))
#define _MMIO_PIPE3(pipe, a, b, c) _MMIO(_PICK(pipe, a, b, c))
#define _MMIO_PORT3(pipe, a, b, c) _MMIO(_PICK(pipe, a, b, c))
#define _PLL(pll, a, b) ((a) + (pll)*((b)-(a)))
#define _MMIO_PLL(pll, a, b) _MMIO(_PLL(pll, a, b))
#define _MMIO_PORT6(port, a, b, c, d, e, f) _MMIO(_PICK(port, a, b, c, d, e, f))
#define _MMIO_PORT6_LN(port, ln, a0, a1, b, c, d, e, f)			\
	_MMIO(_PICK(port, a0, b, c, d, e, f) + (ln * (a1 - a0)))
#define _PHY3(phy, ...) _PICK(phy, __VA_ARGS__)
#define _MMIO_PHY3(phy, a, b, c) _MMIO(_PHY3(phy, a, b, c))

#define _MASKED_FIELD(mask, value) ({					   \
	if (__builtin_constant_p(mask))					   \
		BUILD_BUG_ON_MSG(((mask) & 0xffff0000), "Incorrect mask"); \
	if (__builtin_constant_p(value))				   \
		BUILD_BUG_ON_MSG((value) & 0xffff0000, "Incorrect value"); \
	if (__builtin_constant_p(mask) && __builtin_constant_p(value))	   \
		BUILD_BUG_ON_MSG((value) & ~(mask),			   \
				 "Incorrect value for mask");		   \
	(mask) << 16 | (value); })
#define _MASKED_BIT_ENABLE(a)	({ typeof(a) _a = (a); _MASKED_FIELD(_a, _a); })
#define _MASKED_BIT_DISABLE(a)	(_MASKED_FIELD((a), 0))

/* Engine ID */

#define RCS_HW		0
#define VCS_HW		1
#define BCS_HW		2
#define VECS_HW		3
#define VCS2_HW		4

/* Engine class */

#define RENDER_CLASS		0
#define VIDEO_DECODE_CLASS	1
#define VIDEO_ENHANCEMENT_CLASS	2
#define COPY_ENGINE_CLASS	3
#define OTHER_CLASS		4
#define MAX_ENGINE_CLASS	4

#define MAX_ENGINE_INSTANCE    1

/* PCI config space */

#define MCHBAR_I915 0x44
#define MCHBAR_I965 0x48
#define MCHBAR_SIZE (4 * 4096)

#define DEVEN 0x54
#define   DEVEN_MCHBAR_EN (1 << 28)

/* BSM in include/drm/i915_drm.h */

#define HPLLCC	0xc0 /* 85x only */
#define   GC_CLOCK_CONTROL_MASK		(0x7 << 0)
#define   GC_CLOCK_133_200		(0 << 0)
#define   GC_CLOCK_100_200		(1 << 0)
#define   GC_CLOCK_100_133		(2 << 0)
#define   GC_CLOCK_133_266		(3 << 0)
#define   GC_CLOCK_133_200_2		(4 << 0)
#define   GC_CLOCK_133_266_2		(5 << 0)
#define   GC_CLOCK_166_266		(6 << 0)
#define   GC_CLOCK_166_250		(7 << 0)

#define I915_GDRST 0xc0 /* PCI config register */
#define   GRDOM_FULL		(0 << 2)
#define   GRDOM_RENDER		(1 << 2)
#define   GRDOM_MEDIA		(3 << 2)
#define   GRDOM_MASK		(3 << 2)
#define   GRDOM_RESET_STATUS	(1 << 1)
#define   GRDOM_RESET_ENABLE	(1 << 0)

/* BSpec only has register offset, PCI device and bit found empirically */
#define I830_CLOCK_GATE	0xc8 /* device 0 */
#define   I830_L2_CACHE_CLOCK_GATE_DISABLE	(1 << 2)

#define GCDGMBUS 0xcc

#define GCFGC2	0xda
#define GCFGC	0xf0 /* 915+ only */
#define   GC_LOW_FREQUENCY_ENABLE	(1 << 7)
#define   GC_DISPLAY_CLOCK_190_200_MHZ	(0 << 4)
#define   GC_DISPLAY_CLOCK_333_320_MHZ	(4 << 4)
#define   GC_DISPLAY_CLOCK_267_MHZ_PNV	(0 << 4)
#define   GC_DISPLAY_CLOCK_333_MHZ_PNV	(1 << 4)
#define   GC_DISPLAY_CLOCK_444_MHZ_PNV	(2 << 4)
#define   GC_DISPLAY_CLOCK_200_MHZ_PNV	(5 << 4)
#define   GC_DISPLAY_CLOCK_133_MHZ_PNV	(6 << 4)
#define   GC_DISPLAY_CLOCK_167_MHZ_PNV	(7 << 4)
#define   GC_DISPLAY_CLOCK_MASK		(7 << 4)
#define   GM45_GC_RENDER_CLOCK_MASK	(0xf << 0)
#define   GM45_GC_RENDER_CLOCK_266_MHZ	(8 << 0)
#define   GM45_GC_RENDER_CLOCK_320_MHZ	(9 << 0)
#define   GM45_GC_RENDER_CLOCK_400_MHZ	(0xb << 0)
#define   GM45_GC_RENDER_CLOCK_533_MHZ	(0xc << 0)
#define   I965_GC_RENDER_CLOCK_MASK	(0xf << 0)
#define   I965_GC_RENDER_CLOCK_267_MHZ	(2 << 0)
#define   I965_GC_RENDER_CLOCK_333_MHZ	(3 << 0)
#define   I965_GC_RENDER_CLOCK_444_MHZ	(4 << 0)
#define   I965_GC_RENDER_CLOCK_533_MHZ	(5 << 0)
#define   I945_GC_RENDER_CLOCK_MASK	(7 << 0)
#define   I945_GC_RENDER_CLOCK_166_MHZ	(0 << 0)
#define   I945_GC_RENDER_CLOCK_200_MHZ	(1 << 0)
#define   I945_GC_RENDER_CLOCK_250_MHZ	(3 << 0)
#define   I945_GC_RENDER_CLOCK_400_MHZ	(5 << 0)
#define   I915_GC_RENDER_CLOCK_MASK	(7 << 0)
#define   I915_GC_RENDER_CLOCK_166_MHZ	(0 << 0)
#define   I915_GC_RENDER_CLOCK_200_MHZ	(1 << 0)
#define   I915_GC_RENDER_CLOCK_333_MHZ	(4 << 0)

#define ASLE	0xe4
#define ASLS	0xfc

#define SWSCI	0xe8
#define   SWSCI_SCISEL	(1 << 15)
#define   SWSCI_GSSCIE	(1 << 0)

#define LBPC 0xf4 /* legacy/combination backlight modes, also called LBB */


#define ILK_GDSR _MMIO(MCHBAR_MIRROR_BASE + 0x2ca4)
#define  ILK_GRDOM_FULL		(0<<1)
#define  ILK_GRDOM_RENDER	(1<<1)
#define  ILK_GRDOM_MEDIA	(3<<1)
#define  ILK_GRDOM_MASK		(3<<1)
#define  ILK_GRDOM_RESET_ENABLE (1<<0)

#define GEN6_MBCUNIT_SNPCR	_MMIO(0x900c) /* for LLC config */
#define   GEN6_MBC_SNPCR_SHIFT	21
#define   GEN6_MBC_SNPCR_MASK	(3<<21)
#define   GEN6_MBC_SNPCR_MAX	(0<<21)
#define   GEN6_MBC_SNPCR_MED	(1<<21)
#define   GEN6_MBC_SNPCR_LOW	(2<<21)
#define   GEN6_MBC_SNPCR_MIN	(3<<21) /* only 1/16th of the cache is shared */

#define VLV_G3DCTL		_MMIO(0x9024)
#define VLV_GSCKGCTL		_MMIO(0x9028)

#define GEN6_MBCTL		_MMIO(0x0907c)
#define   GEN6_MBCTL_ENABLE_BOOT_FETCH	(1 << 4)
#define   GEN6_MBCTL_CTX_FETCH_NEEDED	(1 << 3)
#define   GEN6_MBCTL_BME_UPDATE_ENABLE	(1 << 2)
#define   GEN6_MBCTL_MAE_UPDATE_ENABLE	(1 << 1)
#define   GEN6_MBCTL_BOOT_FETCH_MECH	(1 << 0)

#define GEN6_GDRST	_MMIO(0x941c)
#define  GEN6_GRDOM_FULL		(1 << 0)
#define  GEN6_GRDOM_RENDER		(1 << 1)
#define  GEN6_GRDOM_MEDIA		(1 << 2)
#define  GEN6_GRDOM_BLT			(1 << 3)
#define  GEN6_GRDOM_VECS		(1 << 4)
#define  GEN9_GRDOM_GUC			(1 << 5)
#define  GEN8_GRDOM_MEDIA2		(1 << 7)

#define RING_PP_DIR_BASE(engine)	_MMIO((engine)->mmio_base+0x228)
#define RING_PP_DIR_BASE_READ(engine)	_MMIO((engine)->mmio_base+0x518)
#define RING_PP_DIR_DCLV(engine)	_MMIO((engine)->mmio_base+0x220)
#define   PP_DIR_DCLV_2G		0xffffffff

#define GEN8_RING_PDP_UDW(engine, n)	_MMIO((engine)->mmio_base+0x270 + (n) * 8 + 4)
#define GEN8_RING_PDP_LDW(engine, n)	_MMIO((engine)->mmio_base+0x270 + (n) * 8)

#define GEN8_R_PWR_CLK_STATE		_MMIO(0x20C8)
#define   GEN8_RPCS_ENABLE		(1 << 31)
#define   GEN8_RPCS_S_CNT_ENABLE	(1 << 18)
#define   GEN8_RPCS_S_CNT_SHIFT		15
#define   GEN8_RPCS_S_CNT_MASK		(0x7 << GEN8_RPCS_S_CNT_SHIFT)
#define   GEN8_RPCS_SS_CNT_ENABLE	(1 << 11)
#define   GEN8_RPCS_SS_CNT_SHIFT	8
#define   GEN8_RPCS_SS_CNT_MASK		(0x7 << GEN8_RPCS_SS_CNT_SHIFT)
#define   GEN8_RPCS_EU_MAX_SHIFT	4
#define   GEN8_RPCS_EU_MAX_MASK		(0xf << GEN8_RPCS_EU_MAX_SHIFT)
#define   GEN8_RPCS_EU_MIN_SHIFT	0
#define   GEN8_RPCS_EU_MIN_MASK		(0xf << GEN8_RPCS_EU_MIN_SHIFT)

#define WAIT_FOR_RC6_EXIT		_MMIO(0x20CC)
/* HSW only */
#define   HSW_SELECTIVE_READ_ADDRESSING_SHIFT		2
#define   HSW_SELECTIVE_READ_ADDRESSING_MASK		(0x3 << HSW_SLECTIVE_READ_ADDRESSING_SHIFT)
#define   HSW_SELECTIVE_WRITE_ADDRESS_SHIFT		4
#define   HSW_SELECTIVE_WRITE_ADDRESS_MASK		(0x7 << HSW_SELECTIVE_WRITE_ADDRESS_SHIFT)
/* HSW+ */
#define   HSW_WAIT_FOR_RC6_EXIT_ENABLE			(1 << 0)
#define   HSW_RCS_CONTEXT_ENABLE			(1 << 7)
#define   HSW_RCS_INHIBIT				(1 << 8)
/* Gen8 */
#define   GEN8_SELECTIVE_WRITE_ADDRESS_SHIFT		4
#define   GEN8_SELECTIVE_WRITE_ADDRESS_MASK		(0x3 << GEN8_SELECTIVE_WRITE_ADDRESS_SHIFT)
#define   GEN8_SELECTIVE_WRITE_ADDRESS_SHIFT		4
#define   GEN8_SELECTIVE_WRITE_ADDRESS_MASK		(0x3 << GEN8_SELECTIVE_WRITE_ADDRESS_SHIFT)
#define   GEN8_SELECTIVE_WRITE_ADDRESSING_ENABLE	(1 << 6)
#define   GEN8_SELECTIVE_READ_SUBSLICE_SELECT_SHIFT	9
#define   GEN8_SELECTIVE_READ_SUBSLICE_SELECT_MASK	(0x3 << GEN8_SELECTIVE_READ_SUBSLICE_SELECT_SHIFT)
#define   GEN8_SELECTIVE_READ_SLICE_SELECT_SHIFT	11
#define   GEN8_SELECTIVE_READ_SLICE_SELECT_MASK		(0x3 << GEN8_SELECTIVE_READ_SLICE_SELECT_SHIFT)
#define   GEN8_SELECTIVE_READ_ADDRESSING_ENABLE         (1 << 13)

#define GAM_ECOCHK			_MMIO(0x4090)
#define   BDW_DISABLE_HDC_INVALIDATION	(1<<25)
#define   ECOCHK_SNB_BIT		(1<<10)
#define   ECOCHK_DIS_TLB		(1<<8)
#define   HSW_ECOCHK_ARB_PRIO_SOL	(1<<6)
#define   ECOCHK_PPGTT_CACHE64B		(0x3<<3)
#define   ECOCHK_PPGTT_CACHE4B		(0x0<<3)
#define   ECOCHK_PPGTT_GFDT_IVB		(0x1<<4)
#define   ECOCHK_PPGTT_LLC_IVB		(0x1<<3)
#define   ECOCHK_PPGTT_UC_HSW		(0x1<<3)
#define   ECOCHK_PPGTT_WT_HSW		(0x2<<3)
#define   ECOCHK_PPGTT_WB_HSW		(0x3<<3)

#define GAC_ECO_BITS			_MMIO(0x14090)
#define   ECOBITS_SNB_BIT		(1<<13)
#define   ECOBITS_PPGTT_CACHE64B	(3<<8)
#define   ECOBITS_PPGTT_CACHE4B		(0<<8)

#define GAB_CTL				_MMIO(0x24000)
#define   GAB_CTL_CONT_AFTER_PAGEFAULT	(1<<8)

#define GEN6_STOLEN_RESERVED		_MMIO(0x1082C0)
#define GEN6_STOLEN_RESERVED_ADDR_MASK	(0xFFF << 20)
#define GEN7_STOLEN_RESERVED_ADDR_MASK	(0x3FFF << 18)
#define GEN6_STOLEN_RESERVED_SIZE_MASK	(3 << 4)
#define GEN6_STOLEN_RESERVED_1M		(0 << 4)
#define GEN6_STOLEN_RESERVED_512K	(1 << 4)
#define GEN6_STOLEN_RESERVED_256K	(2 << 4)
#define GEN6_STOLEN_RESERVED_128K	(3 << 4)
#define GEN7_STOLEN_RESERVED_SIZE_MASK	(1 << 5)
#define GEN7_STOLEN_RESERVED_1M		(0 << 5)
#define GEN7_STOLEN_RESERVED_256K	(1 << 5)
#define GEN8_STOLEN_RESERVED_SIZE_MASK	(3 << 7)
#define GEN8_STOLEN_RESERVED_1M		(0 << 7)
#define GEN8_STOLEN_RESERVED_2M		(1 << 7)
#define GEN8_STOLEN_RESERVED_4M		(2 << 7)
#define GEN8_STOLEN_RESERVED_8M		(3 << 7)
#define GEN6_STOLEN_RESERVED_ENABLE	(1 << 0)

/* VGA stuff */

#define VGA_ST01_MDA 0x3ba
#define VGA_ST01_CGA 0x3da

#define _VGA_MSR_WRITE _MMIO(0x3c2)
#define VGA_MSR_WRITE 0x3c2
#define VGA_MSR_READ 0x3cc
#define   VGA_MSR_MEM_EN (1<<1)
#define   VGA_MSR_CGA_MODE (1<<0)

#define VGA_SR_INDEX 0x3c4
#define SR01			1
#define VGA_SR_DATA 0x3c5

#define VGA_AR_INDEX 0x3c0
#define   VGA_AR_VID_EN (1<<5)
#define VGA_AR_DATA_WRITE 0x3c0
#define VGA_AR_DATA_READ 0x3c1

#define VGA_GR_INDEX 0x3ce
#define VGA_GR_DATA 0x3cf
/* GR05 */
#define   VGA_GR_MEM_READ_MODE_SHIFT 3
#define     VGA_GR_MEM_READ_MODE_PLANE 1
/* GR06 */
#define   VGA_GR_MEM_MODE_MASK 0xc
#define   VGA_GR_MEM_MODE_SHIFT 2
#define   VGA_GR_MEM_A0000_AFFFF 0
#define   VGA_GR_MEM_A0000_BFFFF 1
#define   VGA_GR_MEM_B0000_B7FFF 2
#define   VGA_GR_MEM_B0000_BFFFF 3

#define VGA_DACMASK 0x3c6
#define VGA_DACRX 0x3c7
#define VGA_DACWX 0x3c8
#define VGA_DACDATA 0x3c9

#define VGA_CR_INDEX_MDA 0x3b4
#define VGA_CR_DATA_MDA 0x3b5
#define VGA_CR_INDEX_CGA 0x3d4
#define VGA_CR_DATA_CGA 0x3d5

/*
 * Instruction field definitions used by the command parser
 */
#define INSTR_CLIENT_SHIFT      29
#define   INSTR_MI_CLIENT       0x0
#define   INSTR_BC_CLIENT       0x2
#define   INSTR_RC_CLIENT       0x3
#define INSTR_SUBCLIENT_SHIFT   27
#define INSTR_SUBCLIENT_MASK    0x18000000
#define   INSTR_MEDIA_SUBCLIENT 0x2
#define INSTR_26_TO_24_MASK	0x7000000
#define   INSTR_26_TO_24_SHIFT	24

/*
 * Memory interface instructions used by the kernel
 */
#define MI_INSTR(opcode, flags) (((opcode) << 23) | (flags))
/* Many MI commands use bit 22 of the header dword for GGTT vs PPGTT */
#define  MI_GLOBAL_GTT    (1<<22)

#define MI_NOOP			MI_INSTR(0, 0)
#define MI_USER_INTERRUPT	MI_INSTR(0x02, 0)
#define MI_WAIT_FOR_EVENT       MI_INSTR(0x03, 0)
#define   MI_WAIT_FOR_OVERLAY_FLIP	(1<<16)
#define   MI_WAIT_FOR_PLANE_B_FLIP      (1<<6)
#define   MI_WAIT_FOR_PLANE_A_FLIP      (1<<2)
#define   MI_WAIT_FOR_PLANE_A_SCANLINES (1<<1)
#define MI_FLUSH		MI_INSTR(0x04, 0)
#define   MI_READ_FLUSH		(1 << 0)
#define   MI_EXE_FLUSH		(1 << 1)
#define   MI_NO_WRITE_FLUSH	(1 << 2)
#define   MI_SCENE_COUNT	(1 << 3) /* just increment scene count */
#define   MI_END_SCENE		(1 << 4) /* flush binner and incr scene count */
#define   MI_INVALIDATE_ISP	(1 << 5) /* invalidate indirect state pointers */
#define MI_REPORT_HEAD		MI_INSTR(0x07, 0)
#define MI_ARB_ON_OFF		MI_INSTR(0x08, 0)
#define   MI_ARB_ENABLE			(1<<0)
#define   MI_ARB_DISABLE		(0<<0)
#define MI_BATCH_BUFFER_END	MI_INSTR(0x0a, 0)
#define MI_SUSPEND_FLUSH	MI_INSTR(0x0b, 0)
#define   MI_SUSPEND_FLUSH_EN	(1<<0)
#define MI_SET_APPID		MI_INSTR(0x0e, 0)
#define MI_OVERLAY_FLIP		MI_INSTR(0x11, 0)
#define   MI_OVERLAY_CONTINUE	(0x0<<21)
#define   MI_OVERLAY_ON		(0x1<<21)
#define   MI_OVERLAY_OFF	(0x2<<21)
#define MI_LOAD_SCAN_LINES_INCL MI_INSTR(0x12, 0)
#define MI_DISPLAY_FLIP		MI_INSTR(0x14, 2)
#define MI_DISPLAY_FLIP_I915	MI_INSTR(0x14, 1)
#define   MI_DISPLAY_FLIP_PLANE(n) ((n) << 20)
/* IVB has funny definitions for which plane to flip. */
#define   MI_DISPLAY_FLIP_IVB_PLANE_A  (0 << 19)
#define   MI_DISPLAY_FLIP_IVB_PLANE_B  (1 << 19)
#define   MI_DISPLAY_FLIP_IVB_SPRITE_A (2 << 19)
#define   MI_DISPLAY_FLIP_IVB_SPRITE_B (3 << 19)
#define   MI_DISPLAY_FLIP_IVB_PLANE_C  (4 << 19)
#define   MI_DISPLAY_FLIP_IVB_SPRITE_C (5 << 19)
/* SKL ones */
#define   MI_DISPLAY_FLIP_SKL_PLANE_1_A	(0 << 8)
#define   MI_DISPLAY_FLIP_SKL_PLANE_1_B	(1 << 8)
#define   MI_DISPLAY_FLIP_SKL_PLANE_1_C	(2 << 8)
#define   MI_DISPLAY_FLIP_SKL_PLANE_2_A	(4 << 8)
#define   MI_DISPLAY_FLIP_SKL_PLANE_2_B	(5 << 8)
#define   MI_DISPLAY_FLIP_SKL_PLANE_2_C	(6 << 8)
#define   MI_DISPLAY_FLIP_SKL_PLANE_3_A	(7 << 8)
#define   MI_DISPLAY_FLIP_SKL_PLANE_3_B	(8 << 8)
#define   MI_DISPLAY_FLIP_SKL_PLANE_3_C	(9 << 8)
#define MI_SEMAPHORE_MBOX	MI_INSTR(0x16, 1) /* gen6, gen7 */
#define   MI_SEMAPHORE_GLOBAL_GTT    (1<<22)
#define   MI_SEMAPHORE_UPDATE	    (1<<21)
#define   MI_SEMAPHORE_COMPARE	    (1<<20)
#define   MI_SEMAPHORE_REGISTER	    (1<<18)
#define   MI_SEMAPHORE_SYNC_VR	    (0<<16) /* RCS  wait for VCS  (RVSYNC) */
#define   MI_SEMAPHORE_SYNC_VER	    (1<<16) /* RCS  wait for VECS (RVESYNC) */
#define   MI_SEMAPHORE_SYNC_BR	    (2<<16) /* RCS  wait for BCS  (RBSYNC) */
#define   MI_SEMAPHORE_SYNC_BV	    (0<<16) /* VCS  wait for BCS  (VBSYNC) */
#define   MI_SEMAPHORE_SYNC_VEV	    (1<<16) /* VCS  wait for VECS (VVESYNC) */
#define   MI_SEMAPHORE_SYNC_RV	    (2<<16) /* VCS  wait for RCS  (VRSYNC) */
#define   MI_SEMAPHORE_SYNC_RB	    (0<<16) /* BCS  wait for RCS  (BRSYNC) */
#define   MI_SEMAPHORE_SYNC_VEB	    (1<<16) /* BCS  wait for VECS (BVESYNC) */
#define   MI_SEMAPHORE_SYNC_VB	    (2<<16) /* BCS  wait for VCS  (BVSYNC) */
#define   MI_SEMAPHORE_SYNC_BVE	    (0<<16) /* VECS wait for BCS  (VEBSYNC) */
#define   MI_SEMAPHORE_SYNC_VVE	    (1<<16) /* VECS wait for VCS  (VEVSYNC) */
#define   MI_SEMAPHORE_SYNC_RVE	    (2<<16) /* VECS wait for RCS  (VERSYNC) */
#define   MI_SEMAPHORE_SYNC_INVALID (3<<16)
#define   MI_SEMAPHORE_SYNC_MASK    (3<<16)
#define MI_SET_CONTEXT		MI_INSTR(0x18, 0)
#define   MI_MM_SPACE_GTT		(1<<8)
#define   MI_MM_SPACE_PHYSICAL		(0<<8)
#define   MI_SAVE_EXT_STATE_EN		(1<<3)
#define   MI_RESTORE_EXT_STATE_EN	(1<<2)
#define   MI_FORCE_RESTORE		(1<<1)
#define   MI_RESTORE_INHIBIT		(1<<0)
#define   HSW_MI_RS_SAVE_STATE_EN       (1<<3)
#define   HSW_MI_RS_RESTORE_STATE_EN    (1<<2)
#define MI_SEMAPHORE_SIGNAL	MI_INSTR(0x1b, 0) /* GEN8+ */
#define   MI_SEMAPHORE_TARGET(engine)	((engine)<<15)
#define MI_SEMAPHORE_WAIT	MI_INSTR(0x1c, 2) /* GEN8+ */
#define   MI_SEMAPHORE_POLL		(1<<15)
#define   MI_SEMAPHORE_SAD_GTE_SDD	(1<<12)
#define MI_STORE_DWORD_IMM	MI_INSTR(0x20, 1)
#define MI_STORE_DWORD_IMM_GEN4	MI_INSTR(0x20, 2)
#define   MI_MEM_VIRTUAL	(1 << 22) /* 945,g33,965 */
#define   MI_USE_GGTT		(1 << 22) /* g4x+ */
#define MI_STORE_DWORD_INDEX	MI_INSTR(0x21, 1)
#define   MI_STORE_DWORD_INDEX_SHIFT 2
/* Official intel docs are somewhat sloppy concerning MI_LOAD_REGISTER_IMM:
 * - Always issue a MI_NOOP _before_ the MI_LOAD_REGISTER_IMM - otherwise hw
 *   simply ignores the register load under certain conditions.
 * - One can actually load arbitrary many arbitrary registers: Simply issue x
 *   address/value pairs. Don't overdue it, though, x <= 2^4 must hold!
 */
#define MI_LOAD_REGISTER_IMM(x)	MI_INSTR(0x22, 2*(x)-1)
#define   MI_LRI_FORCE_POSTED		(1<<12)
#define MI_STORE_REGISTER_MEM        MI_INSTR(0x24, 1)
#define MI_STORE_REGISTER_MEM_GEN8   MI_INSTR(0x24, 2)
#define   MI_SRM_LRM_GLOBAL_GTT		(1<<22)
#define MI_FLUSH_DW		MI_INSTR(0x26, 1) /* for GEN6 */
#define   MI_FLUSH_DW_STORE_INDEX	(1<<21)
#define   MI_INVALIDATE_TLB		(1<<18)
#define   MI_FLUSH_DW_OP_STOREDW	(1<<14)
#define   MI_FLUSH_DW_OP_MASK		(3<<14)
#define   MI_FLUSH_DW_NOTIFY		(1<<8)
#define   MI_INVALIDATE_BSD		(1<<7)
#define   MI_FLUSH_DW_USE_GTT		(1<<2)
#define   MI_FLUSH_DW_USE_PPGTT		(0<<2)
#define MI_LOAD_REGISTER_MEM	   MI_INSTR(0x29, 1)
#define MI_LOAD_REGISTER_MEM_GEN8  MI_INSTR(0x29, 2)
#define MI_BATCH_BUFFER		MI_INSTR(0x30, 1)
#define   MI_BATCH_NON_SECURE		(1)
/* for snb/ivb/vlv this also means "batch in ppgtt" when ppgtt is enabled. */
#define   MI_BATCH_NON_SECURE_I965	(1<<8)
#define   MI_BATCH_PPGTT_HSW		(1<<8)
#define   MI_BATCH_NON_SECURE_HSW	(1<<13)
#define MI_BATCH_BUFFER_START	MI_INSTR(0x31, 0)
#define   MI_BATCH_GTT		    (2<<6) /* aliased with (1<<7) on gen4 */
#define MI_BATCH_BUFFER_START_GEN8	MI_INSTR(0x31, 1)
#define   MI_BATCH_RESOURCE_STREAMER (1<<10)

#define MI_PREDICATE_SRC0	_MMIO(0x2400)
#define MI_PREDICATE_SRC0_UDW	_MMIO(0x2400 + 4)
#define MI_PREDICATE_SRC1	_MMIO(0x2408)
#define MI_PREDICATE_SRC1_UDW	_MMIO(0x2408 + 4)

#define MI_PREDICATE_RESULT_2	_MMIO(0x2214)
#define  LOWER_SLICE_ENABLED	(1<<0)
#define  LOWER_SLICE_DISABLED	(0<<0)

/*
 * 3D instructions used by the kernel
 */
#define GFX_INSTR(opcode, flags) ((0x3 << 29) | ((opcode) << 24) | (flags))

#define GEN9_MEDIA_POOL_STATE     ((0x3 << 29) | (0x2 << 27) | (0x5 << 16) | 4)
#define   GEN9_MEDIA_POOL_ENABLE  (1 << 31)
#define GFX_OP_RASTER_RULES    ((0x3<<29)|(0x7<<24))
#define GFX_OP_SCISSOR         ((0x3<<29)|(0x1c<<24)|(0x10<<19))
#define   SC_UPDATE_SCISSOR       (0x1<<1)
#define   SC_ENABLE_MASK          (0x1<<0)
#define   SC_ENABLE               (0x1<<0)
#define GFX_OP_LOAD_INDIRECT   ((0x3<<29)|(0x1d<<24)|(0x7<<16))
#define GFX_OP_SCISSOR_INFO    ((0x3<<29)|(0x1d<<24)|(0x81<<16)|(0x1))
#define   SCI_YMIN_MASK      (0xffff<<16)
#define   SCI_XMIN_MASK      (0xffff<<0)
#define   SCI_YMAX_MASK      (0xffff<<16)
#define   SCI_XMAX_MASK      (0xffff<<0)
#define GFX_OP_SCISSOR_ENABLE	 ((0x3<<29)|(0x1c<<24)|(0x10<<19))
#define GFX_OP_SCISSOR_RECT	 ((0x3<<29)|(0x1d<<24)|(0x81<<16)|1)
#define GFX_OP_COLOR_FACTOR      ((0x3<<29)|(0x1d<<24)|(0x1<<16)|0x0)
#define GFX_OP_STIPPLE           ((0x3<<29)|(0x1d<<24)|(0x83<<16))
#define GFX_OP_MAP_INFO          ((0x3<<29)|(0x1d<<24)|0x4)
#define GFX_OP_DESTBUFFER_VARS   ((0x3<<29)|(0x1d<<24)|(0x85<<16)|0x0)
#define GFX_OP_DESTBUFFER_INFO	 ((0x3<<29)|(0x1d<<24)|(0x8e<<16)|1)
#define GFX_OP_DRAWRECT_INFO     ((0x3<<29)|(0x1d<<24)|(0x80<<16)|(0x3))
#define GFX_OP_DRAWRECT_INFO_I965  ((0x7900<<16)|0x2)

#define COLOR_BLT_CMD			(2<<29 | 0x40<<22 | (5-2))
#define SRC_COPY_BLT_CMD		((2<<29)|(0x43<<22)|4)
#define XY_SRC_COPY_BLT_CMD		((2<<29)|(0x53<<22)|6)
#define XY_MONO_SRC_COPY_IMM_BLT	((2<<29)|(0x71<<22)|5)
#define   BLT_WRITE_A			(2<<20)
#define   BLT_WRITE_RGB			(1<<20)
#define   BLT_WRITE_RGBA		(BLT_WRITE_RGB | BLT_WRITE_A)
#define   BLT_DEPTH_8			(0<<24)
#define   BLT_DEPTH_16_565		(1<<24)
#define   BLT_DEPTH_16_1555		(2<<24)
#define   BLT_DEPTH_32			(3<<24)
#define   BLT_ROP_SRC_COPY		(0xcc<<16)
#define   BLT_ROP_COLOR_COPY		(0xf0<<16)
#define XY_SRC_COPY_BLT_SRC_TILED	(1<<15) /* 965+ only */
#define XY_SRC_COPY_BLT_DST_TILED	(1<<11) /* 965+ only */
#define CMD_OP_DISPLAYBUFFER_INFO ((0x0<<29)|(0x14<<23)|2)
#define   ASYNC_FLIP                (1<<22)
#define   DISPLAY_PLANE_A           (0<<20)
#define   DISPLAY_PLANE_B           (1<<20)
#define GFX_OP_PIPE_CONTROL(len)	((0x3<<29)|(0x3<<27)|(0x2<<24)|((len)-2))
#define   PIPE_CONTROL_FLUSH_L3				(1<<27)
#define   PIPE_CONTROL_GLOBAL_GTT_IVB			(1<<24) /* gen7+ */
#define   PIPE_CONTROL_MMIO_WRITE			(1<<23)
#define   PIPE_CONTROL_STORE_DATA_INDEX			(1<<21)
#define   PIPE_CONTROL_CS_STALL				(1<<20)
#define   PIPE_CONTROL_TLB_INVALIDATE			(1<<18)
#define   PIPE_CONTROL_MEDIA_STATE_CLEAR		(1<<16)
#define   PIPE_CONTROL_QW_WRITE				(1<<14)
#define   PIPE_CONTROL_POST_SYNC_OP_MASK                (3<<14)
#define   PIPE_CONTROL_DEPTH_STALL			(1<<13)
#define   PIPE_CONTROL_WRITE_FLUSH			(1<<12)
#define   PIPE_CONTROL_RENDER_TARGET_CACHE_FLUSH	(1<<12) /* gen6+ */
#define   PIPE_CONTROL_INSTRUCTION_CACHE_INVALIDATE	(1<<11) /* MBZ on Ironlake */
#define   PIPE_CONTROL_TEXTURE_CACHE_INVALIDATE		(1<<10) /* GM45+ only */
#define   PIPE_CONTROL_INDIRECT_STATE_DISABLE		(1<<9)
#define   PIPE_CONTROL_NOTIFY				(1<<8)
#define   PIPE_CONTROL_FLUSH_ENABLE			(1<<7) /* gen7+ */
#define   PIPE_CONTROL_DC_FLUSH_ENABLE			(1<<5)
#define   PIPE_CONTROL_VF_CACHE_INVALIDATE		(1<<4)
#define   PIPE_CONTROL_CONST_CACHE_INVALIDATE		(1<<3)
#define   PIPE_CONTROL_STATE_CACHE_INVALIDATE		(1<<2)
#define   PIPE_CONTROL_STALL_AT_SCOREBOARD		(1<<1)
#define   PIPE_CONTROL_DEPTH_CACHE_FLUSH		(1<<0)
#define   PIPE_CONTROL_GLOBAL_GTT (1<<2) /* in addr dword */

/*
 * Commands used only by the command parser
 */
#define MI_SET_PREDICATE        MI_INSTR(0x01, 0)
#define MI_ARB_CHECK            MI_INSTR(0x05, 0)
#define MI_RS_CONTROL           MI_INSTR(0x06, 0)
#define MI_URB_ATOMIC_ALLOC     MI_INSTR(0x09, 0)
#define MI_PREDICATE            MI_INSTR(0x0C, 0)
#define MI_RS_CONTEXT           MI_INSTR(0x0F, 0)
#define MI_TOPOLOGY_FILTER      MI_INSTR(0x0D, 0)
#define MI_LOAD_SCAN_LINES_EXCL MI_INSTR(0x13, 0)
#define MI_URB_CLEAR            MI_INSTR(0x19, 0)
#define MI_UPDATE_GTT           MI_INSTR(0x23, 0)
#define MI_CLFLUSH              MI_INSTR(0x27, 0)
#define MI_REPORT_PERF_COUNT    MI_INSTR(0x28, 0)
#define   MI_REPORT_PERF_COUNT_GGTT (1<<0)
#define MI_LOAD_REGISTER_REG    MI_INSTR(0x2A, 0)
#define MI_RS_STORE_DATA_IMM    MI_INSTR(0x2B, 0)
#define MI_LOAD_URB_MEM         MI_INSTR(0x2C, 0)
#define MI_STORE_URB_MEM        MI_INSTR(0x2D, 0)
#define MI_CONDITIONAL_BATCH_BUFFER_END MI_INSTR(0x36, 0)

#define PIPELINE_SELECT                ((0x3<<29)|(0x1<<27)|(0x1<<24)|(0x4<<16))
#define GFX_OP_3DSTATE_VF_STATISTICS   ((0x3<<29)|(0x1<<27)|(0x0<<24)|(0xB<<16))
#define MEDIA_VFE_STATE                ((0x3<<29)|(0x2<<27)|(0x0<<24)|(0x0<<16))
#define  MEDIA_VFE_STATE_MMIO_ACCESS_MASK (0x18)
#define GPGPU_OBJECT                   ((0x3<<29)|(0x2<<27)|(0x1<<24)|(0x4<<16))
#define GPGPU_WALKER                   ((0x3<<29)|(0x2<<27)|(0x1<<24)|(0x5<<16))
#define GFX_OP_3DSTATE_DX9_CONSTANTF_VS \
	((0x3<<29)|(0x3<<27)|(0x0<<24)|(0x39<<16))
#define GFX_OP_3DSTATE_DX9_CONSTANTF_PS \
	((0x3<<29)|(0x3<<27)|(0x0<<24)|(0x3A<<16))
#define GFX_OP_3DSTATE_SO_DECL_LIST \
	((0x3<<29)|(0x3<<27)|(0x1<<24)|(0x17<<16))

#define GFX_OP_3DSTATE_BINDING_TABLE_EDIT_VS \
	((0x3<<29)|(0x3<<27)|(0x0<<24)|(0x43<<16))
#define GFX_OP_3DSTATE_BINDING_TABLE_EDIT_GS \
	((0x3<<29)|(0x3<<27)|(0x0<<24)|(0x44<<16))
#define GFX_OP_3DSTATE_BINDING_TABLE_EDIT_HS \
	((0x3<<29)|(0x3<<27)|(0x0<<24)|(0x45<<16))
#define GFX_OP_3DSTATE_BINDING_TABLE_EDIT_DS \
	((0x3<<29)|(0x3<<27)|(0x0<<24)|(0x46<<16))
#define GFX_OP_3DSTATE_BINDING_TABLE_EDIT_PS \
	((0x3<<29)|(0x3<<27)|(0x0<<24)|(0x47<<16))

#define MFX_WAIT  ((0x3<<29)|(0x1<<27)|(0x0<<16))

#define COLOR_BLT     ((0x2<<29)|(0x40<<22))
#define SRC_COPY_BLT  ((0x2<<29)|(0x43<<22))

/*
 * Registers used only by the command parser
 */
#define BCS_SWCTRL _MMIO(0x22200)

#define GPGPU_THREADS_DISPATCHED        _MMIO(0x2290)
#define GPGPU_THREADS_DISPATCHED_UDW	_MMIO(0x2290 + 4)
#define HS_INVOCATION_COUNT             _MMIO(0x2300)
#define HS_INVOCATION_COUNT_UDW		_MMIO(0x2300 + 4)
#define DS_INVOCATION_COUNT             _MMIO(0x2308)
#define DS_INVOCATION_COUNT_UDW		_MMIO(0x2308 + 4)
#define IA_VERTICES_COUNT               _MMIO(0x2310)
#define IA_VERTICES_COUNT_UDW		_MMIO(0x2310 + 4)
#define IA_PRIMITIVES_COUNT             _MMIO(0x2318)
#define IA_PRIMITIVES_COUNT_UDW		_MMIO(0x2318 + 4)
#define VS_INVOCATION_COUNT             _MMIO(0x2320)
#define VS_INVOCATION_COUNT_UDW		_MMIO(0x2320 + 4)
#define GS_INVOCATION_COUNT             _MMIO(0x2328)
#define GS_INVOCATION_COUNT_UDW		_MMIO(0x2328 + 4)
#define GS_PRIMITIVES_COUNT             _MMIO(0x2330)
#define GS_PRIMITIVES_COUNT_UDW		_MMIO(0x2330 + 4)
#define CL_INVOCATION_COUNT             _MMIO(0x2338)
#define CL_INVOCATION_COUNT_UDW		_MMIO(0x2338 + 4)
#define CL_PRIMITIVES_COUNT             _MMIO(0x2340)
#define CL_PRIMITIVES_COUNT_UDW		_MMIO(0x2340 + 4)
#define PS_INVOCATION_COUNT             _MMIO(0x2348)
#define PS_INVOCATION_COUNT_UDW		_MMIO(0x2348 + 4)
#define PS_DEPTH_COUNT                  _MMIO(0x2350)
#define PS_DEPTH_COUNT_UDW		_MMIO(0x2350 + 4)

/* There are the 4 64-bit counter registers, one for each stream output */
#define GEN7_SO_NUM_PRIMS_WRITTEN(n)		_MMIO(0x5200 + (n) * 8)
#define GEN7_SO_NUM_PRIMS_WRITTEN_UDW(n)	_MMIO(0x5200 + (n) * 8 + 4)

#define GEN7_SO_PRIM_STORAGE_NEEDED(n)		_MMIO(0x5240 + (n) * 8)
#define GEN7_SO_PRIM_STORAGE_NEEDED_UDW(n)	_MMIO(0x5240 + (n) * 8 + 4)

#define GEN7_3DPRIM_END_OFFSET          _MMIO(0x2420)
#define GEN7_3DPRIM_START_VERTEX        _MMIO(0x2430)
#define GEN7_3DPRIM_VERTEX_COUNT        _MMIO(0x2434)
#define GEN7_3DPRIM_INSTANCE_COUNT      _MMIO(0x2438)
#define GEN7_3DPRIM_START_INSTANCE      _MMIO(0x243C)
#define GEN7_3DPRIM_BASE_VERTEX         _MMIO(0x2440)

#define GEN7_GPGPU_DISPATCHDIMX         _MMIO(0x2500)
#define GEN7_GPGPU_DISPATCHDIMY         _MMIO(0x2504)
#define GEN7_GPGPU_DISPATCHDIMZ         _MMIO(0x2508)

/* There are the 16 64-bit CS General Purpose Registers */
#define HSW_CS_GPR(n)                   _MMIO(0x2600 + (n) * 8)
#define HSW_CS_GPR_UDW(n)               _MMIO(0x2600 + (n) * 8 + 4)

#define GEN7_OACONTROL _MMIO(0x2360)
#define  GEN7_OACONTROL_CTX_MASK	    0xFFFFF000
#define  GEN7_OACONTROL_TIMER_PERIOD_MASK   0x3F
#define  GEN7_OACONTROL_TIMER_PERIOD_SHIFT  6
#define  GEN7_OACONTROL_TIMER_ENABLE	    (1<<5)
#define  GEN7_OACONTROL_FORMAT_A13	    (0<<2)
#define  GEN7_OACONTROL_FORMAT_A29	    (1<<2)
#define  GEN7_OACONTROL_FORMAT_A13_B8_C8    (2<<2)
#define  GEN7_OACONTROL_FORMAT_A29_B8_C8    (3<<2)
#define  GEN7_OACONTROL_FORMAT_B4_C8	    (4<<2)
#define  GEN7_OACONTROL_FORMAT_A45_B8_C8    (5<<2)
#define  GEN7_OACONTROL_FORMAT_B4_C8_A16    (6<<2)
#define  GEN7_OACONTROL_FORMAT_C4_B8	    (7<<2)
#define  GEN7_OACONTROL_FORMAT_SHIFT	    2
#define  GEN7_OACONTROL_PER_CTX_ENABLE	    (1<<1)
#define  GEN7_OACONTROL_ENABLE		    (1<<0)

#define GEN8_OACTXID _MMIO(0x2364)

#define GEN8_OA_DEBUG _MMIO(0x2B04)
#define  GEN9_OA_DEBUG_DISABLE_CLK_RATIO_REPORTS    (1<<5)
#define  GEN9_OA_DEBUG_INCLUDE_CLK_RATIO	    (1<<6)
#define  GEN9_OA_DEBUG_DISABLE_GO_1_0_REPORTS	    (1<<2)
#define  GEN9_OA_DEBUG_DISABLE_CTX_SWITCH_REPORTS   (1<<1)

#define GEN8_OACONTROL _MMIO(0x2B00)
#define  GEN8_OA_REPORT_FORMAT_A12	    (0<<2)
#define  GEN8_OA_REPORT_FORMAT_A12_B8_C8    (2<<2)
#define  GEN8_OA_REPORT_FORMAT_A36_B8_C8    (5<<2)
#define  GEN8_OA_REPORT_FORMAT_C4_B8	    (7<<2)
#define  GEN8_OA_REPORT_FORMAT_SHIFT	    2
#define  GEN8_OA_SPECIFIC_CONTEXT_ENABLE    (1<<1)
#define  GEN8_OA_COUNTER_ENABLE             (1<<0)

#define GEN8_OACTXCONTROL _MMIO(0x2360)
#define  GEN8_OA_TIMER_PERIOD_MASK	    0x3F
#define  GEN8_OA_TIMER_PERIOD_SHIFT	    2
#define  GEN8_OA_TIMER_ENABLE		    (1<<1)
#define  GEN8_OA_COUNTER_RESUME		    (1<<0)

#define GEN7_OABUFFER _MMIO(0x23B0) /* R/W */
#define  GEN7_OABUFFER_OVERRUN_DISABLE	    (1<<3)
#define  GEN7_OABUFFER_EDGE_TRIGGER	    (1<<2)
#define  GEN7_OABUFFER_STOP_RESUME_ENABLE   (1<<1)
#define  GEN7_OABUFFER_RESUME		    (1<<0)

#define GEN8_OABUFFER_UDW _MMIO(0x23b4)
#define GEN8_OABUFFER _MMIO(0x2b14)

#define GEN7_OASTATUS1 _MMIO(0x2364)
#define  GEN7_OASTATUS1_TAIL_MASK	    0xffffffc0
#define  GEN7_OASTATUS1_COUNTER_OVERFLOW    (1<<2)
#define  GEN7_OASTATUS1_OABUFFER_OVERFLOW   (1<<1)
#define  GEN7_OASTATUS1_REPORT_LOST	    (1<<0)

#define GEN7_OASTATUS2 _MMIO(0x2368)
#define GEN7_OASTATUS2_HEAD_MASK    0xffffffc0

#define GEN8_OASTATUS _MMIO(0x2b08)
#define  GEN8_OASTATUS_OVERRUN_STATUS	    (1<<3)
#define  GEN8_OASTATUS_COUNTER_OVERFLOW     (1<<2)
#define  GEN8_OASTATUS_OABUFFER_OVERFLOW    (1<<1)
#define  GEN8_OASTATUS_REPORT_LOST	    (1<<0)

#define GEN8_OAHEADPTR _MMIO(0x2B0C)
#define GEN8_OAHEADPTR_MASK    0xffffffc0
#define GEN8_OATAILPTR _MMIO(0x2B10)
#define GEN8_OATAILPTR_MASK    0xffffffc0

#define OABUFFER_SIZE_128K  (0<<3)
#define OABUFFER_SIZE_256K  (1<<3)
#define OABUFFER_SIZE_512K  (2<<3)
#define OABUFFER_SIZE_1M    (3<<3)
#define OABUFFER_SIZE_2M    (4<<3)
#define OABUFFER_SIZE_4M    (5<<3)
#define OABUFFER_SIZE_8M    (6<<3)
#define OABUFFER_SIZE_16M   (7<<3)

#define OA_MEM_SELECT_GGTT  (1<<0)

/*
 * Flexible, Aggregate EU Counter Registers.
 * Note: these aren't contiguous
 */
#define EU_PERF_CNTL0	    _MMIO(0xe458)
#define EU_PERF_CNTL1	    _MMIO(0xe558)
#define EU_PERF_CNTL2	    _MMIO(0xe658)
#define EU_PERF_CNTL3	    _MMIO(0xe758)
#define EU_PERF_CNTL4	    _MMIO(0xe45c)
#define EU_PERF_CNTL5	    _MMIO(0xe55c)
#define EU_PERF_CNTL6	    _MMIO(0xe65c)

/*
 * OA Boolean state
 */

#define OASTARTTRIG1 _MMIO(0x2710)
#define OASTARTTRIG1_THRESHOLD_COUNT_MASK_MBZ 0xffff0000
#define OASTARTTRIG1_THRESHOLD_MASK	      0xffff

#define OASTARTTRIG2 _MMIO(0x2714)
#define OASTARTTRIG2_INVERT_A_0 (1<<0)
#define OASTARTTRIG2_INVERT_A_1 (1<<1)
#define OASTARTTRIG2_INVERT_A_2 (1<<2)
#define OASTARTTRIG2_INVERT_A_3 (1<<3)
#define OASTARTTRIG2_INVERT_A_4 (1<<4)
#define OASTARTTRIG2_INVERT_A_5 (1<<5)
#define OASTARTTRIG2_INVERT_A_6 (1<<6)
#define OASTARTTRIG2_INVERT_A_7 (1<<7)
#define OASTARTTRIG2_INVERT_A_8 (1<<8)
#define OASTARTTRIG2_INVERT_A_9 (1<<9)
#define OASTARTTRIG2_INVERT_A_10 (1<<10)
#define OASTARTTRIG2_INVERT_A_11 (1<<11)
#define OASTARTTRIG2_INVERT_A_12 (1<<12)
#define OASTARTTRIG2_INVERT_A_13 (1<<13)
#define OASTARTTRIG2_INVERT_A_14 (1<<14)
#define OASTARTTRIG2_INVERT_A_15 (1<<15)
#define OASTARTTRIG2_INVERT_B_0 (1<<16)
#define OASTARTTRIG2_INVERT_B_1 (1<<17)
#define OASTARTTRIG2_INVERT_B_2 (1<<18)
#define OASTARTTRIG2_INVERT_B_3 (1<<19)
#define OASTARTTRIG2_INVERT_C_0 (1<<20)
#define OASTARTTRIG2_INVERT_C_1 (1<<21)
#define OASTARTTRIG2_INVERT_D_0 (1<<22)
#define OASTARTTRIG2_THRESHOLD_ENABLE	    (1<<23)
#define OASTARTTRIG2_START_TRIG_FLAG_MBZ    (1<<24)
#define OASTARTTRIG2_EVENT_SELECT_0  (1<<28)
#define OASTARTTRIG2_EVENT_SELECT_1  (1<<29)
#define OASTARTTRIG2_EVENT_SELECT_2  (1<<30)
#define OASTARTTRIG2_EVENT_SELECT_3  (1<<31)

#define OASTARTTRIG3 _MMIO(0x2718)
#define OASTARTTRIG3_NOA_SELECT_MASK	   0xf
#define OASTARTTRIG3_NOA_SELECT_8_SHIFT    0
#define OASTARTTRIG3_NOA_SELECT_9_SHIFT    4
#define OASTARTTRIG3_NOA_SELECT_10_SHIFT   8
#define OASTARTTRIG3_NOA_SELECT_11_SHIFT   12
#define OASTARTTRIG3_NOA_SELECT_12_SHIFT   16
#define OASTARTTRIG3_NOA_SELECT_13_SHIFT   20
#define OASTARTTRIG3_NOA_SELECT_14_SHIFT   24
#define OASTARTTRIG3_NOA_SELECT_15_SHIFT   28

#define OASTARTTRIG4 _MMIO(0x271c)
#define OASTARTTRIG4_NOA_SELECT_MASK	    0xf
#define OASTARTTRIG4_NOA_SELECT_0_SHIFT    0
#define OASTARTTRIG4_NOA_SELECT_1_SHIFT    4
#define OASTARTTRIG4_NOA_SELECT_2_SHIFT    8
#define OASTARTTRIG4_NOA_SELECT_3_SHIFT    12
#define OASTARTTRIG4_NOA_SELECT_4_SHIFT    16
#define OASTARTTRIG4_NOA_SELECT_5_SHIFT    20
#define OASTARTTRIG4_NOA_SELECT_6_SHIFT    24
#define OASTARTTRIG4_NOA_SELECT_7_SHIFT    28

#define OASTARTTRIG5 _MMIO(0x2720)
#define OASTARTTRIG5_THRESHOLD_COUNT_MASK_MBZ 0xffff0000
#define OASTARTTRIG5_THRESHOLD_MASK	      0xffff

#define OASTARTTRIG6 _MMIO(0x2724)
#define OASTARTTRIG6_INVERT_A_0 (1<<0)
#define OASTARTTRIG6_INVERT_A_1 (1<<1)
#define OASTARTTRIG6_INVERT_A_2 (1<<2)
#define OASTARTTRIG6_INVERT_A_3 (1<<3)
#define OASTARTTRIG6_INVERT_A_4 (1<<4)
#define OASTARTTRIG6_INVERT_A_5 (1<<5)
#define OASTARTTRIG6_INVERT_A_6 (1<<6)
#define OASTARTTRIG6_INVERT_A_7 (1<<7)
#define OASTARTTRIG6_INVERT_A_8 (1<<8)
#define OASTARTTRIG6_INVERT_A_9 (1<<9)
#define OASTARTTRIG6_INVERT_A_10 (1<<10)
#define OASTARTTRIG6_INVERT_A_11 (1<<11)
#define OASTARTTRIG6_INVERT_A_12 (1<<12)
#define OASTARTTRIG6_INVERT_A_13 (1<<13)
#define OASTARTTRIG6_INVERT_A_14 (1<<14)
#define OASTARTTRIG6_INVERT_A_15 (1<<15)
#define OASTARTTRIG6_INVERT_B_0 (1<<16)
#define OASTARTTRIG6_INVERT_B_1 (1<<17)
#define OASTARTTRIG6_INVERT_B_2 (1<<18)
#define OASTARTTRIG6_INVERT_B_3 (1<<19)
#define OASTARTTRIG6_INVERT_C_0 (1<<20)
#define OASTARTTRIG6_INVERT_C_1 (1<<21)
#define OASTARTTRIG6_INVERT_D_0 (1<<22)
#define OASTARTTRIG6_THRESHOLD_ENABLE	    (1<<23)
#define OASTARTTRIG6_START_TRIG_FLAG_MBZ    (1<<24)
#define OASTARTTRIG6_EVENT_SELECT_4  (1<<28)
#define OASTARTTRIG6_EVENT_SELECT_5  (1<<29)
#define OASTARTTRIG6_EVENT_SELECT_6  (1<<30)
#define OASTARTTRIG6_EVENT_SELECT_7  (1<<31)

#define OASTARTTRIG7 _MMIO(0x2728)
#define OASTARTTRIG7_NOA_SELECT_MASK	   0xf
#define OASTARTTRIG7_NOA_SELECT_8_SHIFT    0
#define OASTARTTRIG7_NOA_SELECT_9_SHIFT    4
#define OASTARTTRIG7_NOA_SELECT_10_SHIFT   8
#define OASTARTTRIG7_NOA_SELECT_11_SHIFT   12
#define OASTARTTRIG7_NOA_SELECT_12_SHIFT   16
#define OASTARTTRIG7_NOA_SELECT_13_SHIFT   20
#define OASTARTTRIG7_NOA_SELECT_14_SHIFT   24
#define OASTARTTRIG7_NOA_SELECT_15_SHIFT   28

#define OASTARTTRIG8 _MMIO(0x272c)
#define OASTARTTRIG8_NOA_SELECT_MASK	   0xf
#define OASTARTTRIG8_NOA_SELECT_0_SHIFT    0
#define OASTARTTRIG8_NOA_SELECT_1_SHIFT    4
#define OASTARTTRIG8_NOA_SELECT_2_SHIFT    8
#define OASTARTTRIG8_NOA_SELECT_3_SHIFT    12
#define OASTARTTRIG8_NOA_SELECT_4_SHIFT    16
#define OASTARTTRIG8_NOA_SELECT_5_SHIFT    20
#define OASTARTTRIG8_NOA_SELECT_6_SHIFT    24
#define OASTARTTRIG8_NOA_SELECT_7_SHIFT    28

#define OAREPORTTRIG1 _MMIO(0x2740)
#define OAREPORTTRIG1_THRESHOLD_MASK 0xffff
#define OAREPORTTRIG1_EDGE_LEVEL_TRIGER_SELECT_MASK 0xffff0000 /* 0=level */

#define OAREPORTTRIG2 _MMIO(0x2744)
#define OAREPORTTRIG2_INVERT_A_0  (1<<0)
#define OAREPORTTRIG2_INVERT_A_1  (1<<1)
#define OAREPORTTRIG2_INVERT_A_2  (1<<2)
#define OAREPORTTRIG2_INVERT_A_3  (1<<3)
#define OAREPORTTRIG2_INVERT_A_4  (1<<4)
#define OAREPORTTRIG2_INVERT_A_5  (1<<5)
#define OAREPORTTRIG2_INVERT_A_6  (1<<6)
#define OAREPORTTRIG2_INVERT_A_7  (1<<7)
#define OAREPORTTRIG2_INVERT_A_8  (1<<8)
#define OAREPORTTRIG2_INVERT_A_9  (1<<9)
#define OAREPORTTRIG2_INVERT_A_10 (1<<10)
#define OAREPORTTRIG2_INVERT_A_11 (1<<11)
#define OAREPORTTRIG2_INVERT_A_12 (1<<12)
#define OAREPORTTRIG2_INVERT_A_13 (1<<13)
#define OAREPORTTRIG2_INVERT_A_14 (1<<14)
#define OAREPORTTRIG2_INVERT_A_15 (1<<15)
#define OAREPORTTRIG2_INVERT_B_0  (1<<16)
#define OAREPORTTRIG2_INVERT_B_1  (1<<17)
#define OAREPORTTRIG2_INVERT_B_2  (1<<18)
#define OAREPORTTRIG2_INVERT_B_3  (1<<19)
#define OAREPORTTRIG2_INVERT_C_0  (1<<20)
#define OAREPORTTRIG2_INVERT_C_1  (1<<21)
#define OAREPORTTRIG2_INVERT_D_0  (1<<22)
#define OAREPORTTRIG2_THRESHOLD_ENABLE	    (1<<23)
#define OAREPORTTRIG2_REPORT_TRIGGER_ENABLE (1<<31)

#define OAREPORTTRIG3 _MMIO(0x2748)
#define OAREPORTTRIG3_NOA_SELECT_MASK	    0xf
#define OAREPORTTRIG3_NOA_SELECT_8_SHIFT    0
#define OAREPORTTRIG3_NOA_SELECT_9_SHIFT    4
#define OAREPORTTRIG3_NOA_SELECT_10_SHIFT   8
#define OAREPORTTRIG3_NOA_SELECT_11_SHIFT   12
#define OAREPORTTRIG3_NOA_SELECT_12_SHIFT   16
#define OAREPORTTRIG3_NOA_SELECT_13_SHIFT   20
#define OAREPORTTRIG3_NOA_SELECT_14_SHIFT   24
#define OAREPORTTRIG3_NOA_SELECT_15_SHIFT   28

#define OAREPORTTRIG4 _MMIO(0x274c)
#define OAREPORTTRIG4_NOA_SELECT_MASK	    0xf
#define OAREPORTTRIG4_NOA_SELECT_0_SHIFT    0
#define OAREPORTTRIG4_NOA_SELECT_1_SHIFT    4
#define OAREPORTTRIG4_NOA_SELECT_2_SHIFT    8
#define OAREPORTTRIG4_NOA_SELECT_3_SHIFT    12
#define OAREPORTTRIG4_NOA_SELECT_4_SHIFT    16
#define OAREPORTTRIG4_NOA_SELECT_5_SHIFT    20
#define OAREPORTTRIG4_NOA_SELECT_6_SHIFT    24
#define OAREPORTTRIG4_NOA_SELECT_7_SHIFT    28

#define OAREPORTTRIG5 _MMIO(0x2750)
#define OAREPORTTRIG5_THRESHOLD_MASK 0xffff
#define OAREPORTTRIG5_EDGE_LEVEL_TRIGER_SELECT_MASK 0xffff0000 /* 0=level */

#define OAREPORTTRIG6 _MMIO(0x2754)
#define OAREPORTTRIG6_INVERT_A_0  (1<<0)
#define OAREPORTTRIG6_INVERT_A_1  (1<<1)
#define OAREPORTTRIG6_INVERT_A_2  (1<<2)
#define OAREPORTTRIG6_INVERT_A_3  (1<<3)
#define OAREPORTTRIG6_INVERT_A_4  (1<<4)
#define OAREPORTTRIG6_INVERT_A_5  (1<<5)
#define OAREPORTTRIG6_INVERT_A_6  (1<<6)
#define OAREPORTTRIG6_INVERT_A_7  (1<<7)
#define OAREPORTTRIG6_INVERT_A_8  (1<<8)
#define OAREPORTTRIG6_INVERT_A_9  (1<<9)
#define OAREPORTTRIG6_INVERT_A_10 (1<<10)
#define OAREPORTTRIG6_INVERT_A_11 (1<<11)
#define OAREPORTTRIG6_INVERT_A_12 (1<<12)
#define OAREPORTTRIG6_INVERT_A_13 (1<<13)
#define OAREPORTTRIG6_INVERT_A_14 (1<<14)
#define OAREPORTTRIG6_INVERT_A_15 (1<<15)
#define OAREPORTTRIG6_INVERT_B_0  (1<<16)
#define OAREPORTTRIG6_INVERT_B_1  (1<<17)
#define OAREPORTTRIG6_INVERT_B_2  (1<<18)
#define OAREPORTTRIG6_INVERT_B_3  (1<<19)
#define OAREPORTTRIG6_INVERT_C_0  (1<<20)
#define OAREPORTTRIG6_INVERT_C_1  (1<<21)
#define OAREPORTTRIG6_INVERT_D_0  (1<<22)
#define OAREPORTTRIG6_THRESHOLD_ENABLE	    (1<<23)
#define OAREPORTTRIG6_REPORT_TRIGGER_ENABLE (1<<31)

#define OAREPORTTRIG7 _MMIO(0x2758)
#define OAREPORTTRIG7_NOA_SELECT_MASK	    0xf
#define OAREPORTTRIG7_NOA_SELECT_8_SHIFT    0
#define OAREPORTTRIG7_NOA_SELECT_9_SHIFT    4
#define OAREPORTTRIG7_NOA_SELECT_10_SHIFT   8
#define OAREPORTTRIG7_NOA_SELECT_11_SHIFT   12
#define OAREPORTTRIG7_NOA_SELECT_12_SHIFT   16
#define OAREPORTTRIG7_NOA_SELECT_13_SHIFT   20
#define OAREPORTTRIG7_NOA_SELECT_14_SHIFT   24
#define OAREPORTTRIG7_NOA_SELECT_15_SHIFT   28

#define OAREPORTTRIG8 _MMIO(0x275c)
#define OAREPORTTRIG8_NOA_SELECT_MASK	    0xf
#define OAREPORTTRIG8_NOA_SELECT_0_SHIFT    0
#define OAREPORTTRIG8_NOA_SELECT_1_SHIFT    4
#define OAREPORTTRIG8_NOA_SELECT_2_SHIFT    8
#define OAREPORTTRIG8_NOA_SELECT_3_SHIFT    12
#define OAREPORTTRIG8_NOA_SELECT_4_SHIFT    16
#define OAREPORTTRIG8_NOA_SELECT_5_SHIFT    20
#define OAREPORTTRIG8_NOA_SELECT_6_SHIFT    24
#define OAREPORTTRIG8_NOA_SELECT_7_SHIFT    28

/* CECX_0 */
#define OACEC_COMPARE_LESS_OR_EQUAL	6
#define OACEC_COMPARE_NOT_EQUAL		5
#define OACEC_COMPARE_LESS_THAN		4
#define OACEC_COMPARE_GREATER_OR_EQUAL	3
#define OACEC_COMPARE_EQUAL		2
#define OACEC_COMPARE_GREATER_THAN	1
#define OACEC_COMPARE_ANY_EQUAL		0

#define OACEC_COMPARE_VALUE_MASK    0xffff
#define OACEC_COMPARE_VALUE_SHIFT   3

#define OACEC_SELECT_NOA	(0<<19)
#define OACEC_SELECT_PREV	(1<<19)
#define OACEC_SELECT_BOOLEAN	(2<<19)

/* CECX_1 */
#define OACEC_MASK_MASK		    0xffff
#define OACEC_CONSIDERATIONS_MASK   0xffff
#define OACEC_CONSIDERATIONS_SHIFT  16

#define OACEC0_0 _MMIO(0x2770)
#define OACEC0_1 _MMIO(0x2774)
#define OACEC1_0 _MMIO(0x2778)
#define OACEC1_1 _MMIO(0x277c)
#define OACEC2_0 _MMIO(0x2780)
#define OACEC2_1 _MMIO(0x2784)
#define OACEC3_0 _MMIO(0x2788)
#define OACEC3_1 _MMIO(0x278c)
#define OACEC4_0 _MMIO(0x2790)
#define OACEC4_1 _MMIO(0x2794)
#define OACEC5_0 _MMIO(0x2798)
#define OACEC5_1 _MMIO(0x279c)
#define OACEC6_0 _MMIO(0x27a0)
#define OACEC6_1 _MMIO(0x27a4)
#define OACEC7_0 _MMIO(0x27a8)
#define OACEC7_1 _MMIO(0x27ac)

/* OA perf counters */
#define OA_PERFCNT1_LO      _MMIO(0x91B8)
#define OA_PERFCNT1_HI      _MMIO(0x91BC)
#define OA_PERFCNT2_LO      _MMIO(0x91C0)
#define OA_PERFCNT2_HI      _MMIO(0x91C4)
#define OA_PERFCNT3_LO      _MMIO(0x91C8)
#define OA_PERFCNT3_HI      _MMIO(0x91CC)
#define OA_PERFCNT4_LO      _MMIO(0x91D8)
#define OA_PERFCNT4_HI      _MMIO(0x91DC)

#define OA_PERFMATRIX_LO    _MMIO(0x91C8)
#define OA_PERFMATRIX_HI    _MMIO(0x91CC)

/* RPM unit config (Gen8+) */
#define RPM_CONFIG0	    _MMIO(0x0D00)
#define  GEN9_RPM_CONFIG0_CRYSTAL_CLOCK_FREQ_SHIFT	3
#define  GEN9_RPM_CONFIG0_CRYSTAL_CLOCK_FREQ_MASK	(1 << GEN9_RPM_CONFIG0_CRYSTAL_CLOCK_FREQ_SHIFT)
#define  GEN9_RPM_CONFIG0_CRYSTAL_CLOCK_FREQ_19_2_MHZ	0
#define  GEN9_RPM_CONFIG0_CRYSTAL_CLOCK_FREQ_24_MHZ	1
#define  GEN10_RPM_CONFIG0_CTC_SHIFT_PARAMETER_SHIFT	1
#define  GEN10_RPM_CONFIG0_CTC_SHIFT_PARAMETER_MASK	(0x3 << GEN10_RPM_CONFIG0_CTC_SHIFT_PARAMETER_SHIFT)

#define RPM_CONFIG1	    _MMIO(0x0D04)
#define  GEN10_GT_NOA_ENABLE  (1 << 9)

/* GPM unit config (Gen9+) */
#define CTC_MODE			_MMIO(0xA26C)
#define  CTC_SOURCE_PARAMETER_MASK 1
#define  CTC_SOURCE_CRYSTAL_CLOCK	0
#define  CTC_SOURCE_DIVIDE_LOGIC	1
#define  CTC_SHIFT_PARAMETER_SHIFT	1
#define  CTC_SHIFT_PARAMETER_MASK	(0x3 << CTC_SHIFT_PARAMETER_SHIFT)

/* RCP unit config (Gen8+) */
#define RCP_CONFIG	    _MMIO(0x0D08)

/* NOA (HSW) */
#define HSW_MBVID2_NOA0		_MMIO(0x9E80)
#define HSW_MBVID2_NOA1		_MMIO(0x9E84)
#define HSW_MBVID2_NOA2		_MMIO(0x9E88)
#define HSW_MBVID2_NOA3		_MMIO(0x9E8C)
#define HSW_MBVID2_NOA4		_MMIO(0x9E90)
#define HSW_MBVID2_NOA5		_MMIO(0x9E94)
#define HSW_MBVID2_NOA6		_MMIO(0x9E98)
#define HSW_MBVID2_NOA7		_MMIO(0x9E9C)
#define HSW_MBVID2_NOA8		_MMIO(0x9EA0)
#define HSW_MBVID2_NOA9		_MMIO(0x9EA4)

#define HSW_MBVID2_MISR0	_MMIO(0x9EC0)

/* NOA (Gen8+) */
#define NOA_CONFIG(i)	    _MMIO(0x0D0C + (i) * 4)

#define MICRO_BP0_0	    _MMIO(0x9800)
#define MICRO_BP0_2	    _MMIO(0x9804)
#define MICRO_BP0_1	    _MMIO(0x9808)

#define MICRO_BP1_0	    _MMIO(0x980C)
#define MICRO_BP1_2	    _MMIO(0x9810)
#define MICRO_BP1_1	    _MMIO(0x9814)

#define MICRO_BP2_0	    _MMIO(0x9818)
#define MICRO_BP2_2	    _MMIO(0x981C)
#define MICRO_BP2_1	    _MMIO(0x9820)

#define MICRO_BP3_0	    _MMIO(0x9824)
#define MICRO_BP3_2	    _MMIO(0x9828)
#define MICRO_BP3_1	    _MMIO(0x982C)

#define MICRO_BP_TRIGGER		_MMIO(0x9830)
#define MICRO_BP3_COUNT_STATUS01	_MMIO(0x9834)
#define MICRO_BP3_COUNT_STATUS23	_MMIO(0x9838)
#define MICRO_BP_FIRED_ARMED		_MMIO(0x983C)

#define GDT_CHICKEN_BITS    _MMIO(0x9840)
#define   GT_NOA_ENABLE	    0x00000080

#define NOA_DATA	    _MMIO(0x986C)
#define NOA_WRITE	    _MMIO(0x9888)

#define _GEN7_PIPEA_DE_LOAD_SL	0x70068
#define _GEN7_PIPEB_DE_LOAD_SL	0x71068
#define GEN7_PIPE_DE_LOAD_SL(pipe) _MMIO_PIPE(pipe, _GEN7_PIPEA_DE_LOAD_SL, _GEN7_PIPEB_DE_LOAD_SL)

/*
 * Reset registers
 */
#define DEBUG_RESET_I830		_MMIO(0x6070)
#define  DEBUG_RESET_FULL		(1<<7)
#define  DEBUG_RESET_RENDER		(1<<8)
#define  DEBUG_RESET_DISPLAY		(1<<9)

/*
 * IOSF sideband
 */
#define VLV_IOSF_DOORBELL_REQ			_MMIO(VLV_DISPLAY_BASE + 0x2100)
#define   IOSF_DEVFN_SHIFT			24
#define   IOSF_OPCODE_SHIFT			16
#define   IOSF_PORT_SHIFT			8
#define   IOSF_BYTE_ENABLES_SHIFT		4
#define   IOSF_BAR_SHIFT			1
#define   IOSF_SB_BUSY				(1<<0)
#define   IOSF_PORT_BUNIT			0x03
#define   IOSF_PORT_PUNIT			0x04
#define   IOSF_PORT_NC				0x11
#define   IOSF_PORT_DPIO			0x12
#define   IOSF_PORT_GPIO_NC			0x13
#define   IOSF_PORT_CCK				0x14
#define   IOSF_PORT_DPIO_2			0x1a
#define   IOSF_PORT_FLISDSI			0x1b
#define   IOSF_PORT_GPIO_SC			0x48
#define   IOSF_PORT_GPIO_SUS			0xa8
#define   IOSF_PORT_CCU				0xa9
#define   CHV_IOSF_PORT_GPIO_N			0x13
#define   CHV_IOSF_PORT_GPIO_SE			0x48
#define   CHV_IOSF_PORT_GPIO_E			0xa8
#define   CHV_IOSF_PORT_GPIO_SW			0xb2
#define VLV_IOSF_DATA				_MMIO(VLV_DISPLAY_BASE + 0x2104)
#define VLV_IOSF_ADDR				_MMIO(VLV_DISPLAY_BASE + 0x2108)

/* See configdb bunit SB addr map */
#define BUNIT_REG_BISOC				0x11

#define PUNIT_REG_DSPFREQ			0x36
#define   DSPFREQSTAT_SHIFT_CHV			24
#define   DSPFREQSTAT_MASK_CHV			(0x1f << DSPFREQSTAT_SHIFT_CHV)
#define   DSPFREQGUAR_SHIFT_CHV			8
#define   DSPFREQGUAR_MASK_CHV			(0x1f << DSPFREQGUAR_SHIFT_CHV)
#define   DSPFREQSTAT_SHIFT			30
#define   DSPFREQSTAT_MASK			(0x3 << DSPFREQSTAT_SHIFT)
#define   DSPFREQGUAR_SHIFT			14
#define   DSPFREQGUAR_MASK			(0x3 << DSPFREQGUAR_SHIFT)
#define   DSP_MAXFIFO_PM5_STATUS		(1 << 22) /* chv */
#define   DSP_AUTO_CDCLK_GATE_DISABLE		(1 << 7) /* chv */
#define   DSP_MAXFIFO_PM5_ENABLE		(1 << 6) /* chv */
#define   _DP_SSC(val, pipe)			((val) << (2 * (pipe)))
#define   DP_SSC_MASK(pipe)			_DP_SSC(0x3, (pipe))
#define   DP_SSC_PWR_ON(pipe)			_DP_SSC(0x0, (pipe))
#define   DP_SSC_CLK_GATE(pipe)			_DP_SSC(0x1, (pipe))
#define   DP_SSC_RESET(pipe)			_DP_SSC(0x2, (pipe))
#define   DP_SSC_PWR_GATE(pipe)			_DP_SSC(0x3, (pipe))
#define   _DP_SSS(val, pipe)			((val) << (2 * (pipe) + 16))
#define   DP_SSS_MASK(pipe)			_DP_SSS(0x3, (pipe))
#define   DP_SSS_PWR_ON(pipe)			_DP_SSS(0x0, (pipe))
#define   DP_SSS_CLK_GATE(pipe)			_DP_SSS(0x1, (pipe))
#define   DP_SSS_RESET(pipe)			_DP_SSS(0x2, (pipe))
#define   DP_SSS_PWR_GATE(pipe)			_DP_SSS(0x3, (pipe))

/*
 * i915_power_well_id:
 *
 * Platform specific IDs used to look up power wells and - except for custom
 * power wells - to define request/status register flag bit positions. As such
 * the set of IDs on a given platform must be unique and except for custom
 * power wells their value must stay fixed.
 */
enum i915_power_well_id {
	/*
	 * I830
	 *  - custom power well
	 */
	I830_DISP_PW_PIPES = 0,

	/*
	 * VLV/CHV
	 *  - PUNIT_REG_PWRGT_CTRL (bit: id*2),
	 *    PUNIT_REG_PWRGT_STATUS (bit: id*2) (PUNIT HAS v0.8)
	 */
	PUNIT_POWER_WELL_RENDER			= 0,
	PUNIT_POWER_WELL_MEDIA			= 1,
	PUNIT_POWER_WELL_DISP2D			= 3,
	PUNIT_POWER_WELL_DPIO_CMN_BC		= 5,
	PUNIT_POWER_WELL_DPIO_TX_B_LANES_01	= 6,
	PUNIT_POWER_WELL_DPIO_TX_B_LANES_23	= 7,
	PUNIT_POWER_WELL_DPIO_TX_C_LANES_01	= 8,
	PUNIT_POWER_WELL_DPIO_TX_C_LANES_23	= 9,
	PUNIT_POWER_WELL_DPIO_RX0		= 10,
	PUNIT_POWER_WELL_DPIO_RX1		= 11,
	PUNIT_POWER_WELL_DPIO_CMN_D		= 12,
	/*  - custom power well */
	CHV_DISP_PW_PIPE_A,			/* 13 */

	/*
	 * HSW/BDW
	 *  - HSW_PWR_WELL_CTL_DRIVER(0) (status bit: id*2, req bit: id*2+1)
	 */
	HSW_DISP_PW_GLOBAL = 15,

	/*
	 * GEN9+
	 *  - HSW_PWR_WELL_CTL_DRIVER(0) (status bit: id*2, req bit: id*2+1)
	 */
	SKL_DISP_PW_MISC_IO = 0,
	SKL_DISP_PW_DDI_A_E,
	GLK_DISP_PW_DDI_A = SKL_DISP_PW_DDI_A_E,
	CNL_DISP_PW_DDI_A = SKL_DISP_PW_DDI_A_E,
	SKL_DISP_PW_DDI_B,
	SKL_DISP_PW_DDI_C,
	SKL_DISP_PW_DDI_D,

	GLK_DISP_PW_AUX_A = 8,
	GLK_DISP_PW_AUX_B,
	GLK_DISP_PW_AUX_C,
	CNL_DISP_PW_AUX_A = GLK_DISP_PW_AUX_A,
	CNL_DISP_PW_AUX_B = GLK_DISP_PW_AUX_B,
	CNL_DISP_PW_AUX_C = GLK_DISP_PW_AUX_C,
	CNL_DISP_PW_AUX_D,

	SKL_DISP_PW_1 = 14,
	SKL_DISP_PW_2,

	/* - custom power wells */
	SKL_DISP_PW_DC_OFF,
	BXT_DPIO_CMN_A,
	BXT_DPIO_CMN_BC,
	GLK_DPIO_CMN_C,			/* 19 */

	/*
	 * Multiple platforms.
	 * Must start following the highest ID of any platform.
	 * - custom power wells
	 */
	I915_DISP_PW_ALWAYS_ON = 20,
};

#define PUNIT_REG_PWRGT_CTRL			0x60
#define PUNIT_REG_PWRGT_STATUS			0x61
#define   PUNIT_PWRGT_MASK(power_well)		(3 << ((power_well) * 2))
#define   PUNIT_PWRGT_PWR_ON(power_well)	(0 << ((power_well) * 2))
#define   PUNIT_PWRGT_CLK_GATE(power_well)	(1 << ((power_well) * 2))
#define   PUNIT_PWRGT_RESET(power_well)		(2 << ((power_well) * 2))
#define   PUNIT_PWRGT_PWR_GATE(power_well)	(3 << ((power_well) * 2))

#define PUNIT_REG_GPU_LFM			0xd3
#define PUNIT_REG_GPU_FREQ_REQ			0xd4
#define PUNIT_REG_GPU_FREQ_STS			0xd8
#define   GPLLENABLE				(1<<4)
#define   GENFREQSTATUS				(1<<0)
#define PUNIT_REG_MEDIA_TURBO_FREQ_REQ		0xdc
#define PUNIT_REG_CZ_TIMESTAMP			0xce

#define PUNIT_FUSE_BUS2				0xf6 /* bits 47:40 */
#define PUNIT_FUSE_BUS1				0xf5 /* bits 55:48 */

#define FB_GFX_FMAX_AT_VMAX_FUSE		0x136
#define FB_GFX_FREQ_FUSE_MASK			0xff
#define FB_GFX_FMAX_AT_VMAX_2SS4EU_FUSE_SHIFT	24
#define FB_GFX_FMAX_AT_VMAX_2SS6EU_FUSE_SHIFT	16
#define FB_GFX_FMAX_AT_VMAX_2SS8EU_FUSE_SHIFT	8

#define FB_GFX_FMIN_AT_VMIN_FUSE		0x137
#define FB_GFX_FMIN_AT_VMIN_FUSE_SHIFT		8

#define PUNIT_REG_DDR_SETUP2			0x139
#define   FORCE_DDR_FREQ_REQ_ACK		(1 << 8)
#define   FORCE_DDR_LOW_FREQ			(1 << 1)
#define   FORCE_DDR_HIGH_FREQ			(1 << 0)

#define PUNIT_GPU_STATUS_REG			0xdb
#define PUNIT_GPU_STATUS_MAX_FREQ_SHIFT	16
#define PUNIT_GPU_STATUS_MAX_FREQ_MASK		0xff
#define PUNIT_GPU_STATIS_GFX_MIN_FREQ_SHIFT	8
#define PUNIT_GPU_STATUS_GFX_MIN_FREQ_MASK	0xff

#define PUNIT_GPU_DUTYCYCLE_REG		0xdf
#define PUNIT_GPU_DUTYCYCLE_RPE_FREQ_SHIFT	8
#define PUNIT_GPU_DUTYCYCLE_RPE_FREQ_MASK	0xff

#define IOSF_NC_FB_GFX_FREQ_FUSE		0x1c
#define   FB_GFX_MAX_FREQ_FUSE_SHIFT		3
#define   FB_GFX_MAX_FREQ_FUSE_MASK		0x000007f8
#define   FB_GFX_FGUARANTEED_FREQ_FUSE_SHIFT	11
#define   FB_GFX_FGUARANTEED_FREQ_FUSE_MASK	0x0007f800
#define IOSF_NC_FB_GFX_FMAX_FUSE_HI		0x34
#define   FB_FMAX_VMIN_FREQ_HI_MASK		0x00000007
#define IOSF_NC_FB_GFX_FMAX_FUSE_LO		0x30
#define   FB_FMAX_VMIN_FREQ_LO_SHIFT		27
#define   FB_FMAX_VMIN_FREQ_LO_MASK		0xf8000000

#define VLV_TURBO_SOC_OVERRIDE	0x04
#define 	VLV_OVERRIDE_EN	1
#define 	VLV_SOC_TDP_EN	(1 << 1)
#define 	VLV_BIAS_CPU_125_SOC_875 (6 << 2)
#define 	CHV_BIAS_CPU_50_SOC_50 (3 << 2)

/* vlv2 north clock has */
#define CCK_FUSE_REG				0x8
#define  CCK_FUSE_HPLL_FREQ_MASK		0x3
#define CCK_REG_DSI_PLL_FUSE			0x44
#define CCK_REG_DSI_PLL_CONTROL			0x48
#define  DSI_PLL_VCO_EN				(1 << 31)
#define  DSI_PLL_LDO_GATE			(1 << 30)
#define  DSI_PLL_P1_POST_DIV_SHIFT		17
#define  DSI_PLL_P1_POST_DIV_MASK		(0x1ff << 17)
#define  DSI_PLL_P2_MUX_DSI0_DIV2		(1 << 13)
#define  DSI_PLL_P3_MUX_DSI1_DIV2		(1 << 12)
#define  DSI_PLL_MUX_MASK			(3 << 9)
#define  DSI_PLL_MUX_DSI0_DSIPLL		(0 << 10)
#define  DSI_PLL_MUX_DSI0_CCK			(1 << 10)
#define  DSI_PLL_MUX_DSI1_DSIPLL		(0 << 9)
#define  DSI_PLL_MUX_DSI1_CCK			(1 << 9)
#define  DSI_PLL_CLK_GATE_MASK			(0xf << 5)
#define  DSI_PLL_CLK_GATE_DSI0_DSIPLL		(1 << 8)
#define  DSI_PLL_CLK_GATE_DSI1_DSIPLL		(1 << 7)
#define  DSI_PLL_CLK_GATE_DSI0_CCK		(1 << 6)
#define  DSI_PLL_CLK_GATE_DSI1_CCK		(1 << 5)
#define  DSI_PLL_LOCK				(1 << 0)
#define CCK_REG_DSI_PLL_DIVIDER			0x4c
#define  DSI_PLL_LFSR				(1 << 31)
#define  DSI_PLL_FRACTION_EN			(1 << 30)
#define  DSI_PLL_FRAC_COUNTER_SHIFT		27
#define  DSI_PLL_FRAC_COUNTER_MASK		(7 << 27)
#define  DSI_PLL_USYNC_CNT_SHIFT		18
#define  DSI_PLL_USYNC_CNT_MASK			(0x1ff << 18)
#define  DSI_PLL_N1_DIV_SHIFT			16
#define  DSI_PLL_N1_DIV_MASK			(3 << 16)
#define  DSI_PLL_M1_DIV_SHIFT			0
#define  DSI_PLL_M1_DIV_MASK			(0x1ff << 0)
#define CCK_CZ_CLOCK_CONTROL			0x62
#define CCK_GPLL_CLOCK_CONTROL			0x67
#define CCK_DISPLAY_CLOCK_CONTROL		0x6b
#define CCK_DISPLAY_REF_CLOCK_CONTROL		0x6c
#define  CCK_TRUNK_FORCE_ON			(1 << 17)
#define  CCK_TRUNK_FORCE_OFF			(1 << 16)
#define  CCK_FREQUENCY_STATUS			(0x1f << 8)
#define  CCK_FREQUENCY_STATUS_SHIFT		8
#define  CCK_FREQUENCY_VALUES			(0x1f << 0)

/* DPIO registers */
#define DPIO_DEVFN			0

#define DPIO_CTL			_MMIO(VLV_DISPLAY_BASE + 0x2110)
#define  DPIO_MODSEL1			(1<<3) /* if ref clk b == 27 */
#define  DPIO_MODSEL0			(1<<2) /* if ref clk a == 27 */
#define  DPIO_SFR_BYPASS		(1<<1)
#define  DPIO_CMNRST			(1<<0)

#define DPIO_PHY(pipe)			((pipe) >> 1)
#define DPIO_PHY_IOSF_PORT(phy)		(dev_priv->dpio_phy_iosf_port[phy])

/*
 * Per pipe/PLL DPIO regs
 */
#define _VLV_PLL_DW3_CH0		0x800c
#define   DPIO_POST_DIV_SHIFT		(28) /* 3 bits */
#define   DPIO_POST_DIV_DAC		0
#define   DPIO_POST_DIV_HDMIDP		1 /* DAC 225-400M rate */
#define   DPIO_POST_DIV_LVDS1		2
#define   DPIO_POST_DIV_LVDS2		3
#define   DPIO_K_SHIFT			(24) /* 4 bits */
#define   DPIO_P1_SHIFT			(21) /* 3 bits */
#define   DPIO_P2_SHIFT			(16) /* 5 bits */
#define   DPIO_N_SHIFT			(12) /* 4 bits */
#define   DPIO_ENABLE_CALIBRATION	(1<<11)
#define   DPIO_M1DIV_SHIFT		(8) /* 3 bits */
#define   DPIO_M2DIV_MASK		0xff
#define _VLV_PLL_DW3_CH1		0x802c
#define VLV_PLL_DW3(ch) _PIPE(ch, _VLV_PLL_DW3_CH0, _VLV_PLL_DW3_CH1)

#define _VLV_PLL_DW5_CH0		0x8014
#define   DPIO_REFSEL_OVERRIDE		27
#define   DPIO_PLL_MODESEL_SHIFT	24 /* 3 bits */
#define   DPIO_BIAS_CURRENT_CTL_SHIFT	21 /* 3 bits, always 0x7 */
#define   DPIO_PLL_REFCLK_SEL_SHIFT	16 /* 2 bits */
#define   DPIO_PLL_REFCLK_SEL_MASK	3
#define   DPIO_DRIVER_CTL_SHIFT		12 /* always set to 0x8 */
#define   DPIO_CLK_BIAS_CTL_SHIFT	8 /* always set to 0x5 */
#define _VLV_PLL_DW5_CH1		0x8034
#define VLV_PLL_DW5(ch) _PIPE(ch, _VLV_PLL_DW5_CH0, _VLV_PLL_DW5_CH1)

#define _VLV_PLL_DW7_CH0		0x801c
#define _VLV_PLL_DW7_CH1		0x803c
#define VLV_PLL_DW7(ch) _PIPE(ch, _VLV_PLL_DW7_CH0, _VLV_PLL_DW7_CH1)

#define _VLV_PLL_DW8_CH0		0x8040
#define _VLV_PLL_DW8_CH1		0x8060
#define VLV_PLL_DW8(ch) _PIPE(ch, _VLV_PLL_DW8_CH0, _VLV_PLL_DW8_CH1)

#define VLV_PLL_DW9_BCAST		0xc044
#define _VLV_PLL_DW9_CH0		0x8044
#define _VLV_PLL_DW9_CH1		0x8064
#define VLV_PLL_DW9(ch) _PIPE(ch, _VLV_PLL_DW9_CH0, _VLV_PLL_DW9_CH1)

#define _VLV_PLL_DW10_CH0		0x8048
#define _VLV_PLL_DW10_CH1		0x8068
#define VLV_PLL_DW10(ch) _PIPE(ch, _VLV_PLL_DW10_CH0, _VLV_PLL_DW10_CH1)

#define _VLV_PLL_DW11_CH0		0x804c
#define _VLV_PLL_DW11_CH1		0x806c
#define VLV_PLL_DW11(ch) _PIPE(ch, _VLV_PLL_DW11_CH0, _VLV_PLL_DW11_CH1)

/* Spec for ref block start counts at DW10 */
#define VLV_REF_DW13			0x80ac

#define VLV_CMN_DW0			0x8100

/*
 * Per DDI channel DPIO regs
 */

#define _VLV_PCS_DW0_CH0		0x8200
#define _VLV_PCS_DW0_CH1		0x8400
#define   DPIO_PCS_TX_LANE2_RESET	(1<<16)
#define   DPIO_PCS_TX_LANE1_RESET	(1<<7)
#define   DPIO_LEFT_TXFIFO_RST_MASTER2	(1<<4)
#define   DPIO_RIGHT_TXFIFO_RST_MASTER2	(1<<3)
#define VLV_PCS_DW0(ch) _PORT(ch, _VLV_PCS_DW0_CH0, _VLV_PCS_DW0_CH1)

#define _VLV_PCS01_DW0_CH0		0x200
#define _VLV_PCS23_DW0_CH0		0x400
#define _VLV_PCS01_DW0_CH1		0x2600
#define _VLV_PCS23_DW0_CH1		0x2800
#define VLV_PCS01_DW0(ch) _PORT(ch, _VLV_PCS01_DW0_CH0, _VLV_PCS01_DW0_CH1)
#define VLV_PCS23_DW0(ch) _PORT(ch, _VLV_PCS23_DW0_CH0, _VLV_PCS23_DW0_CH1)

#define _VLV_PCS_DW1_CH0		0x8204
#define _VLV_PCS_DW1_CH1		0x8404
#define   CHV_PCS_REQ_SOFTRESET_EN	(1<<23)
#define   DPIO_PCS_CLK_CRI_RXEB_EIOS_EN	(1<<22)
#define   DPIO_PCS_CLK_CRI_RXDIGFILTSG_EN (1<<21)
#define   DPIO_PCS_CLK_DATAWIDTH_SHIFT	(6)
#define   DPIO_PCS_CLK_SOFT_RESET	(1<<5)
#define VLV_PCS_DW1(ch) _PORT(ch, _VLV_PCS_DW1_CH0, _VLV_PCS_DW1_CH1)

#define _VLV_PCS01_DW1_CH0		0x204
#define _VLV_PCS23_DW1_CH0		0x404
#define _VLV_PCS01_DW1_CH1		0x2604
#define _VLV_PCS23_DW1_CH1		0x2804
#define VLV_PCS01_DW1(ch) _PORT(ch, _VLV_PCS01_DW1_CH0, _VLV_PCS01_DW1_CH1)
#define VLV_PCS23_DW1(ch) _PORT(ch, _VLV_PCS23_DW1_CH0, _VLV_PCS23_DW1_CH1)

#define _VLV_PCS_DW8_CH0		0x8220
#define _VLV_PCS_DW8_CH1		0x8420
#define   CHV_PCS_USEDCLKCHANNEL_OVRRIDE	(1 << 20)
#define   CHV_PCS_USEDCLKCHANNEL		(1 << 21)
#define VLV_PCS_DW8(ch) _PORT(ch, _VLV_PCS_DW8_CH0, _VLV_PCS_DW8_CH1)

#define _VLV_PCS01_DW8_CH0		0x0220
#define _VLV_PCS23_DW8_CH0		0x0420
#define _VLV_PCS01_DW8_CH1		0x2620
#define _VLV_PCS23_DW8_CH1		0x2820
#define VLV_PCS01_DW8(port) _PORT(port, _VLV_PCS01_DW8_CH0, _VLV_PCS01_DW8_CH1)
#define VLV_PCS23_DW8(port) _PORT(port, _VLV_PCS23_DW8_CH0, _VLV_PCS23_DW8_CH1)

#define _VLV_PCS_DW9_CH0		0x8224
#define _VLV_PCS_DW9_CH1		0x8424
#define   DPIO_PCS_TX2MARGIN_MASK	(0x7<<13)
#define   DPIO_PCS_TX2MARGIN_000	(0<<13)
#define   DPIO_PCS_TX2MARGIN_101	(1<<13)
#define   DPIO_PCS_TX1MARGIN_MASK	(0x7<<10)
#define   DPIO_PCS_TX1MARGIN_000	(0<<10)
#define   DPIO_PCS_TX1MARGIN_101	(1<<10)
#define	VLV_PCS_DW9(ch) _PORT(ch, _VLV_PCS_DW9_CH0, _VLV_PCS_DW9_CH1)

#define _VLV_PCS01_DW9_CH0		0x224
#define _VLV_PCS23_DW9_CH0		0x424
#define _VLV_PCS01_DW9_CH1		0x2624
#define _VLV_PCS23_DW9_CH1		0x2824
#define VLV_PCS01_DW9(ch) _PORT(ch, _VLV_PCS01_DW9_CH0, _VLV_PCS01_DW9_CH1)
#define VLV_PCS23_DW9(ch) _PORT(ch, _VLV_PCS23_DW9_CH0, _VLV_PCS23_DW9_CH1)

#define _CHV_PCS_DW10_CH0		0x8228
#define _CHV_PCS_DW10_CH1		0x8428
#define   DPIO_PCS_SWING_CALC_TX0_TX2	(1<<30)
#define   DPIO_PCS_SWING_CALC_TX1_TX3	(1<<31)
#define   DPIO_PCS_TX2DEEMP_MASK	(0xf<<24)
#define   DPIO_PCS_TX2DEEMP_9P5		(0<<24)
#define   DPIO_PCS_TX2DEEMP_6P0		(2<<24)
#define   DPIO_PCS_TX1DEEMP_MASK	(0xf<<16)
#define   DPIO_PCS_TX1DEEMP_9P5		(0<<16)
#define   DPIO_PCS_TX1DEEMP_6P0		(2<<16)
#define CHV_PCS_DW10(ch) _PORT(ch, _CHV_PCS_DW10_CH0, _CHV_PCS_DW10_CH1)

#define _VLV_PCS01_DW10_CH0		0x0228
#define _VLV_PCS23_DW10_CH0		0x0428
#define _VLV_PCS01_DW10_CH1		0x2628
#define _VLV_PCS23_DW10_CH1		0x2828
#define VLV_PCS01_DW10(port) _PORT(port, _VLV_PCS01_DW10_CH0, _VLV_PCS01_DW10_CH1)
#define VLV_PCS23_DW10(port) _PORT(port, _VLV_PCS23_DW10_CH0, _VLV_PCS23_DW10_CH1)

#define _VLV_PCS_DW11_CH0		0x822c
#define _VLV_PCS_DW11_CH1		0x842c
#define   DPIO_TX2_STAGGER_MASK(x)	((x)<<24)
#define   DPIO_LANEDESKEW_STRAP_OVRD	(1<<3)
#define   DPIO_LEFT_TXFIFO_RST_MASTER	(1<<1)
#define   DPIO_RIGHT_TXFIFO_RST_MASTER	(1<<0)
#define VLV_PCS_DW11(ch) _PORT(ch, _VLV_PCS_DW11_CH0, _VLV_PCS_DW11_CH1)

#define _VLV_PCS01_DW11_CH0		0x022c
#define _VLV_PCS23_DW11_CH0		0x042c
#define _VLV_PCS01_DW11_CH1		0x262c
#define _VLV_PCS23_DW11_CH1		0x282c
#define VLV_PCS01_DW11(ch) _PORT(ch, _VLV_PCS01_DW11_CH0, _VLV_PCS01_DW11_CH1)
#define VLV_PCS23_DW11(ch) _PORT(ch, _VLV_PCS23_DW11_CH0, _VLV_PCS23_DW11_CH1)

#define _VLV_PCS01_DW12_CH0		0x0230
#define _VLV_PCS23_DW12_CH0		0x0430
#define _VLV_PCS01_DW12_CH1		0x2630
#define _VLV_PCS23_DW12_CH1		0x2830
#define VLV_PCS01_DW12(ch) _PORT(ch, _VLV_PCS01_DW12_CH0, _VLV_PCS01_DW12_CH1)
#define VLV_PCS23_DW12(ch) _PORT(ch, _VLV_PCS23_DW12_CH0, _VLV_PCS23_DW12_CH1)

#define _VLV_PCS_DW12_CH0		0x8230
#define _VLV_PCS_DW12_CH1		0x8430
#define   DPIO_TX2_STAGGER_MULT(x)	((x)<<20)
#define   DPIO_TX1_STAGGER_MULT(x)	((x)<<16)
#define   DPIO_TX1_STAGGER_MASK(x)	((x)<<8)
#define   DPIO_LANESTAGGER_STRAP_OVRD	(1<<6)
#define   DPIO_LANESTAGGER_STRAP(x)	((x)<<0)
#define VLV_PCS_DW12(ch) _PORT(ch, _VLV_PCS_DW12_CH0, _VLV_PCS_DW12_CH1)

#define _VLV_PCS_DW14_CH0		0x8238
#define _VLV_PCS_DW14_CH1		0x8438
#define	VLV_PCS_DW14(ch) _PORT(ch, _VLV_PCS_DW14_CH0, _VLV_PCS_DW14_CH1)

#define _VLV_PCS_DW23_CH0		0x825c
#define _VLV_PCS_DW23_CH1		0x845c
#define VLV_PCS_DW23(ch) _PORT(ch, _VLV_PCS_DW23_CH0, _VLV_PCS_DW23_CH1)

#define _VLV_TX_DW2_CH0			0x8288
#define _VLV_TX_DW2_CH1			0x8488
#define   DPIO_SWING_MARGIN000_SHIFT	16
#define   DPIO_SWING_MARGIN000_MASK	(0xff << DPIO_SWING_MARGIN000_SHIFT)
#define   DPIO_UNIQ_TRANS_SCALE_SHIFT	8
#define VLV_TX_DW2(ch) _PORT(ch, _VLV_TX_DW2_CH0, _VLV_TX_DW2_CH1)

#define _VLV_TX_DW3_CH0			0x828c
#define _VLV_TX_DW3_CH1			0x848c
/* The following bit for CHV phy */
#define   DPIO_TX_UNIQ_TRANS_SCALE_EN	(1<<27)
#define   DPIO_SWING_MARGIN101_SHIFT	16
#define   DPIO_SWING_MARGIN101_MASK	(0xff << DPIO_SWING_MARGIN101_SHIFT)
#define VLV_TX_DW3(ch) _PORT(ch, _VLV_TX_DW3_CH0, _VLV_TX_DW3_CH1)

#define _VLV_TX_DW4_CH0			0x8290
#define _VLV_TX_DW4_CH1			0x8490
#define   DPIO_SWING_DEEMPH9P5_SHIFT	24
#define   DPIO_SWING_DEEMPH9P5_MASK	(0xff << DPIO_SWING_DEEMPH9P5_SHIFT)
#define   DPIO_SWING_DEEMPH6P0_SHIFT	16
#define   DPIO_SWING_DEEMPH6P0_MASK	(0xff << DPIO_SWING_DEEMPH6P0_SHIFT)
#define VLV_TX_DW4(ch) _PORT(ch, _VLV_TX_DW4_CH0, _VLV_TX_DW4_CH1)

#define _VLV_TX3_DW4_CH0		0x690
#define _VLV_TX3_DW4_CH1		0x2a90
#define VLV_TX3_DW4(ch) _PORT(ch, _VLV_TX3_DW4_CH0, _VLV_TX3_DW4_CH1)

#define _VLV_TX_DW5_CH0			0x8294
#define _VLV_TX_DW5_CH1			0x8494
#define   DPIO_TX_OCALINIT_EN		(1<<31)
#define VLV_TX_DW5(ch) _PORT(ch, _VLV_TX_DW5_CH0, _VLV_TX_DW5_CH1)

#define _VLV_TX_DW11_CH0		0x82ac
#define _VLV_TX_DW11_CH1		0x84ac
#define VLV_TX_DW11(ch) _PORT(ch, _VLV_TX_DW11_CH0, _VLV_TX_DW11_CH1)

#define _VLV_TX_DW14_CH0		0x82b8
#define _VLV_TX_DW14_CH1		0x84b8
#define VLV_TX_DW14(ch) _PORT(ch, _VLV_TX_DW14_CH0, _VLV_TX_DW14_CH1)

/* CHV dpPhy registers */
#define _CHV_PLL_DW0_CH0		0x8000
#define _CHV_PLL_DW0_CH1		0x8180
#define CHV_PLL_DW0(ch) _PIPE(ch, _CHV_PLL_DW0_CH0, _CHV_PLL_DW0_CH1)

#define _CHV_PLL_DW1_CH0		0x8004
#define _CHV_PLL_DW1_CH1		0x8184
#define   DPIO_CHV_N_DIV_SHIFT		8
#define   DPIO_CHV_M1_DIV_BY_2		(0 << 0)
#define CHV_PLL_DW1(ch) _PIPE(ch, _CHV_PLL_DW1_CH0, _CHV_PLL_DW1_CH1)

#define _CHV_PLL_DW2_CH0		0x8008
#define _CHV_PLL_DW2_CH1		0x8188
#define CHV_PLL_DW2(ch) _PIPE(ch, _CHV_PLL_DW2_CH0, _CHV_PLL_DW2_CH1)

#define _CHV_PLL_DW3_CH0		0x800c
#define _CHV_PLL_DW3_CH1		0x818c
#define  DPIO_CHV_FRAC_DIV_EN		(1 << 16)
#define  DPIO_CHV_FIRST_MOD		(0 << 8)
#define  DPIO_CHV_SECOND_MOD		(1 << 8)
#define  DPIO_CHV_FEEDFWD_GAIN_SHIFT	0
#define  DPIO_CHV_FEEDFWD_GAIN_MASK		(0xF << 0)
#define CHV_PLL_DW3(ch) _PIPE(ch, _CHV_PLL_DW3_CH0, _CHV_PLL_DW3_CH1)

#define _CHV_PLL_DW6_CH0		0x8018
#define _CHV_PLL_DW6_CH1		0x8198
#define   DPIO_CHV_GAIN_CTRL_SHIFT	16
#define	  DPIO_CHV_INT_COEFF_SHIFT	8
#define   DPIO_CHV_PROP_COEFF_SHIFT	0
#define CHV_PLL_DW6(ch) _PIPE(ch, _CHV_PLL_DW6_CH0, _CHV_PLL_DW6_CH1)

#define _CHV_PLL_DW8_CH0		0x8020
#define _CHV_PLL_DW8_CH1		0x81A0
#define   DPIO_CHV_TDC_TARGET_CNT_SHIFT 0
#define   DPIO_CHV_TDC_TARGET_CNT_MASK  (0x3FF << 0)
#define CHV_PLL_DW8(ch) _PIPE(ch, _CHV_PLL_DW8_CH0, _CHV_PLL_DW8_CH1)

#define _CHV_PLL_DW9_CH0		0x8024
#define _CHV_PLL_DW9_CH1		0x81A4
#define  DPIO_CHV_INT_LOCK_THRESHOLD_SHIFT		1 /* 3 bits */
#define  DPIO_CHV_INT_LOCK_THRESHOLD_MASK		(7 << 1)
#define  DPIO_CHV_INT_LOCK_THRESHOLD_SEL_COARSE	1 /* 1: coarse & 0 : fine  */
#define CHV_PLL_DW9(ch) _PIPE(ch, _CHV_PLL_DW9_CH0, _CHV_PLL_DW9_CH1)

#define _CHV_CMN_DW0_CH0               0x8100
#define   DPIO_ALLDL_POWERDOWN_SHIFT_CH0	19
#define   DPIO_ANYDL_POWERDOWN_SHIFT_CH0	18
#define   DPIO_ALLDL_POWERDOWN			(1 << 1)
#define   DPIO_ANYDL_POWERDOWN			(1 << 0)

#define _CHV_CMN_DW5_CH0               0x8114
#define   CHV_BUFRIGHTENA1_DISABLE	(0 << 20)
#define   CHV_BUFRIGHTENA1_NORMAL	(1 << 20)
#define   CHV_BUFRIGHTENA1_FORCE	(3 << 20)
#define   CHV_BUFRIGHTENA1_MASK		(3 << 20)
#define   CHV_BUFLEFTENA1_DISABLE	(0 << 22)
#define   CHV_BUFLEFTENA1_NORMAL	(1 << 22)
#define   CHV_BUFLEFTENA1_FORCE		(3 << 22)
#define   CHV_BUFLEFTENA1_MASK		(3 << 22)

#define _CHV_CMN_DW13_CH0		0x8134
#define _CHV_CMN_DW0_CH1		0x8080
#define   DPIO_CHV_S1_DIV_SHIFT		21
#define   DPIO_CHV_P1_DIV_SHIFT		13 /* 3 bits */
#define   DPIO_CHV_P2_DIV_SHIFT		8  /* 5 bits */
#define   DPIO_CHV_K_DIV_SHIFT		4
#define   DPIO_PLL_FREQLOCK		(1 << 1)
#define   DPIO_PLL_LOCK			(1 << 0)
#define CHV_CMN_DW13(ch) _PIPE(ch, _CHV_CMN_DW13_CH0, _CHV_CMN_DW0_CH1)

#define _CHV_CMN_DW14_CH0		0x8138
#define _CHV_CMN_DW1_CH1		0x8084
#define   DPIO_AFC_RECAL		(1 << 14)
#define   DPIO_DCLKP_EN			(1 << 13)
#define   CHV_BUFLEFTENA2_DISABLE	(0 << 17) /* CL2 DW1 only */
#define   CHV_BUFLEFTENA2_NORMAL	(1 << 17) /* CL2 DW1 only */
#define   CHV_BUFLEFTENA2_FORCE		(3 << 17) /* CL2 DW1 only */
#define   CHV_BUFLEFTENA2_MASK		(3 << 17) /* CL2 DW1 only */
#define   CHV_BUFRIGHTENA2_DISABLE	(0 << 19) /* CL2 DW1 only */
#define   CHV_BUFRIGHTENA2_NORMAL	(1 << 19) /* CL2 DW1 only */
#define   CHV_BUFRIGHTENA2_FORCE	(3 << 19) /* CL2 DW1 only */
#define   CHV_BUFRIGHTENA2_MASK		(3 << 19) /* CL2 DW1 only */
#define CHV_CMN_DW14(ch) _PIPE(ch, _CHV_CMN_DW14_CH0, _CHV_CMN_DW1_CH1)

#define _CHV_CMN_DW19_CH0		0x814c
#define _CHV_CMN_DW6_CH1		0x8098
#define   DPIO_ALLDL_POWERDOWN_SHIFT_CH1	30 /* CL2 DW6 only */
#define   DPIO_ANYDL_POWERDOWN_SHIFT_CH1	29 /* CL2 DW6 only */
#define   DPIO_DYNPWRDOWNEN_CH1		(1 << 28) /* CL2 DW6 only */
#define   CHV_CMN_USEDCLKCHANNEL	(1 << 13)

#define CHV_CMN_DW19(ch) _PIPE(ch, _CHV_CMN_DW19_CH0, _CHV_CMN_DW6_CH1)

#define CHV_CMN_DW28			0x8170
#define   DPIO_CL1POWERDOWNEN		(1 << 23)
#define   DPIO_DYNPWRDOWNEN_CH0		(1 << 22)
#define   DPIO_SUS_CLK_CONFIG_ON		(0 << 0)
#define   DPIO_SUS_CLK_CONFIG_CLKREQ		(1 << 0)
#define   DPIO_SUS_CLK_CONFIG_GATE		(2 << 0)
#define   DPIO_SUS_CLK_CONFIG_GATE_CLKREQ	(3 << 0)

#define CHV_CMN_DW30			0x8178
#define   DPIO_CL2_LDOFUSE_PWRENB	(1 << 6)
#define   DPIO_LRC_BYPASS		(1 << 3)

#define _TXLANE(ch, lane, offset) ((ch ? 0x2400 : 0) + \
					(lane) * 0x200 + (offset))

#define CHV_TX_DW0(ch, lane) _TXLANE(ch, lane, 0x80)
#define CHV_TX_DW1(ch, lane) _TXLANE(ch, lane, 0x84)
#define CHV_TX_DW2(ch, lane) _TXLANE(ch, lane, 0x88)
#define CHV_TX_DW3(ch, lane) _TXLANE(ch, lane, 0x8c)
#define CHV_TX_DW4(ch, lane) _TXLANE(ch, lane, 0x90)
#define CHV_TX_DW5(ch, lane) _TXLANE(ch, lane, 0x94)
#define CHV_TX_DW6(ch, lane) _TXLANE(ch, lane, 0x98)
#define CHV_TX_DW7(ch, lane) _TXLANE(ch, lane, 0x9c)
#define CHV_TX_DW8(ch, lane) _TXLANE(ch, lane, 0xa0)
#define CHV_TX_DW9(ch, lane) _TXLANE(ch, lane, 0xa4)
#define CHV_TX_DW10(ch, lane) _TXLANE(ch, lane, 0xa8)
#define CHV_TX_DW11(ch, lane) _TXLANE(ch, lane, 0xac)
#define   DPIO_FRC_LATENCY_SHFIT	8
#define CHV_TX_DW14(ch, lane) _TXLANE(ch, lane, 0xb8)
#define   DPIO_UPAR_SHIFT		30

/* BXT PHY registers */
#define _BXT_PHY0_BASE			0x6C000
#define _BXT_PHY1_BASE			0x162000
#define _BXT_PHY2_BASE			0x163000
#define BXT_PHY_BASE(phy)		_PHY3((phy), _BXT_PHY0_BASE, \
						     _BXT_PHY1_BASE, \
						     _BXT_PHY2_BASE)

#define _BXT_PHY(phy, reg)						\
	_MMIO(BXT_PHY_BASE(phy) - _BXT_PHY0_BASE + (reg))

#define _BXT_PHY_CH(phy, ch, reg_ch0, reg_ch1)		\
	(BXT_PHY_BASE(phy) + _PIPE((ch), (reg_ch0) - _BXT_PHY0_BASE,	\
					 (reg_ch1) - _BXT_PHY0_BASE))
#define _MMIO_BXT_PHY_CH(phy, ch, reg_ch0, reg_ch1)		\
	_MMIO(_BXT_PHY_CH(phy, ch, reg_ch0, reg_ch1))

#define BXT_P_CR_GT_DISP_PWRON		_MMIO(0x138090)
#define  MIPIO_RST_CTRL				(1 << 2)

#define _BXT_PHY_CTL_DDI_A		0x64C00
#define _BXT_PHY_CTL_DDI_B		0x64C10
#define _BXT_PHY_CTL_DDI_C		0x64C20
#define   BXT_PHY_CMNLANE_POWERDOWN_ACK	(1 << 10)
#define   BXT_PHY_LANE_POWERDOWN_ACK	(1 << 9)
#define   BXT_PHY_LANE_ENABLED		(1 << 8)
#define BXT_PHY_CTL(port)		_MMIO_PORT(port, _BXT_PHY_CTL_DDI_A, \
							 _BXT_PHY_CTL_DDI_B)

#define _PHY_CTL_FAMILY_EDP		0x64C80
#define _PHY_CTL_FAMILY_DDI		0x64C90
#define _PHY_CTL_FAMILY_DDI_C		0x64CA0
#define   COMMON_RESET_DIS		(1 << 31)
#define BXT_PHY_CTL_FAMILY(phy)		_MMIO_PHY3((phy), _PHY_CTL_FAMILY_DDI, \
							  _PHY_CTL_FAMILY_EDP, \
							  _PHY_CTL_FAMILY_DDI_C)

/* BXT PHY PLL registers */
#define _PORT_PLL_A			0x46074
#define _PORT_PLL_B			0x46078
#define _PORT_PLL_C			0x4607c
#define   PORT_PLL_ENABLE		(1 << 31)
#define   PORT_PLL_LOCK			(1 << 30)
#define   PORT_PLL_REF_SEL		(1 << 27)
#define   PORT_PLL_POWER_ENABLE		(1 << 26)
#define   PORT_PLL_POWER_STATE		(1 << 25)
#define BXT_PORT_PLL_ENABLE(port)	_MMIO_PORT(port, _PORT_PLL_A, _PORT_PLL_B)

#define _PORT_PLL_EBB_0_A		0x162034
#define _PORT_PLL_EBB_0_B		0x6C034
#define _PORT_PLL_EBB_0_C		0x6C340
#define   PORT_PLL_P1_SHIFT		13
#define   PORT_PLL_P1_MASK		(0x07 << PORT_PLL_P1_SHIFT)
#define   PORT_PLL_P1(x)		((x)  << PORT_PLL_P1_SHIFT)
#define   PORT_PLL_P2_SHIFT		8
#define   PORT_PLL_P2_MASK		(0x1f << PORT_PLL_P2_SHIFT)
#define   PORT_PLL_P2(x)		((x)  << PORT_PLL_P2_SHIFT)
#define BXT_PORT_PLL_EBB_0(phy, ch)	_MMIO_BXT_PHY_CH(phy, ch, \
							 _PORT_PLL_EBB_0_B, \
							 _PORT_PLL_EBB_0_C)

#define _PORT_PLL_EBB_4_A		0x162038
#define _PORT_PLL_EBB_4_B		0x6C038
#define _PORT_PLL_EBB_4_C		0x6C344
#define   PORT_PLL_10BIT_CLK_ENABLE	(1 << 13)
#define   PORT_PLL_RECALIBRATE		(1 << 14)
#define BXT_PORT_PLL_EBB_4(phy, ch)	_MMIO_BXT_PHY_CH(phy, ch, \
							 _PORT_PLL_EBB_4_B, \
							 _PORT_PLL_EBB_4_C)

#define _PORT_PLL_0_A			0x162100
#define _PORT_PLL_0_B			0x6C100
#define _PORT_PLL_0_C			0x6C380
/* PORT_PLL_0_A */
#define   PORT_PLL_M2_MASK		0xFF
/* PORT_PLL_1_A */
#define   PORT_PLL_N_SHIFT		8
#define   PORT_PLL_N_MASK		(0x0F << PORT_PLL_N_SHIFT)
#define   PORT_PLL_N(x)			((x) << PORT_PLL_N_SHIFT)
/* PORT_PLL_2_A */
#define   PORT_PLL_M2_FRAC_MASK		0x3FFFFF
/* PORT_PLL_3_A */
#define   PORT_PLL_M2_FRAC_ENABLE	(1 << 16)
/* PORT_PLL_6_A */
#define   PORT_PLL_PROP_COEFF_MASK	0xF
#define   PORT_PLL_INT_COEFF_MASK	(0x1F << 8)
#define   PORT_PLL_INT_COEFF(x)		((x)  << 8)
#define   PORT_PLL_GAIN_CTL_MASK	(0x07 << 16)
#define   PORT_PLL_GAIN_CTL(x)		((x)  << 16)
/* PORT_PLL_8_A */
#define   PORT_PLL_TARGET_CNT_MASK	0x3FF
/* PORT_PLL_9_A */
#define  PORT_PLL_LOCK_THRESHOLD_SHIFT	1
#define  PORT_PLL_LOCK_THRESHOLD_MASK	(0x7 << PORT_PLL_LOCK_THRESHOLD_SHIFT)
/* PORT_PLL_10_A */
#define  PORT_PLL_DCO_AMP_OVR_EN_H	(1<<27)
#define  PORT_PLL_DCO_AMP_DEFAULT	15
#define  PORT_PLL_DCO_AMP_MASK		0x3c00
#define  PORT_PLL_DCO_AMP(x)		((x)<<10)
#define _PORT_PLL_BASE(phy, ch)		_BXT_PHY_CH(phy, ch, \
						    _PORT_PLL_0_B, \
						    _PORT_PLL_0_C)
#define BXT_PORT_PLL(phy, ch, idx)	_MMIO(_PORT_PLL_BASE(phy, ch) + \
					      (idx) * 4)

/* BXT PHY common lane registers */
#define _PORT_CL1CM_DW0_A		0x162000
#define _PORT_CL1CM_DW0_BC		0x6C000
#define   PHY_POWER_GOOD		(1 << 16)
#define   PHY_RESERVED			(1 << 7)
#define BXT_PORT_CL1CM_DW0(phy)		_BXT_PHY((phy), _PORT_CL1CM_DW0_BC)

#define CNL_PORT_CL1CM_DW5		_MMIO(0x162014)
#define   CL_POWER_DOWN_ENABLE		(1 << 4)
#define   SUS_CLOCK_CONFIG		(3 << 0)

#define _PORT_CL1CM_DW9_A		0x162024
#define _PORT_CL1CM_DW9_BC		0x6C024
#define   IREF0RC_OFFSET_SHIFT		8
#define   IREF0RC_OFFSET_MASK		(0xFF << IREF0RC_OFFSET_SHIFT)
#define BXT_PORT_CL1CM_DW9(phy)		_BXT_PHY((phy), _PORT_CL1CM_DW9_BC)

#define _PORT_CL1CM_DW10_A		0x162028
#define _PORT_CL1CM_DW10_BC		0x6C028
#define   IREF1RC_OFFSET_SHIFT		8
#define   IREF1RC_OFFSET_MASK		(0xFF << IREF1RC_OFFSET_SHIFT)
#define BXT_PORT_CL1CM_DW10(phy)	_BXT_PHY((phy), _PORT_CL1CM_DW10_BC)

#define _PORT_CL1CM_DW28_A		0x162070
#define _PORT_CL1CM_DW28_BC		0x6C070
#define   OCL1_POWER_DOWN_EN		(1 << 23)
#define   DW28_OLDO_DYN_PWR_DOWN_EN	(1 << 22)
#define   SUS_CLK_CONFIG		0x3
#define BXT_PORT_CL1CM_DW28(phy)	_BXT_PHY((phy), _PORT_CL1CM_DW28_BC)

#define _PORT_CL1CM_DW30_A		0x162078
#define _PORT_CL1CM_DW30_BC		0x6C078
#define   OCL2_LDOFUSE_PWR_DIS		(1 << 6)
#define BXT_PORT_CL1CM_DW30(phy)	_BXT_PHY((phy), _PORT_CL1CM_DW30_BC)

#define _CNL_PORT_PCS_DW1_GRP_AE	0x162304
#define _CNL_PORT_PCS_DW1_GRP_B		0x162384
#define _CNL_PORT_PCS_DW1_GRP_C		0x162B04
#define _CNL_PORT_PCS_DW1_GRP_D		0x162B84
#define _CNL_PORT_PCS_DW1_GRP_F		0x162A04
#define _CNL_PORT_PCS_DW1_LN0_AE	0x162404
#define _CNL_PORT_PCS_DW1_LN0_B		0x162604
#define _CNL_PORT_PCS_DW1_LN0_C		0x162C04
#define _CNL_PORT_PCS_DW1_LN0_D		0x162E04
#define _CNL_PORT_PCS_DW1_LN0_F		0x162804
#define CNL_PORT_PCS_DW1_GRP(port)	_MMIO_PORT6(port, \
						    _CNL_PORT_PCS_DW1_GRP_AE, \
						    _CNL_PORT_PCS_DW1_GRP_B, \
						    _CNL_PORT_PCS_DW1_GRP_C, \
						    _CNL_PORT_PCS_DW1_GRP_D, \
						    _CNL_PORT_PCS_DW1_GRP_AE, \
						    _CNL_PORT_PCS_DW1_GRP_F)
#define CNL_PORT_PCS_DW1_LN0(port)	_MMIO_PORT6(port, \
						    _CNL_PORT_PCS_DW1_LN0_AE, \
						    _CNL_PORT_PCS_DW1_LN0_B, \
						    _CNL_PORT_PCS_DW1_LN0_C, \
						    _CNL_PORT_PCS_DW1_LN0_D, \
						    _CNL_PORT_PCS_DW1_LN0_AE, \
						    _CNL_PORT_PCS_DW1_LN0_F)
#define   COMMON_KEEPER_EN		(1 << 26)

#define _CNL_PORT_TX_DW2_GRP_AE		0x162348
#define _CNL_PORT_TX_DW2_GRP_B		0x1623C8
#define _CNL_PORT_TX_DW2_GRP_C		0x162B48
#define _CNL_PORT_TX_DW2_GRP_D		0x162BC8
#define _CNL_PORT_TX_DW2_GRP_F		0x162A48
#define _CNL_PORT_TX_DW2_LN0_AE		0x162448
#define _CNL_PORT_TX_DW2_LN0_B		0x162648
#define _CNL_PORT_TX_DW2_LN0_C		0x162C48
#define _CNL_PORT_TX_DW2_LN0_D		0x162E48
#define _CNL_PORT_TX_DW2_LN0_F		0x162A48
#define CNL_PORT_TX_DW2_GRP(port)	_MMIO_PORT6(port, \
						    _CNL_PORT_TX_DW2_GRP_AE, \
						    _CNL_PORT_TX_DW2_GRP_B, \
						    _CNL_PORT_TX_DW2_GRP_C, \
						    _CNL_PORT_TX_DW2_GRP_D, \
						    _CNL_PORT_TX_DW2_GRP_AE, \
						    _CNL_PORT_TX_DW2_GRP_F)
#define CNL_PORT_TX_DW2_LN0(port)	_MMIO_PORT6(port, \
						    _CNL_PORT_TX_DW2_LN0_AE, \
						    _CNL_PORT_TX_DW2_LN0_B, \
						    _CNL_PORT_TX_DW2_LN0_C, \
						    _CNL_PORT_TX_DW2_LN0_D, \
						    _CNL_PORT_TX_DW2_LN0_AE, \
						    _CNL_PORT_TX_DW2_LN0_F)
#define   SWING_SEL_UPPER(x)		((x >> 3) << 15)
#define   SWING_SEL_UPPER_MASK		(1 << 15)
#define   SWING_SEL_LOWER(x)		((x & 0x7) << 11)
#define   SWING_SEL_LOWER_MASK		(0x7 << 11)
#define   RCOMP_SCALAR(x)		((x) << 0)
#define   RCOMP_SCALAR_MASK		(0xFF << 0)

#define _CNL_PORT_TX_DW4_GRP_AE		0x162350
#define _CNL_PORT_TX_DW4_GRP_B		0x1623D0
#define _CNL_PORT_TX_DW4_GRP_C		0x162B50
#define _CNL_PORT_TX_DW4_GRP_D		0x162BD0
#define _CNL_PORT_TX_DW4_GRP_F		0x162A50
#define _CNL_PORT_TX_DW4_LN0_AE		0x162450
#define _CNL_PORT_TX_DW4_LN1_AE		0x1624D0
#define _CNL_PORT_TX_DW4_LN0_B		0x162650
#define _CNL_PORT_TX_DW4_LN0_C		0x162C50
#define _CNL_PORT_TX_DW4_LN0_D		0x162E50
#define _CNL_PORT_TX_DW4_LN0_F		0x162850
#define CNL_PORT_TX_DW4_GRP(port)       _MMIO_PORT6(port, \
						    _CNL_PORT_TX_DW4_GRP_AE, \
						    _CNL_PORT_TX_DW4_GRP_B, \
						    _CNL_PORT_TX_DW4_GRP_C, \
						    _CNL_PORT_TX_DW4_GRP_D, \
						    _CNL_PORT_TX_DW4_GRP_AE, \
						    _CNL_PORT_TX_DW4_GRP_F)
#define CNL_PORT_TX_DW4_LN(port, ln)       _MMIO_PORT6_LN(port, ln,	\
						    _CNL_PORT_TX_DW4_LN0_AE, \
						    _CNL_PORT_TX_DW4_LN1_AE, \
						    _CNL_PORT_TX_DW4_LN0_B, \
						    _CNL_PORT_TX_DW4_LN0_C, \
						    _CNL_PORT_TX_DW4_LN0_D, \
						    _CNL_PORT_TX_DW4_LN0_AE, \
						    _CNL_PORT_TX_DW4_LN0_F)
#define   LOADGEN_SELECT		(1 << 31)
#define   POST_CURSOR_1(x)		((x) << 12)
#define   POST_CURSOR_1_MASK		(0x3F << 12)
#define   POST_CURSOR_2(x)		((x) << 6)
#define   POST_CURSOR_2_MASK		(0x3F << 6)
#define   CURSOR_COEFF(x)		((x) << 0)
#define   CURSOR_COEFF_MASK		(0x3F << 0)

#define _CNL_PORT_TX_DW5_GRP_AE		0x162354
#define _CNL_PORT_TX_DW5_GRP_B		0x1623D4
#define _CNL_PORT_TX_DW5_GRP_C		0x162B54
#define _CNL_PORT_TX_DW5_GRP_D		0x162BD4
#define _CNL_PORT_TX_DW5_GRP_F		0x162A54
#define _CNL_PORT_TX_DW5_LN0_AE		0x162454
#define _CNL_PORT_TX_DW5_LN0_B		0x162654
#define _CNL_PORT_TX_DW5_LN0_C		0x162C54
#define _CNL_PORT_TX_DW5_LN0_D		0x162E54
#define _CNL_PORT_TX_DW5_LN0_F		0x162854
#define CNL_PORT_TX_DW5_GRP(port)	_MMIO_PORT6(port, \
						    _CNL_PORT_TX_DW5_GRP_AE, \
						    _CNL_PORT_TX_DW5_GRP_B, \
						    _CNL_PORT_TX_DW5_GRP_C, \
						    _CNL_PORT_TX_DW5_GRP_D, \
						    _CNL_PORT_TX_DW5_GRP_AE, \
						    _CNL_PORT_TX_DW5_GRP_F)
#define CNL_PORT_TX_DW5_LN0(port)	_MMIO_PORT6(port, \
						    _CNL_PORT_TX_DW5_LN0_AE, \
						    _CNL_PORT_TX_DW5_LN0_B, \
						    _CNL_PORT_TX_DW5_LN0_C, \
						    _CNL_PORT_TX_DW5_LN0_D, \
						    _CNL_PORT_TX_DW5_LN0_AE, \
						    _CNL_PORT_TX_DW5_LN0_F)
#define   TX_TRAINING_EN		(1 << 31)
#define   TAP3_DISABLE			(1 << 29)
#define   SCALING_MODE_SEL(x)		((x) << 18)
#define   SCALING_MODE_SEL_MASK		(0x7 << 18)
#define   RTERM_SELECT(x)		((x) << 3)
#define   RTERM_SELECT_MASK		(0x7 << 3)

#define _CNL_PORT_TX_DW7_GRP_AE		0x16235C
#define _CNL_PORT_TX_DW7_GRP_B		0x1623DC
#define _CNL_PORT_TX_DW7_GRP_C		0x162B5C
#define _CNL_PORT_TX_DW7_GRP_D		0x162BDC
#define _CNL_PORT_TX_DW7_GRP_F		0x162A5C
#define _CNL_PORT_TX_DW7_LN0_AE		0x16245C
#define _CNL_PORT_TX_DW7_LN0_B		0x16265C
#define _CNL_PORT_TX_DW7_LN0_C		0x162C5C
#define _CNL_PORT_TX_DW7_LN0_D		0x162E5C
#define _CNL_PORT_TX_DW7_LN0_F		0x16285C
#define CNL_PORT_TX_DW7_GRP(port)	_MMIO_PORT6(port, \
						    _CNL_PORT_TX_DW7_GRP_AE, \
						    _CNL_PORT_TX_DW7_GRP_B, \
						    _CNL_PORT_TX_DW7_GRP_C, \
						    _CNL_PORT_TX_DW7_GRP_D, \
						    _CNL_PORT_TX_DW7_GRP_AE, \
						    _CNL_PORT_TX_DW7_GRP_F)
#define CNL_PORT_TX_DW7_LN0(port)	_MMIO_PORT6(port, \
						    _CNL_PORT_TX_DW7_LN0_AE, \
						    _CNL_PORT_TX_DW7_LN0_B, \
						    _CNL_PORT_TX_DW7_LN0_C, \
						    _CNL_PORT_TX_DW7_LN0_D, \
						    _CNL_PORT_TX_DW7_LN0_AE, \
						    _CNL_PORT_TX_DW7_LN0_F)
#define   N_SCALAR(x)			((x) << 24)
#define   N_SCALAR_MASK			(0x7F << 24)

/* The spec defines this only for BXT PHY0, but lets assume that this
 * would exist for PHY1 too if it had a second channel.
 */
#define _PORT_CL2CM_DW6_A		0x162358
#define _PORT_CL2CM_DW6_BC		0x6C358
#define BXT_PORT_CL2CM_DW6(phy)		_BXT_PHY((phy), _PORT_CL2CM_DW6_BC)
#define   DW6_OLDO_DYN_PWR_DOWN_EN	(1 << 28)

#define CNL_PORT_COMP_DW0		_MMIO(0x162100)
#define   COMP_INIT			(1 << 31)
#define CNL_PORT_COMP_DW1		_MMIO(0x162104)
#define CNL_PORT_COMP_DW3		_MMIO(0x16210c)
#define   PROCESS_INFO_DOT_0		(0 << 26)
#define   PROCESS_INFO_DOT_1		(1 << 26)
#define   PROCESS_INFO_DOT_4		(2 << 26)
#define   PROCESS_INFO_MASK		(7 << 26)
#define   PROCESS_INFO_SHIFT		26
#define   VOLTAGE_INFO_0_85V		(0 << 24)
#define   VOLTAGE_INFO_0_95V		(1 << 24)
#define   VOLTAGE_INFO_1_05V		(2 << 24)
#define   VOLTAGE_INFO_MASK		(3 << 24)
#define   VOLTAGE_INFO_SHIFT		24
#define CNL_PORT_COMP_DW9		_MMIO(0x162124)
#define CNL_PORT_COMP_DW10		_MMIO(0x162128)

/* BXT PHY Ref registers */
#define _PORT_REF_DW3_A			0x16218C
#define _PORT_REF_DW3_BC		0x6C18C
#define   GRC_DONE			(1 << 22)
#define BXT_PORT_REF_DW3(phy)		_BXT_PHY((phy), _PORT_REF_DW3_BC)

#define _PORT_REF_DW6_A			0x162198
#define _PORT_REF_DW6_BC		0x6C198
#define   GRC_CODE_SHIFT		24
#define   GRC_CODE_MASK			(0xFF << GRC_CODE_SHIFT)
#define   GRC_CODE_FAST_SHIFT		16
#define   GRC_CODE_FAST_MASK		(0xFF << GRC_CODE_FAST_SHIFT)
#define   GRC_CODE_SLOW_SHIFT		8
#define   GRC_CODE_SLOW_MASK		(0xFF << GRC_CODE_SLOW_SHIFT)
#define   GRC_CODE_NOM_MASK		0xFF
#define BXT_PORT_REF_DW6(phy)		_BXT_PHY((phy), _PORT_REF_DW6_BC)

#define _PORT_REF_DW8_A			0x1621A0
#define _PORT_REF_DW8_BC		0x6C1A0
#define   GRC_DIS			(1 << 15)
#define   GRC_RDY_OVRD			(1 << 1)
#define BXT_PORT_REF_DW8(phy)		_BXT_PHY((phy), _PORT_REF_DW8_BC)

/* BXT PHY PCS registers */
#define _PORT_PCS_DW10_LN01_A		0x162428
#define _PORT_PCS_DW10_LN01_B		0x6C428
#define _PORT_PCS_DW10_LN01_C		0x6C828
#define _PORT_PCS_DW10_GRP_A		0x162C28
#define _PORT_PCS_DW10_GRP_B		0x6CC28
#define _PORT_PCS_DW10_GRP_C		0x6CE28
#define BXT_PORT_PCS_DW10_LN01(phy, ch)	_MMIO_BXT_PHY_CH(phy, ch, \
							 _PORT_PCS_DW10_LN01_B, \
							 _PORT_PCS_DW10_LN01_C)
#define BXT_PORT_PCS_DW10_GRP(phy, ch)	_MMIO_BXT_PHY_CH(phy, ch, \
							 _PORT_PCS_DW10_GRP_B, \
							 _PORT_PCS_DW10_GRP_C)

#define   TX2_SWING_CALC_INIT		(1 << 31)
#define   TX1_SWING_CALC_INIT		(1 << 30)

#define _PORT_PCS_DW12_LN01_A		0x162430
#define _PORT_PCS_DW12_LN01_B		0x6C430
#define _PORT_PCS_DW12_LN01_C		0x6C830
#define _PORT_PCS_DW12_LN23_A		0x162630
#define _PORT_PCS_DW12_LN23_B		0x6C630
#define _PORT_PCS_DW12_LN23_C		0x6CA30
#define _PORT_PCS_DW12_GRP_A		0x162c30
#define _PORT_PCS_DW12_GRP_B		0x6CC30
#define _PORT_PCS_DW12_GRP_C		0x6CE30
#define   LANESTAGGER_STRAP_OVRD	(1 << 6)
#define   LANE_STAGGER_MASK		0x1F
#define BXT_PORT_PCS_DW12_LN01(phy, ch)	_MMIO_BXT_PHY_CH(phy, ch, \
							 _PORT_PCS_DW12_LN01_B, \
							 _PORT_PCS_DW12_LN01_C)
#define BXT_PORT_PCS_DW12_LN23(phy, ch)	_MMIO_BXT_PHY_CH(phy, ch, \
							 _PORT_PCS_DW12_LN23_B, \
							 _PORT_PCS_DW12_LN23_C)
#define BXT_PORT_PCS_DW12_GRP(phy, ch)	_MMIO_BXT_PHY_CH(phy, ch, \
							 _PORT_PCS_DW12_GRP_B, \
							 _PORT_PCS_DW12_GRP_C)

/* BXT PHY TX registers */
#define _BXT_LANE_OFFSET(lane)           (((lane) >> 1) * 0x200 +	\
					  ((lane) & 1) * 0x80)

#define _PORT_TX_DW2_LN0_A		0x162508
#define _PORT_TX_DW2_LN0_B		0x6C508
#define _PORT_TX_DW2_LN0_C		0x6C908
#define _PORT_TX_DW2_GRP_A		0x162D08
#define _PORT_TX_DW2_GRP_B		0x6CD08
#define _PORT_TX_DW2_GRP_C		0x6CF08
#define BXT_PORT_TX_DW2_LN0(phy, ch)	_MMIO_BXT_PHY_CH(phy, ch, \
							 _PORT_TX_DW2_LN0_B, \
							 _PORT_TX_DW2_LN0_C)
#define BXT_PORT_TX_DW2_GRP(phy, ch)	_MMIO_BXT_PHY_CH(phy, ch, \
							 _PORT_TX_DW2_GRP_B, \
							 _PORT_TX_DW2_GRP_C)
#define   MARGIN_000_SHIFT		16
#define   MARGIN_000			(0xFF << MARGIN_000_SHIFT)
#define   UNIQ_TRANS_SCALE_SHIFT	8
#define   UNIQ_TRANS_SCALE		(0xFF << UNIQ_TRANS_SCALE_SHIFT)

#define _PORT_TX_DW3_LN0_A		0x16250C
#define _PORT_TX_DW3_LN0_B		0x6C50C
#define _PORT_TX_DW3_LN0_C		0x6C90C
#define _PORT_TX_DW3_GRP_A		0x162D0C
#define _PORT_TX_DW3_GRP_B		0x6CD0C
#define _PORT_TX_DW3_GRP_C		0x6CF0C
#define BXT_PORT_TX_DW3_LN0(phy, ch)	_MMIO_BXT_PHY_CH(phy, ch, \
							 _PORT_TX_DW3_LN0_B, \
							 _PORT_TX_DW3_LN0_C)
#define BXT_PORT_TX_DW3_GRP(phy, ch)	_MMIO_BXT_PHY_CH(phy, ch, \
							 _PORT_TX_DW3_GRP_B, \
							 _PORT_TX_DW3_GRP_C)
#define   SCALE_DCOMP_METHOD		(1 << 26)
#define   UNIQUE_TRANGE_EN_METHOD	(1 << 27)

#define _PORT_TX_DW4_LN0_A		0x162510
#define _PORT_TX_DW4_LN0_B		0x6C510
#define _PORT_TX_DW4_LN0_C		0x6C910
#define _PORT_TX_DW4_GRP_A		0x162D10
#define _PORT_TX_DW4_GRP_B		0x6CD10
#define _PORT_TX_DW4_GRP_C		0x6CF10
#define BXT_PORT_TX_DW4_LN0(phy, ch)	_MMIO_BXT_PHY_CH(phy, ch, \
							 _PORT_TX_DW4_LN0_B, \
							 _PORT_TX_DW4_LN0_C)
#define BXT_PORT_TX_DW4_GRP(phy, ch)	_MMIO_BXT_PHY_CH(phy, ch, \
							 _PORT_TX_DW4_GRP_B, \
							 _PORT_TX_DW4_GRP_C)
#define   DEEMPH_SHIFT			24
#define   DE_EMPHASIS			(0xFF << DEEMPH_SHIFT)

#define _PORT_TX_DW5_LN0_A		0x162514
#define _PORT_TX_DW5_LN0_B		0x6C514
#define _PORT_TX_DW5_LN0_C		0x6C914
#define _PORT_TX_DW5_GRP_A		0x162D14
#define _PORT_TX_DW5_GRP_B		0x6CD14
#define _PORT_TX_DW5_GRP_C		0x6CF14
#define BXT_PORT_TX_DW5_LN0(phy, ch)	_MMIO_BXT_PHY_CH(phy, ch, \
							 _PORT_TX_DW5_LN0_B, \
							 _PORT_TX_DW5_LN0_C)
#define BXT_PORT_TX_DW5_GRP(phy, ch)	_MMIO_BXT_PHY_CH(phy, ch, \
							 _PORT_TX_DW5_GRP_B, \
							 _PORT_TX_DW5_GRP_C)
#define   DCC_DELAY_RANGE_1		(1 << 9)
#define   DCC_DELAY_RANGE_2		(1 << 8)

#define _PORT_TX_DW14_LN0_A		0x162538
#define _PORT_TX_DW14_LN0_B		0x6C538
#define _PORT_TX_DW14_LN0_C		0x6C938
#define   LATENCY_OPTIM_SHIFT		30
#define   LATENCY_OPTIM			(1 << LATENCY_OPTIM_SHIFT)
#define BXT_PORT_TX_DW14_LN(phy, ch, lane)				\
	_MMIO(_BXT_PHY_CH(phy, ch, _PORT_TX_DW14_LN0_B,			\
				   _PORT_TX_DW14_LN0_C) +		\
	      _BXT_LANE_OFFSET(lane))

/* UAIMI scratch pad register 1 */
#define UAIMI_SPR1			_MMIO(0x4F074)
/* SKL VccIO mask */
#define SKL_VCCIO_MASK			0x1
/* SKL balance leg register */
#define DISPIO_CR_TX_BMU_CR0		_MMIO(0x6C00C)
/* I_boost values */
#define BALANCE_LEG_SHIFT(port)		(8+3*(port))
#define BALANCE_LEG_MASK(port)		(7<<(8+3*(port)))
/* Balance leg disable bits */
#define BALANCE_LEG_DISABLE_SHIFT	23
#define BALANCE_LEG_DISABLE(port)	(1 << (23 + (port)))

/*
 * Fence registers
 * [0-7]  @ 0x2000 gen2,gen3
 * [8-15] @ 0x3000 945,g33,pnv
 *
 * [0-15] @ 0x3000 gen4,gen5
 *
 * [0-15] @ 0x100000 gen6,vlv,chv
 * [0-31] @ 0x100000 gen7+
 */
#define FENCE_REG(i)			_MMIO(0x2000 + (((i) & 8) << 9) + ((i) & 7) * 4)
#define   I830_FENCE_START_MASK		0x07f80000
#define   I830_FENCE_TILING_Y_SHIFT	12
#define   I830_FENCE_SIZE_BITS(size)	((ffs((size) >> 19) - 1) << 8)
#define   I830_FENCE_PITCH_SHIFT	4
#define   I830_FENCE_REG_VALID		(1<<0)
#define   I915_FENCE_MAX_PITCH_VAL	4
#define   I830_FENCE_MAX_PITCH_VAL	6
#define   I830_FENCE_MAX_SIZE_VAL	(1<<8)

#define   I915_FENCE_START_MASK		0x0ff00000
#define   I915_FENCE_SIZE_BITS(size)	((ffs((size) >> 20) - 1) << 8)

#define FENCE_REG_965_LO(i)		_MMIO(0x03000 + (i) * 8)
#define FENCE_REG_965_HI(i)		_MMIO(0x03000 + (i) * 8 + 4)
#define   I965_FENCE_PITCH_SHIFT	2
#define   I965_FENCE_TILING_Y_SHIFT	1
#define   I965_FENCE_REG_VALID		(1<<0)
#define   I965_FENCE_MAX_PITCH_VAL	0x0400

#define FENCE_REG_GEN6_LO(i)		_MMIO(0x100000 + (i) * 8)
#define FENCE_REG_GEN6_HI(i)		_MMIO(0x100000 + (i) * 8 + 4)
#define   GEN6_FENCE_PITCH_SHIFT	32
#define   GEN7_FENCE_MAX_PITCH_VAL	0x0800


/* control register for cpu gtt access */
#define TILECTL				_MMIO(0x101000)
#define   TILECTL_SWZCTL			(1 << 0)
#define   TILECTL_TLBPF			(1 << 1)
#define   TILECTL_TLB_PREFETCH_DIS	(1 << 2)
#define   TILECTL_BACKSNOOP_DIS		(1 << 3)

/*
 * Instruction and interrupt control regs
 */
#define PGTBL_CTL	_MMIO(0x02020)
#define   PGTBL_ADDRESS_LO_MASK	0xfffff000 /* bits [31:12] */
#define   PGTBL_ADDRESS_HI_MASK	0x000000f0 /* bits [35:32] (gen4) */
#define PGTBL_ER	_MMIO(0x02024)
#define PRB0_BASE	(0x2030-0x30)
#define PRB1_BASE	(0x2040-0x30) /* 830,gen3 */
#define PRB2_BASE	(0x2050-0x30) /* gen3 */
#define SRB0_BASE	(0x2100-0x30) /* gen2 */
#define SRB1_BASE	(0x2110-0x30) /* gen2 */
#define SRB2_BASE	(0x2120-0x30) /* 830 */
#define SRB3_BASE	(0x2130-0x30) /* 830 */
#define RENDER_RING_BASE	0x02000
#define BSD_RING_BASE		0x04000
#define GEN6_BSD_RING_BASE	0x12000
#define GEN8_BSD2_RING_BASE	0x1c000
#define VEBOX_RING_BASE		0x1a000
#define BLT_RING_BASE		0x22000
#define RING_TAIL(base)		_MMIO((base)+0x30)
#define RING_HEAD(base)		_MMIO((base)+0x34)
#define RING_START(base)	_MMIO((base)+0x38)
#define RING_CTL(base)		_MMIO((base)+0x3c)
#define   RING_CTL_SIZE(size)	((size) - PAGE_SIZE) /* in bytes -> pages */
#define RING_SYNC_0(base)	_MMIO((base)+0x40)
#define RING_SYNC_1(base)	_MMIO((base)+0x44)
#define RING_SYNC_2(base)	_MMIO((base)+0x48)
#define GEN6_RVSYNC	(RING_SYNC_0(RENDER_RING_BASE))
#define GEN6_RBSYNC	(RING_SYNC_1(RENDER_RING_BASE))
#define GEN6_RVESYNC	(RING_SYNC_2(RENDER_RING_BASE))
#define GEN6_VBSYNC	(RING_SYNC_0(GEN6_BSD_RING_BASE))
#define GEN6_VRSYNC	(RING_SYNC_1(GEN6_BSD_RING_BASE))
#define GEN6_VVESYNC	(RING_SYNC_2(GEN6_BSD_RING_BASE))
#define GEN6_BRSYNC	(RING_SYNC_0(BLT_RING_BASE))
#define GEN6_BVSYNC	(RING_SYNC_1(BLT_RING_BASE))
#define GEN6_BVESYNC	(RING_SYNC_2(BLT_RING_BASE))
#define GEN6_VEBSYNC	(RING_SYNC_0(VEBOX_RING_BASE))
#define GEN6_VERSYNC	(RING_SYNC_1(VEBOX_RING_BASE))
#define GEN6_VEVSYNC	(RING_SYNC_2(VEBOX_RING_BASE))
#define GEN6_NOSYNC	INVALID_MMIO_REG
#define RING_PSMI_CTL(base)	_MMIO((base)+0x50)
#define RING_MAX_IDLE(base)	_MMIO((base)+0x54)
#define RING_HWS_PGA(base)	_MMIO((base)+0x80)
#define RING_HWS_PGA_GEN6(base)	_MMIO((base)+0x2080)
#define RING_RESET_CTL(base)	_MMIO((base)+0xd0)
#define   RESET_CTL_REQUEST_RESET  (1 << 0)
#define   RESET_CTL_READY_TO_RESET (1 << 1)

#define HSW_GTT_CACHE_EN	_MMIO(0x4024)
#define   GTT_CACHE_EN_ALL	0xF0007FFF
#define GEN7_WR_WATERMARK	_MMIO(0x4028)
#define GEN7_GFX_PRIO_CTRL	_MMIO(0x402C)
#define ARB_MODE		_MMIO(0x4030)
#define   ARB_MODE_SWIZZLE_SNB	(1<<4)
#define   ARB_MODE_SWIZZLE_IVB	(1<<5)
#define GEN7_GFX_PEND_TLB0	_MMIO(0x4034)
#define GEN7_GFX_PEND_TLB1	_MMIO(0x4038)
/* L3, CVS, ZTLB, RCC, CASC LRA min, max values */
#define GEN7_LRA_LIMITS(i)	_MMIO(0x403C + (i) * 4)
#define GEN7_LRA_LIMITS_REG_NUM	13
#define GEN7_MEDIA_MAX_REQ_COUNT	_MMIO(0x4070)
#define GEN7_GFX_MAX_REQ_COUNT		_MMIO(0x4074)

#define GAMTARBMODE		_MMIO(0x04a08)
#define   ARB_MODE_BWGTLB_DISABLE (1<<9)
#define   ARB_MODE_SWIZZLE_BDW	(1<<1)
#define RENDER_HWS_PGA_GEN7	_MMIO(0x04080)
#define RING_FAULT_REG(engine)	_MMIO(0x4094 + 0x100*(engine)->hw_id)
#define GEN8_RING_FAULT_REG	_MMIO(0x4094)
#define   GEN8_RING_FAULT_ENGINE_ID(x)	(((x) >> 12) & 0x7)
#define   RING_FAULT_GTTSEL_MASK (1<<11)
#define   RING_FAULT_SRCID(x)	(((x) >> 3) & 0xff)
#define   RING_FAULT_FAULT_TYPE(x) (((x) >> 1) & 0x3)
#define   RING_FAULT_VALID	(1<<0)
#define DONE_REG		_MMIO(0x40b0)
#define GEN8_PRIVATE_PAT_LO	_MMIO(0x40e0)
#define GEN8_PRIVATE_PAT_HI	_MMIO(0x40e0 + 4)
#define GEN10_PAT_INDEX(index)	_MMIO(0x40e0 + (index)*4)
#define BSD_HWS_PGA_GEN7	_MMIO(0x04180)
#define BLT_HWS_PGA_GEN7	_MMIO(0x04280)
#define VEBOX_HWS_PGA_GEN7	_MMIO(0x04380)
#define RING_ACTHD(base)	_MMIO((base)+0x74)
#define RING_ACTHD_UDW(base)	_MMIO((base)+0x5c)
#define RING_NOPID(base)	_MMIO((base)+0x94)
#define RING_IMR(base)		_MMIO((base)+0xa8)
#define RING_HWSTAM(base)	_MMIO((base)+0x98)
#define RING_TIMESTAMP(base)		_MMIO((base)+0x358)
#define RING_TIMESTAMP_UDW(base)	_MMIO((base)+0x358 + 4)
#define   TAIL_ADDR		0x001FFFF8
#define   HEAD_WRAP_COUNT	0xFFE00000
#define   HEAD_WRAP_ONE		0x00200000
#define   HEAD_ADDR		0x001FFFFC
#define   RING_NR_PAGES		0x001FF000
#define   RING_REPORT_MASK	0x00000006
#define   RING_REPORT_64K	0x00000002
#define   RING_REPORT_128K	0x00000004
#define   RING_NO_REPORT	0x00000000
#define   RING_VALID_MASK	0x00000001
#define   RING_VALID		0x00000001
#define   RING_INVALID		0x00000000
#define   RING_WAIT_I8XX	(1<<0) /* gen2, PRBx_HEAD */
#define   RING_WAIT		(1<<11) /* gen3+, PRBx_CTL */
#define   RING_WAIT_SEMAPHORE	(1<<10) /* gen6+ */

#define RING_FORCE_TO_NONPRIV(base, i) _MMIO(((base)+0x4D0) + (i)*4)
#define   RING_MAX_NONPRIV_SLOTS  12

#define GEN7_TLB_RD_ADDR	_MMIO(0x4700)

#define GEN9_GAMT_ECO_REG_RW_IA _MMIO(0x4ab0)
#define   GAMT_ECO_ENABLE_IN_PLACE_DECOMPRESS	(1<<18)

#define GEN8_GAMW_ECO_DEV_RW_IA _MMIO(0x4080)
#define   GAMW_ECO_ENABLE_64K_IPS_FIELD 0xF

#define GAMT_CHKN_BIT_REG	_MMIO(0x4ab8)
#define   GAMT_CHKN_DISABLE_DYNAMIC_CREDIT_SHARING	(1<<28)
#define   GAMT_CHKN_DISABLE_I2M_CYCLE_ON_WR_PORT	(1<<24)

#if 0
#define PRB0_TAIL	_MMIO(0x2030)
#define PRB0_HEAD	_MMIO(0x2034)
#define PRB0_START	_MMIO(0x2038)
#define PRB0_CTL	_MMIO(0x203c)
#define PRB1_TAIL	_MMIO(0x2040) /* 915+ only */
#define PRB1_HEAD	_MMIO(0x2044) /* 915+ only */
#define PRB1_START	_MMIO(0x2048) /* 915+ only */
#define PRB1_CTL	_MMIO(0x204c) /* 915+ only */
#endif
#define IPEIR_I965	_MMIO(0x2064)
#define IPEHR_I965	_MMIO(0x2068)
#define GEN7_SC_INSTDONE	_MMIO(0x7100)
#define GEN7_SAMPLER_INSTDONE	_MMIO(0xe160)
#define GEN7_ROW_INSTDONE	_MMIO(0xe164)
#define GEN8_MCR_SELECTOR		_MMIO(0xfdc)
#define   GEN8_MCR_SLICE(slice)		(((slice) & 3) << 26)
#define   GEN8_MCR_SLICE_MASK		GEN8_MCR_SLICE(3)
#define   GEN8_MCR_SUBSLICE(subslice)	(((subslice) & 3) << 24)
#define   GEN8_MCR_SUBSLICE_MASK	GEN8_MCR_SUBSLICE(3)
#define RING_IPEIR(base)	_MMIO((base)+0x64)
#define RING_IPEHR(base)	_MMIO((base)+0x68)
/*
 * On GEN4, only the render ring INSTDONE exists and has a different
 * layout than the GEN7+ version.
 * The GEN2 counterpart of this register is GEN2_INSTDONE.
 */
#define RING_INSTDONE(base)	_MMIO((base)+0x6c)
#define RING_INSTPS(base)	_MMIO((base)+0x70)
#define RING_DMA_FADD(base)	_MMIO((base)+0x78)
#define RING_DMA_FADD_UDW(base)	_MMIO((base)+0x60) /* gen8+ */
#define RING_INSTPM(base)	_MMIO((base)+0xc0)
#define RING_MI_MODE(base)	_MMIO((base)+0x9c)
#define INSTPS		_MMIO(0x2070) /* 965+ only */
#define GEN4_INSTDONE1	_MMIO(0x207c) /* 965+ only, aka INSTDONE_2 on SNB */
#define ACTHD_I965	_MMIO(0x2074)
#define HWS_PGA		_MMIO(0x2080)
#define HWS_ADDRESS_MASK	0xfffff000
#define HWS_START_ADDRESS_SHIFT	4
#define PWRCTXA		_MMIO(0x2088) /* 965GM+ only */
#define   PWRCTX_EN	(1<<0)
#define IPEIR		_MMIO(0x2088)
#define IPEHR		_MMIO(0x208c)
#define GEN2_INSTDONE	_MMIO(0x2090)
#define NOPID		_MMIO(0x2094)
#define HWSTAM		_MMIO(0x2098)
#define DMA_FADD_I8XX	_MMIO(0x20d0)
#define RING_BBSTATE(base)	_MMIO((base)+0x110)
#define   RING_BB_PPGTT		(1 << 5)
#define RING_SBBADDR(base)	_MMIO((base)+0x114) /* hsw+ */
#define RING_SBBSTATE(base)	_MMIO((base)+0x118) /* hsw+ */
#define RING_SBBADDR_UDW(base)	_MMIO((base)+0x11c) /* gen8+ */
#define RING_BBADDR(base)	_MMIO((base)+0x140)
#define RING_BBADDR_UDW(base)	_MMIO((base)+0x168) /* gen8+ */
#define RING_BB_PER_CTX_PTR(base)	_MMIO((base)+0x1c0) /* gen8+ */
#define RING_INDIRECT_CTX(base)		_MMIO((base)+0x1c4) /* gen8+ */
#define RING_INDIRECT_CTX_OFFSET(base)	_MMIO((base)+0x1c8) /* gen8+ */
#define RING_CTX_TIMESTAMP(base)	_MMIO((base)+0x3a8) /* gen8+ */

#define ERROR_GEN6	_MMIO(0x40a0)
#define GEN7_ERR_INT	_MMIO(0x44040)
#define   ERR_INT_POISON		(1<<31)
#define   ERR_INT_MMIO_UNCLAIMED	(1<<13)
#define   ERR_INT_PIPE_CRC_DONE_C	(1<<8)
#define   ERR_INT_FIFO_UNDERRUN_C	(1<<6)
#define   ERR_INT_PIPE_CRC_DONE_B	(1<<5)
#define   ERR_INT_FIFO_UNDERRUN_B	(1<<3)
#define   ERR_INT_PIPE_CRC_DONE_A	(1<<2)
#define   ERR_INT_PIPE_CRC_DONE(pipe)	(1<<(2 + (pipe)*3))
#define   ERR_INT_FIFO_UNDERRUN_A	(1<<0)
#define   ERR_INT_FIFO_UNDERRUN(pipe)	(1<<((pipe)*3))

#define GEN8_FAULT_TLB_DATA0		_MMIO(0x4b10)
#define GEN8_FAULT_TLB_DATA1		_MMIO(0x4b14)
#define   FAULT_VA_HIGH_BITS		(0xf << 0)
#define   FAULT_GTT_SEL			(1 << 4)

#define FPGA_DBG		_MMIO(0x42300)
#define   FPGA_DBG_RM_NOCLAIM	(1<<31)

#define CLAIM_ER		_MMIO(VLV_DISPLAY_BASE + 0x2028)
#define   CLAIM_ER_CLR		(1 << 31)
#define   CLAIM_ER_OVERFLOW	(1 << 16)
#define   CLAIM_ER_CTR_MASK	0xffff

#define DERRMR		_MMIO(0x44050)
/* Note that HBLANK events are reserved on bdw+ */
#define   DERRMR_PIPEA_SCANLINE		(1<<0)
#define   DERRMR_PIPEA_PRI_FLIP_DONE	(1<<1)
#define   DERRMR_PIPEA_SPR_FLIP_DONE	(1<<2)
#define   DERRMR_PIPEA_VBLANK		(1<<3)
#define   DERRMR_PIPEA_HBLANK		(1<<5)
#define   DERRMR_PIPEB_SCANLINE 	(1<<8)
#define   DERRMR_PIPEB_PRI_FLIP_DONE	(1<<9)
#define   DERRMR_PIPEB_SPR_FLIP_DONE	(1<<10)
#define   DERRMR_PIPEB_VBLANK		(1<<11)
#define   DERRMR_PIPEB_HBLANK		(1<<13)
/* Note that PIPEC is not a simple translation of PIPEA/PIPEB */
#define   DERRMR_PIPEC_SCANLINE		(1<<14)
#define   DERRMR_PIPEC_PRI_FLIP_DONE	(1<<15)
#define   DERRMR_PIPEC_SPR_FLIP_DONE	(1<<20)
#define   DERRMR_PIPEC_VBLANK		(1<<21)
#define   DERRMR_PIPEC_HBLANK		(1<<22)


/* GM45+ chicken bits -- debug workaround bits that may be required
 * for various sorts of correct behavior.  The top 16 bits of each are
 * the enables for writing to the corresponding low bit.
 */
#define _3D_CHICKEN	_MMIO(0x2084)
#define  _3D_CHICKEN_HIZ_PLANE_DISABLE_MSAA_4X_SNB	(1 << 10)
#define _3D_CHICKEN2	_MMIO(0x208c)
/* Disables pipelining of read flushes past the SF-WIZ interface.
 * Required on all Ironlake steppings according to the B-Spec, but the
 * particular danger of not doing so is not specified.
 */
# define _3D_CHICKEN2_WM_READ_PIPELINED			(1 << 14)
#define _3D_CHICKEN3	_MMIO(0x2090)
#define  _3D_CHICKEN_SF_DISABLE_OBJEND_CULL		(1 << 10)
#define  _3D_CHICKEN3_AA_LINE_QUALITY_FIX_ENABLE	(1 << 5)
#define  _3D_CHICKEN3_SF_DISABLE_FASTCLIP_CULL		(1 << 5)
#define  _3D_CHICKEN_SDE_LIMIT_FIFO_POLY_DEPTH(x)	((x)<<1) /* gen8+ */
#define  _3D_CHICKEN3_SF_DISABLE_PIPELINED_ATTR_FETCH	(1 << 1) /* gen6 */

#define MI_MODE		_MMIO(0x209c)
# define VS_TIMER_DISPATCH				(1 << 6)
# define MI_FLUSH_ENABLE				(1 << 12)
# define ASYNC_FLIP_PERF_DISABLE			(1 << 14)
# define MODE_IDLE					(1 << 9)
# define STOP_RING					(1 << 8)

#define GEN6_GT_MODE	_MMIO(0x20d0)
#define GEN7_GT_MODE	_MMIO(0x7008)
#define   GEN6_WIZ_HASHING(hi, lo)			(((hi) << 9) | ((lo) << 7))
#define   GEN6_WIZ_HASHING_8x8				GEN6_WIZ_HASHING(0, 0)
#define   GEN6_WIZ_HASHING_8x4				GEN6_WIZ_HASHING(0, 1)
#define   GEN6_WIZ_HASHING_16x4				GEN6_WIZ_HASHING(1, 0)
#define   GEN6_WIZ_HASHING_MASK				GEN6_WIZ_HASHING(1, 1)
#define   GEN6_TD_FOUR_ROW_DISPATCH_DISABLE		(1 << 5)
#define   GEN9_IZ_HASHING_MASK(slice)			(0x3 << ((slice) * 2))
#define   GEN9_IZ_HASHING(slice, val)			((val) << ((slice) * 2))

/* chicken reg for WaConextSwitchWithConcurrentTLBInvalidate */
#define GEN9_CSFE_CHICKEN1_RCS _MMIO(0x20D4)
#define   GEN9_PREEMPT_GPGPU_SYNC_SWITCH_DISABLE (1 << 2)

/* WaClearTdlStateAckDirtyBits */
#define GEN8_STATE_ACK		_MMIO(0x20F0)
#define GEN9_STATE_ACK_SLICE1	_MMIO(0x20F8)
#define GEN9_STATE_ACK_SLICE2	_MMIO(0x2100)
#define   GEN9_STATE_ACK_TDL0 (1 << 12)
#define   GEN9_STATE_ACK_TDL1 (1 << 13)
#define   GEN9_STATE_ACK_TDL2 (1 << 14)
#define   GEN9_STATE_ACK_TDL3 (1 << 15)
#define   GEN9_SUBSLICE_TDL_ACK_BITS \
	(GEN9_STATE_ACK_TDL3 | GEN9_STATE_ACK_TDL2 | \
	 GEN9_STATE_ACK_TDL1 | GEN9_STATE_ACK_TDL0)

#define GFX_MODE	_MMIO(0x2520)
#define GFX_MODE_GEN7	_MMIO(0x229c)
#define RING_MODE_GEN7(engine)	_MMIO((engine)->mmio_base+0x29c)
#define   GFX_RUN_LIST_ENABLE		(1<<15)
#define   GFX_INTERRUPT_STEERING	(1<<14)
#define   GFX_TLB_INVALIDATE_EXPLICIT	(1<<13)
#define   GFX_SURFACE_FAULT_ENABLE	(1<<12)
#define   GFX_REPLAY_MODE		(1<<11)
#define   GFX_PSMI_GRANULARITY		(1<<10)
#define   GFX_PPGTT_ENABLE		(1<<9)
#define   GEN8_GFX_PPGTT_48B		(1<<7)

#define   GFX_FORWARD_VBLANK_MASK	(3<<5)
#define   GFX_FORWARD_VBLANK_NEVER	(0<<5)
#define   GFX_FORWARD_VBLANK_ALWAYS	(1<<5)
#define   GFX_FORWARD_VBLANK_COND	(2<<5)

#define VLV_DISPLAY_BASE 0x180000
#define VLV_MIPI_BASE VLV_DISPLAY_BASE
#define BXT_MIPI_BASE 0x60000

#define VLV_GU_CTL0	_MMIO(VLV_DISPLAY_BASE + 0x2030)
#define VLV_GU_CTL1	_MMIO(VLV_DISPLAY_BASE + 0x2034)
#define SCPD0		_MMIO(0x209c) /* 915+ only */
#define IER		_MMIO(0x20a0)
#define IIR		_MMIO(0x20a4)
#define IMR		_MMIO(0x20a8)
#define ISR		_MMIO(0x20ac)
#define VLV_GUNIT_CLOCK_GATE	_MMIO(VLV_DISPLAY_BASE + 0x2060)
#define   GINT_DIS		(1<<22)
#define   GCFG_DIS		(1<<8)
#define VLV_GUNIT_CLOCK_GATE2	_MMIO(VLV_DISPLAY_BASE + 0x2064)
#define VLV_IIR_RW	_MMIO(VLV_DISPLAY_BASE + 0x2084)
#define VLV_IER		_MMIO(VLV_DISPLAY_BASE + 0x20a0)
#define VLV_IIR		_MMIO(VLV_DISPLAY_BASE + 0x20a4)
#define VLV_IMR		_MMIO(VLV_DISPLAY_BASE + 0x20a8)
#define VLV_ISR		_MMIO(VLV_DISPLAY_BASE + 0x20ac)
#define VLV_PCBR	_MMIO(VLV_DISPLAY_BASE + 0x2120)
#define VLV_PCBR_ADDR_SHIFT	12

#define   DISPLAY_PLANE_FLIP_PENDING(plane) (1<<(11-(plane))) /* A and B only */
#define EIR		_MMIO(0x20b0)
#define EMR		_MMIO(0x20b4)
#define ESR		_MMIO(0x20b8)
#define   GM45_ERROR_PAGE_TABLE				(1<<5)
#define   GM45_ERROR_MEM_PRIV				(1<<4)
#define   I915_ERROR_PAGE_TABLE				(1<<4)
#define   GM45_ERROR_CP_PRIV				(1<<3)
#define   I915_ERROR_MEMORY_REFRESH			(1<<1)
#define   I915_ERROR_INSTRUCTION			(1<<0)
#define INSTPM	        _MMIO(0x20c0)
#define   INSTPM_SELF_EN (1<<12) /* 915GM only */
#define   INSTPM_AGPBUSY_INT_EN (1<<11) /* gen3: when disabled, pending interrupts
					will not assert AGPBUSY# and will only
					be delivered when out of C3. */
#define   INSTPM_FORCE_ORDERING				(1<<7) /* GEN6+ */
#define   INSTPM_TLB_INVALIDATE	(1<<9)
#define   INSTPM_SYNC_FLUSH	(1<<5)
#define ACTHD	        _MMIO(0x20c8)
#define MEM_MODE	_MMIO(0x20cc)
#define   MEM_DISPLAY_B_TRICKLE_FEED_DISABLE (1<<3) /* 830 only */
#define   MEM_DISPLAY_A_TRICKLE_FEED_DISABLE (1<<2) /* 830/845 only */
#define   MEM_DISPLAY_TRICKLE_FEED_DISABLE (1<<2) /* 85x only */
#define FW_BLC		_MMIO(0x20d8)
#define FW_BLC2		_MMIO(0x20dc)
#define FW_BLC_SELF	_MMIO(0x20e0) /* 915+ only */
#define   FW_BLC_SELF_EN_MASK      (1<<31)
#define   FW_BLC_SELF_FIFO_MASK    (1<<16) /* 945 only */
#define   FW_BLC_SELF_EN           (1<<15) /* 945 only */
#define MM_BURST_LENGTH     0x00700000
#define MM_FIFO_WATERMARK   0x0001F000
#define LM_BURST_LENGTH     0x00000700
#define LM_FIFO_WATERMARK   0x0000001F
#define MI_ARB_STATE	_MMIO(0x20e4) /* 915+ only */

/* Make render/texture TLB fetches lower priorty than associated data
 *   fetches. This is not turned on by default
 */
#define   MI_ARB_RENDER_TLB_LOW_PRIORITY	(1 << 15)

/* Isoch request wait on GTT enable (Display A/B/C streams).
 * Make isoch requests stall on the TLB update. May cause
 * display underruns (test mode only)
 */
#define   MI_ARB_ISOCH_WAIT_GTT			(1 << 14)

/* Block grant count for isoch requests when block count is
 * set to a finite value.
 */
#define   MI_ARB_BLOCK_GRANT_MASK		(3 << 12)
#define   MI_ARB_BLOCK_GRANT_8			(0 << 12)	/* for 3 display planes */
#define   MI_ARB_BLOCK_GRANT_4			(1 << 12)	/* for 2 display planes */
#define   MI_ARB_BLOCK_GRANT_2			(2 << 12)	/* for 1 display plane */
#define   MI_ARB_BLOCK_GRANT_0			(3 << 12)	/* don't use */

/* Enable render writes to complete in C2/C3/C4 power states.
 * If this isn't enabled, render writes are prevented in low
 * power states. That seems bad to me.
 */
#define   MI_ARB_C3_LP_WRITE_ENABLE		(1 << 11)

/* This acknowledges an async flip immediately instead
 * of waiting for 2TLB fetches.
 */
#define   MI_ARB_ASYNC_FLIP_ACK_IMMEDIATE	(1 << 10)

/* Enables non-sequential data reads through arbiter
 */
#define   MI_ARB_DUAL_DATA_PHASE_DISABLE	(1 << 9)

/* Disable FSB snooping of cacheable write cycles from binner/render
 * command stream
 */
#define   MI_ARB_CACHE_SNOOP_DISABLE		(1 << 8)

/* Arbiter time slice for non-isoch streams */
#define   MI_ARB_TIME_SLICE_MASK		(7 << 5)
#define   MI_ARB_TIME_SLICE_1			(0 << 5)
#define   MI_ARB_TIME_SLICE_2			(1 << 5)
#define   MI_ARB_TIME_SLICE_4			(2 << 5)
#define   MI_ARB_TIME_SLICE_6			(3 << 5)
#define   MI_ARB_TIME_SLICE_8			(4 << 5)
#define   MI_ARB_TIME_SLICE_10			(5 << 5)
#define   MI_ARB_TIME_SLICE_14			(6 << 5)
#define   MI_ARB_TIME_SLICE_16			(7 << 5)

/* Low priority grace period page size */
#define   MI_ARB_LOW_PRIORITY_GRACE_4KB		(0 << 4)	/* default */
#define   MI_ARB_LOW_PRIORITY_GRACE_8KB		(1 << 4)

/* Disable display A/B trickle feed */
#define   MI_ARB_DISPLAY_TRICKLE_FEED_DISABLE	(1 << 2)

/* Set display plane priority */
#define   MI_ARB_DISPLAY_PRIORITY_A_B		(0 << 0)	/* display A > display B */
#define   MI_ARB_DISPLAY_PRIORITY_B_A		(1 << 0)	/* display B > display A */

#define MI_STATE	_MMIO(0x20e4) /* gen2 only */
#define   MI_AGPBUSY_INT_EN			(1 << 1) /* 85x only */
#define   MI_AGPBUSY_830_MODE			(1 << 0) /* 85x only */

#define CACHE_MODE_0	_MMIO(0x2120) /* 915+ only */
#define   CM0_PIPELINED_RENDER_FLUSH_DISABLE (1<<8)
#define   CM0_IZ_OPT_DISABLE      (1<<6)
#define   CM0_ZR_OPT_DISABLE      (1<<5)
#define	  CM0_STC_EVICT_DISABLE_LRA_SNB	(1<<5)
#define   CM0_DEPTH_EVICT_DISABLE (1<<4)
#define   CM0_COLOR_EVICT_DISABLE (1<<3)
#define   CM0_DEPTH_WRITE_DISABLE (1<<1)
#define   CM0_RC_OP_FLUSH_DISABLE (1<<0)
#define GFX_FLSH_CNTL	_MMIO(0x2170) /* 915+ only */
#define GFX_FLSH_CNTL_GEN6	_MMIO(0x101008)
#define   GFX_FLSH_CNTL_EN	(1<<0)
#define ECOSKPD		_MMIO(0x21d0)
#define   ECO_GATING_CX_ONLY	(1<<3)
#define   ECO_FLIP_DONE		(1<<0)

#define CACHE_MODE_0_GEN7	_MMIO(0x7000) /* IVB+ */
#define RC_OP_FLUSH_ENABLE (1<<0)
#define   HIZ_RAW_STALL_OPT_DISABLE (1<<2)
#define CACHE_MODE_1		_MMIO(0x7004) /* IVB+ */
#define   PIXEL_SUBSPAN_COLLECT_OPT_DISABLE	(1<<6)
#define   GEN8_4x4_STC_OPTIMIZATION_DISABLE	(1<<6)
#define   GEN9_PARTIAL_RESOLVE_IN_VC_DISABLE	(1<<1)

#define GEN6_BLITTER_ECOSKPD	_MMIO(0x221d0)
#define   GEN6_BLITTER_LOCK_SHIFT			16
#define   GEN6_BLITTER_FBC_NOTIFY			(1<<3)

#define GEN6_RC_SLEEP_PSMI_CONTROL	_MMIO(0x2050)
#define   GEN6_PSMI_SLEEP_MSG_DISABLE	(1 << 0)
#define   GEN8_RC_SEMA_IDLE_MSG_DISABLE	(1 << 12)
#define   GEN8_FF_DOP_CLOCK_GATE_DISABLE	(1<<10)

#define GEN6_RCS_PWR_FSM _MMIO(0x22ac)
#define GEN9_RCS_FE_FSM2 _MMIO(0x22a4)

/* Fuse readout registers for GT */
#define CHV_FUSE_GT			_MMIO(VLV_DISPLAY_BASE + 0x2168)
#define   CHV_FGT_DISABLE_SS0		(1 << 10)
#define   CHV_FGT_DISABLE_SS1		(1 << 11)
#define   CHV_FGT_EU_DIS_SS0_R0_SHIFT	16
#define   CHV_FGT_EU_DIS_SS0_R0_MASK	(0xf << CHV_FGT_EU_DIS_SS0_R0_SHIFT)
#define   CHV_FGT_EU_DIS_SS0_R1_SHIFT	20
#define   CHV_FGT_EU_DIS_SS0_R1_MASK	(0xf << CHV_FGT_EU_DIS_SS0_R1_SHIFT)
#define   CHV_FGT_EU_DIS_SS1_R0_SHIFT	24
#define   CHV_FGT_EU_DIS_SS1_R0_MASK	(0xf << CHV_FGT_EU_DIS_SS1_R0_SHIFT)
#define   CHV_FGT_EU_DIS_SS1_R1_SHIFT	28
#define   CHV_FGT_EU_DIS_SS1_R1_MASK	(0xf << CHV_FGT_EU_DIS_SS1_R1_SHIFT)

#define GEN8_FUSE2			_MMIO(0x9120)
#define   GEN8_F2_SS_DIS_SHIFT		21
#define   GEN8_F2_SS_DIS_MASK		(0x7 << GEN8_F2_SS_DIS_SHIFT)
#define   GEN8_F2_S_ENA_SHIFT		25
#define   GEN8_F2_S_ENA_MASK		(0x7 << GEN8_F2_S_ENA_SHIFT)

#define   GEN9_F2_SS_DIS_SHIFT		20
#define   GEN9_F2_SS_DIS_MASK		(0xf << GEN9_F2_SS_DIS_SHIFT)

#define   GEN10_F2_S_ENA_SHIFT		22
#define   GEN10_F2_S_ENA_MASK		(0x3f << GEN10_F2_S_ENA_SHIFT)
#define   GEN10_F2_SS_DIS_SHIFT		18
#define   GEN10_F2_SS_DIS_MASK		(0xf << GEN10_F2_SS_DIS_SHIFT)

#define GEN8_EU_DISABLE0		_MMIO(0x9134)
#define   GEN8_EU_DIS0_S0_MASK		0xffffff
#define   GEN8_EU_DIS0_S1_SHIFT		24
#define   GEN8_EU_DIS0_S1_MASK		(0xff << GEN8_EU_DIS0_S1_SHIFT)

#define GEN8_EU_DISABLE1		_MMIO(0x9138)
#define   GEN8_EU_DIS1_S1_MASK		0xffff
#define   GEN8_EU_DIS1_S2_SHIFT		16
#define   GEN8_EU_DIS1_S2_MASK		(0xffff << GEN8_EU_DIS1_S2_SHIFT)

#define GEN8_EU_DISABLE2		_MMIO(0x913c)
#define   GEN8_EU_DIS2_S2_MASK		0xff

#define GEN9_EU_DISABLE(slice)		_MMIO(0x9134 + (slice)*0x4)

#define GEN10_EU_DISABLE3		_MMIO(0x9140)
#define   GEN10_EU_DIS_SS_MASK		0xff

#define GEN6_BSD_SLEEP_PSMI_CONTROL	_MMIO(0x12050)
#define   GEN6_BSD_SLEEP_MSG_DISABLE	(1 << 0)
#define   GEN6_BSD_SLEEP_FLUSH_DISABLE	(1 << 2)
#define   GEN6_BSD_SLEEP_INDICATOR	(1 << 3)
#define   GEN6_BSD_GO_INDICATOR		(1 << 4)

/* On modern GEN architectures interrupt control consists of two sets
 * of registers. The first set pertains to the ring generating the
 * interrupt. The second control is for the functional block generating the
 * interrupt. These are PM, GT, DE, etc.
 *
 * Luckily *knocks on wood* all the ring interrupt bits match up with the
 * GT interrupt bits, so we don't need to duplicate the defines.
 *
 * These defines should cover us well from SNB->HSW with minor exceptions
 * it can also work on ILK.
 */
#define GT_BLT_FLUSHDW_NOTIFY_INTERRUPT		(1 << 26)
#define GT_BLT_CS_ERROR_INTERRUPT		(1 << 25)
#define GT_BLT_USER_INTERRUPT			(1 << 22)
#define GT_BSD_CS_ERROR_INTERRUPT		(1 << 15)
#define GT_BSD_USER_INTERRUPT			(1 << 12)
#define GT_RENDER_L3_PARITY_ERROR_INTERRUPT_S1	(1 << 11) /* hsw+; rsvd on snb, ivb, vlv */
#define GT_CONTEXT_SWITCH_INTERRUPT		(1 <<  8)
#define GT_RENDER_L3_PARITY_ERROR_INTERRUPT	(1 <<  5) /* !snb */
#define GT_RENDER_PIPECTL_NOTIFY_INTERRUPT	(1 <<  4)
#define GT_RENDER_CS_MASTER_ERROR_INTERRUPT	(1 <<  3)
#define GT_RENDER_SYNC_STATUS_INTERRUPT		(1 <<  2)
#define GT_RENDER_DEBUG_INTERRUPT		(1 <<  1)
#define GT_RENDER_USER_INTERRUPT		(1 <<  0)

#define PM_VEBOX_CS_ERROR_INTERRUPT		(1 << 12) /* hsw+ */
#define PM_VEBOX_USER_INTERRUPT			(1 << 10) /* hsw+ */

#define GT_PARITY_ERROR(dev_priv) \
	(GT_RENDER_L3_PARITY_ERROR_INTERRUPT | \
	 (IS_HASWELL(dev_priv) ? GT_RENDER_L3_PARITY_ERROR_INTERRUPT_S1 : 0))

/* These are all the "old" interrupts */
#define ILK_BSD_USER_INTERRUPT				(1<<5)

#define I915_PM_INTERRUPT				(1<<31)
#define I915_ISP_INTERRUPT				(1<<22)
#define I915_LPE_PIPE_B_INTERRUPT			(1<<21)
#define I915_LPE_PIPE_A_INTERRUPT			(1<<20)
#define I915_MIPIC_INTERRUPT				(1<<19)
#define I915_MIPIA_INTERRUPT				(1<<18)
#define I915_PIPE_CONTROL_NOTIFY_INTERRUPT		(1<<18)
#define I915_DISPLAY_PORT_INTERRUPT			(1<<17)
#define I915_DISPLAY_PIPE_C_HBLANK_INTERRUPT		(1<<16)
#define I915_MASTER_ERROR_INTERRUPT			(1<<15)
#define I915_RENDER_COMMAND_PARSER_ERROR_INTERRUPT	(1<<15)
#define I915_DISPLAY_PIPE_B_HBLANK_INTERRUPT		(1<<14)
#define I915_GMCH_THERMAL_SENSOR_EVENT_INTERRUPT	(1<<14) /* p-state */
#define I915_DISPLAY_PIPE_A_HBLANK_INTERRUPT		(1<<13)
#define I915_HWB_OOM_INTERRUPT				(1<<13)
#define I915_LPE_PIPE_C_INTERRUPT			(1<<12)
#define I915_SYNC_STATUS_INTERRUPT			(1<<12)
#define I915_MISC_INTERRUPT				(1<<11)
#define I915_DISPLAY_PLANE_A_FLIP_PENDING_INTERRUPT	(1<<11)
#define I915_DISPLAY_PIPE_C_VBLANK_INTERRUPT		(1<<10)
#define I915_DISPLAY_PLANE_B_FLIP_PENDING_INTERRUPT	(1<<10)
#define I915_DISPLAY_PIPE_C_EVENT_INTERRUPT		(1<<9)
#define I915_OVERLAY_PLANE_FLIP_PENDING_INTERRUPT	(1<<9)
#define I915_DISPLAY_PIPE_C_DPBM_INTERRUPT		(1<<8)
#define I915_DISPLAY_PLANE_C_FLIP_PENDING_INTERRUPT	(1<<8)
#define I915_DISPLAY_PIPE_A_VBLANK_INTERRUPT		(1<<7)
#define I915_DISPLAY_PIPE_A_EVENT_INTERRUPT		(1<<6)
#define I915_DISPLAY_PIPE_B_VBLANK_INTERRUPT		(1<<5)
#define I915_DISPLAY_PIPE_B_EVENT_INTERRUPT		(1<<4)
#define I915_DISPLAY_PIPE_A_DPBM_INTERRUPT		(1<<3)
#define I915_DISPLAY_PIPE_B_DPBM_INTERRUPT		(1<<2)
#define I915_DEBUG_INTERRUPT				(1<<2)
#define I915_WINVALID_INTERRUPT				(1<<1)
#define I915_USER_INTERRUPT				(1<<1)
#define I915_ASLE_INTERRUPT				(1<<0)
#define I915_BSD_USER_INTERRUPT				(1<<25)

#define I915_HDMI_LPE_AUDIO_BASE	(VLV_DISPLAY_BASE + 0x65000)
#define I915_HDMI_LPE_AUDIO_SIZE	0x1000

/* DisplayPort Audio w/ LPE */
#define VLV_AUD_CHICKEN_BIT_REG		_MMIO(VLV_DISPLAY_BASE + 0x62F38)
#define VLV_CHICKEN_BIT_DBG_ENABLE	(1 << 0)

#define _VLV_AUD_PORT_EN_B_DBG		(VLV_DISPLAY_BASE + 0x62F20)
#define _VLV_AUD_PORT_EN_C_DBG		(VLV_DISPLAY_BASE + 0x62F30)
#define _VLV_AUD_PORT_EN_D_DBG		(VLV_DISPLAY_BASE + 0x62F34)
#define VLV_AUD_PORT_EN_DBG(port)	_MMIO_PORT3((port) - PORT_B,	   \
						    _VLV_AUD_PORT_EN_B_DBG, \
						    _VLV_AUD_PORT_EN_C_DBG, \
						    _VLV_AUD_PORT_EN_D_DBG)
#define VLV_AMP_MUTE		        (1 << 1)

#define GEN6_BSD_RNCID			_MMIO(0x12198)

#define GEN7_FF_THREAD_MODE		_MMIO(0x20a0)
#define   GEN7_FF_SCHED_MASK		0x0077070
#define   GEN8_FF_DS_REF_CNT_FFME	(1 << 19)
#define   GEN7_FF_TS_SCHED_HS1		(0x5<<16)
#define   GEN7_FF_TS_SCHED_HS0		(0x3<<16)
#define   GEN7_FF_TS_SCHED_LOAD_BALANCE	(0x1<<16)
#define   GEN7_FF_TS_SCHED_HW		(0x0<<16) /* Default */
#define   GEN7_FF_VS_REF_CNT_FFME	(1 << 15)
#define   GEN7_FF_VS_SCHED_HS1		(0x5<<12)
#define   GEN7_FF_VS_SCHED_HS0		(0x3<<12)
#define   GEN7_FF_VS_SCHED_LOAD_BALANCE	(0x1<<12) /* Default */
#define   GEN7_FF_VS_SCHED_HW		(0x0<<12)
#define   GEN7_FF_DS_SCHED_HS1		(0x5<<4)
#define   GEN7_FF_DS_SCHED_HS0		(0x3<<4)
#define   GEN7_FF_DS_SCHED_LOAD_BALANCE	(0x1<<4)  /* Default */
#define   GEN7_FF_DS_SCHED_HW		(0x0<<4)

/*
 * Framebuffer compression (915+ only)
 */

#define FBC_CFB_BASE		_MMIO(0x3200) /* 4k page aligned */
#define FBC_LL_BASE		_MMIO(0x3204) /* 4k page aligned */
#define FBC_CONTROL		_MMIO(0x3208)
#define   FBC_CTL_EN		(1<<31)
#define   FBC_CTL_PERIODIC	(1<<30)
#define   FBC_CTL_INTERVAL_SHIFT (16)
#define   FBC_CTL_UNCOMPRESSIBLE (1<<14)
#define   FBC_CTL_C3_IDLE	(1<<13)
#define   FBC_CTL_STRIDE_SHIFT	(5)
#define   FBC_CTL_FENCENO_SHIFT	(0)
#define FBC_COMMAND		_MMIO(0x320c)
#define   FBC_CMD_COMPRESS	(1<<0)
#define FBC_STATUS		_MMIO(0x3210)
#define   FBC_STAT_COMPRESSING	(1<<31)
#define   FBC_STAT_COMPRESSED	(1<<30)
#define   FBC_STAT_MODIFIED	(1<<29)
#define   FBC_STAT_CURRENT_LINE_SHIFT	(0)
#define FBC_CONTROL2		_MMIO(0x3214)
#define   FBC_CTL_FENCE_DBL	(0<<4)
#define   FBC_CTL_IDLE_IMM	(0<<2)
#define   FBC_CTL_IDLE_FULL	(1<<2)
#define   FBC_CTL_IDLE_LINE	(2<<2)
#define   FBC_CTL_IDLE_DEBUG	(3<<2)
#define   FBC_CTL_CPU_FENCE	(1<<1)
#define   FBC_CTL_PLANE(plane)	((plane)<<0)
#define FBC_FENCE_OFF		_MMIO(0x3218) /* BSpec typo has 321Bh */
#define FBC_TAG(i)		_MMIO(0x3300 + (i) * 4)

#define FBC_LL_SIZE		(1536)

#define FBC_LLC_READ_CTRL	_MMIO(0x9044)
#define   FBC_LLC_FULLY_OPEN	(1<<30)

/* Framebuffer compression for GM45+ */
#define DPFC_CB_BASE		_MMIO(0x3200)
#define DPFC_CONTROL		_MMIO(0x3208)
#define   DPFC_CTL_EN		(1<<31)
#define   DPFC_CTL_PLANE(plane)	((plane)<<30)
#define   IVB_DPFC_CTL_PLANE(plane)	((plane)<<29)
#define   DPFC_CTL_FENCE_EN	(1<<29)
#define   IVB_DPFC_CTL_FENCE_EN	(1<<28)
#define   DPFC_CTL_PERSISTENT_MODE	(1<<25)
#define   DPFC_SR_EN		(1<<10)
#define   DPFC_CTL_LIMIT_1X	(0<<6)
#define   DPFC_CTL_LIMIT_2X	(1<<6)
#define   DPFC_CTL_LIMIT_4X	(2<<6)
#define DPFC_RECOMP_CTL		_MMIO(0x320c)
#define   DPFC_RECOMP_STALL_EN	(1<<27)
#define   DPFC_RECOMP_STALL_WM_SHIFT (16)
#define   DPFC_RECOMP_STALL_WM_MASK (0x07ff0000)
#define   DPFC_RECOMP_TIMER_COUNT_SHIFT (0)
#define   DPFC_RECOMP_TIMER_COUNT_MASK (0x0000003f)
#define DPFC_STATUS		_MMIO(0x3210)
#define   DPFC_INVAL_SEG_SHIFT  (16)
#define   DPFC_INVAL_SEG_MASK	(0x07ff0000)
#define   DPFC_COMP_SEG_SHIFT	(0)
#define   DPFC_COMP_SEG_MASK	(0x000007ff)
#define DPFC_STATUS2		_MMIO(0x3214)
#define DPFC_FENCE_YOFF		_MMIO(0x3218)
#define DPFC_CHICKEN		_MMIO(0x3224)
#define   DPFC_HT_MODIFY	(1<<31)

/* Framebuffer compression for Ironlake */
#define ILK_DPFC_CB_BASE	_MMIO(0x43200)
#define ILK_DPFC_CONTROL	_MMIO(0x43208)
#define   FBC_CTL_FALSE_COLOR	(1<<10)
/* The bit 28-8 is reserved */
#define   DPFC_RESERVED		(0x1FFFFF00)
#define ILK_DPFC_RECOMP_CTL	_MMIO(0x4320c)
#define ILK_DPFC_STATUS		_MMIO(0x43210)
#define  ILK_DPFC_COMP_SEG_MASK	0x7ff
#define IVB_FBC_STATUS2		_MMIO(0x43214)
#define  IVB_FBC_COMP_SEG_MASK	0x7ff
#define  BDW_FBC_COMP_SEG_MASK	0xfff
#define ILK_DPFC_FENCE_YOFF	_MMIO(0x43218)
#define ILK_DPFC_CHICKEN	_MMIO(0x43224)
#define   ILK_DPFC_DISABLE_DUMMY0 (1<<8)
#define   ILK_DPFC_NUKE_ON_ANY_MODIFICATION	(1<<23)
#define ILK_FBC_RT_BASE		_MMIO(0x2128)
#define   ILK_FBC_RT_VALID	(1<<0)
#define   SNB_FBC_FRONT_BUFFER	(1<<1)

#define ILK_DISPLAY_CHICKEN1	_MMIO(0x42000)
#define   ILK_FBCQ_DIS		(1<<22)
#define	  ILK_PABSTRETCH_DIS	(1<<21)


/*
 * Framebuffer compression for Sandybridge
 *
 * The following two registers are of type GTTMMADR
 */
#define SNB_DPFC_CTL_SA		_MMIO(0x100100)
#define   SNB_CPU_FENCE_ENABLE	(1<<29)
#define DPFC_CPU_FENCE_OFFSET	_MMIO(0x100104)

/* Framebuffer compression for Ivybridge */
#define IVB_FBC_RT_BASE			_MMIO(0x7020)

#define IPS_CTL		_MMIO(0x43408)
#define   IPS_ENABLE	(1 << 31)

#define MSG_FBC_REND_STATE	_MMIO(0x50380)
#define   FBC_REND_NUKE		(1<<2)
#define   FBC_REND_CACHE_CLEAN	(1<<1)

/*
 * GPIO regs
 */
#define GPIOA			_MMIO(0x5010)
#define GPIOB			_MMIO(0x5014)
#define GPIOC			_MMIO(0x5018)
#define GPIOD			_MMIO(0x501c)
#define GPIOE			_MMIO(0x5020)
#define GPIOF			_MMIO(0x5024)
#define GPIOG			_MMIO(0x5028)
#define GPIOH			_MMIO(0x502c)
# define GPIO_CLOCK_DIR_MASK		(1 << 0)
# define GPIO_CLOCK_DIR_IN		(0 << 1)
# define GPIO_CLOCK_DIR_OUT		(1 << 1)
# define GPIO_CLOCK_VAL_MASK		(1 << 2)
# define GPIO_CLOCK_VAL_OUT		(1 << 3)
# define GPIO_CLOCK_VAL_IN		(1 << 4)
# define GPIO_CLOCK_PULLUP_DISABLE	(1 << 5)
# define GPIO_DATA_DIR_MASK		(1 << 8)
# define GPIO_DATA_DIR_IN		(0 << 9)
# define GPIO_DATA_DIR_OUT		(1 << 9)
# define GPIO_DATA_VAL_MASK		(1 << 10)
# define GPIO_DATA_VAL_OUT		(1 << 11)
# define GPIO_DATA_VAL_IN		(1 << 12)
# define GPIO_DATA_PULLUP_DISABLE	(1 << 13)

#define GMBUS0			_MMIO(dev_priv->gpio_mmio_base + 0x5100) /* clock/port select */
#define   GMBUS_RATE_100KHZ	(0<<8)
#define   GMBUS_RATE_50KHZ	(1<<8)
#define   GMBUS_RATE_400KHZ	(2<<8) /* reserved on Pineview */
#define   GMBUS_RATE_1MHZ	(3<<8) /* reserved on Pineview */
#define   GMBUS_HOLD_EXT	(1<<7) /* 300ns hold time, rsvd on Pineview */
#define   GMBUS_PIN_DISABLED	0
#define   GMBUS_PIN_SSC		1
#define   GMBUS_PIN_VGADDC	2
#define   GMBUS_PIN_PANEL	3
#define   GMBUS_PIN_DPD_CHV	3 /* HDMID_CHV */
#define   GMBUS_PIN_DPC		4 /* HDMIC */
#define   GMBUS_PIN_DPB		5 /* SDVO, HDMIB */
#define   GMBUS_PIN_DPD		6 /* HDMID */
#define   GMBUS_PIN_RESERVED	7 /* 7 reserved */
#define   GMBUS_PIN_1_BXT	1 /* BXT+ (atom) and CNP+ (big core) */
#define   GMBUS_PIN_2_BXT	2
#define   GMBUS_PIN_3_BXT	3
#define   GMBUS_PIN_4_CNP	4
#define   GMBUS_NUM_PINS	7 /* including 0 */
#define GMBUS1			_MMIO(dev_priv->gpio_mmio_base + 0x5104) /* command/status */
#define   GMBUS_SW_CLR_INT	(1<<31)
#define   GMBUS_SW_RDY		(1<<30)
#define   GMBUS_ENT		(1<<29) /* enable timeout */
#define   GMBUS_CYCLE_NONE	(0<<25)
#define   GMBUS_CYCLE_WAIT	(1<<25)
#define   GMBUS_CYCLE_INDEX	(2<<25)
#define   GMBUS_CYCLE_STOP	(4<<25)
#define   GMBUS_BYTE_COUNT_SHIFT 16
#define   GMBUS_BYTE_COUNT_MAX   256U
#define   GMBUS_SLAVE_INDEX_SHIFT 8
#define   GMBUS_SLAVE_ADDR_SHIFT 1
#define   GMBUS_SLAVE_READ	(1<<0)
#define   GMBUS_SLAVE_WRITE	(0<<0)
#define GMBUS2			_MMIO(dev_priv->gpio_mmio_base + 0x5108) /* status */
#define   GMBUS_INUSE		(1<<15)
#define   GMBUS_HW_WAIT_PHASE	(1<<14)
#define   GMBUS_STALL_TIMEOUT	(1<<13)
#define   GMBUS_INT		(1<<12)
#define   GMBUS_HW_RDY		(1<<11)
#define   GMBUS_SATOER		(1<<10)
#define   GMBUS_ACTIVE		(1<<9)
#define GMBUS3			_MMIO(dev_priv->gpio_mmio_base + 0x510c) /* data buffer bytes 3-0 */
#define GMBUS4			_MMIO(dev_priv->gpio_mmio_base + 0x5110) /* interrupt mask (Pineview+) */
#define   GMBUS_SLAVE_TIMEOUT_EN (1<<4)
#define   GMBUS_NAK_EN		(1<<3)
#define   GMBUS_IDLE_EN		(1<<2)
#define   GMBUS_HW_WAIT_EN	(1<<1)
#define   GMBUS_HW_RDY_EN	(1<<0)
#define GMBUS5			_MMIO(dev_priv->gpio_mmio_base + 0x5120) /* byte index */
#define   GMBUS_2BYTE_INDEX_EN	(1<<31)

/*
 * Clock control & power management
 */
#define _DPLL_A (dev_priv->info.display_mmio_offset + 0x6014)
#define _DPLL_B (dev_priv->info.display_mmio_offset + 0x6018)
#define _CHV_DPLL_C (dev_priv->info.display_mmio_offset + 0x6030)
#define DPLL(pipe) _MMIO_PIPE3((pipe), _DPLL_A, _DPLL_B, _CHV_DPLL_C)

#define VGA0	_MMIO(0x6000)
#define VGA1	_MMIO(0x6004)
#define VGA_PD	_MMIO(0x6010)
#define   VGA0_PD_P2_DIV_4	(1 << 7)
#define   VGA0_PD_P1_DIV_2	(1 << 5)
#define   VGA0_PD_P1_SHIFT	0
#define   VGA0_PD_P1_MASK	(0x1f << 0)
#define   VGA1_PD_P2_DIV_4	(1 << 15)
#define   VGA1_PD_P1_DIV_2	(1 << 13)
#define   VGA1_PD_P1_SHIFT	8
#define   VGA1_PD_P1_MASK	(0x1f << 8)
#define   DPLL_VCO_ENABLE		(1 << 31)
#define   DPLL_SDVO_HIGH_SPEED		(1 << 30)
#define   DPLL_DVO_2X_MODE		(1 << 30)
#define   DPLL_EXT_BUFFER_ENABLE_VLV	(1 << 30)
#define   DPLL_SYNCLOCK_ENABLE		(1 << 29)
#define   DPLL_REF_CLK_ENABLE_VLV	(1 << 29)
#define   DPLL_VGA_MODE_DIS		(1 << 28)
#define   DPLLB_MODE_DAC_SERIAL		(1 << 26) /* i915 */
#define   DPLLB_MODE_LVDS		(2 << 26) /* i915 */
#define   DPLL_MODE_MASK		(3 << 26)
#define   DPLL_DAC_SERIAL_P2_CLOCK_DIV_10 (0 << 24) /* i915 */
#define   DPLL_DAC_SERIAL_P2_CLOCK_DIV_5 (1 << 24) /* i915 */
#define   DPLLB_LVDS_P2_CLOCK_DIV_14	(0 << 24) /* i915 */
#define   DPLLB_LVDS_P2_CLOCK_DIV_7	(1 << 24) /* i915 */
#define   DPLL_P2_CLOCK_DIV_MASK	0x03000000 /* i915 */
#define   DPLL_FPA01_P1_POST_DIV_MASK	0x00ff0000 /* i915 */
#define   DPLL_FPA01_P1_POST_DIV_MASK_PINEVIEW	0x00ff8000 /* Pineview */
#define   DPLL_LOCK_VLV			(1<<15)
#define   DPLL_INTEGRATED_CRI_CLK_VLV	(1<<14)
#define   DPLL_INTEGRATED_REF_CLK_VLV	(1<<13)
#define   DPLL_SSC_REF_CLK_CHV		(1<<13)
#define   DPLL_PORTC_READY_MASK		(0xf << 4)
#define   DPLL_PORTB_READY_MASK		(0xf)

#define   DPLL_FPA01_P1_POST_DIV_MASK_I830	0x001f0000

/* Additional CHV pll/phy registers */
#define DPIO_PHY_STATUS			_MMIO(VLV_DISPLAY_BASE + 0x6240)
#define   DPLL_PORTD_READY_MASK		(0xf)
#define DISPLAY_PHY_CONTROL _MMIO(VLV_DISPLAY_BASE + 0x60100)
#define   PHY_CH_POWER_DOWN_OVRD_EN(phy, ch)	(1 << (2*(phy)+(ch)+27))
#define   PHY_LDO_DELAY_0NS			0x0
#define   PHY_LDO_DELAY_200NS			0x1
#define   PHY_LDO_DELAY_600NS			0x2
#define   PHY_LDO_SEQ_DELAY(delay, phy)		((delay) << (2*(phy)+23))
#define   PHY_CH_POWER_DOWN_OVRD(mask, phy, ch)	((mask) << (8*(phy)+4*(ch)+11))
#define   PHY_CH_SU_PSR				0x1
#define   PHY_CH_DEEP_PSR			0x7
#define   PHY_CH_POWER_MODE(mode, phy, ch)	((mode) << (6*(phy)+3*(ch)+2))
#define   PHY_COM_LANE_RESET_DEASSERT(phy)	(1 << (phy))
#define DISPLAY_PHY_STATUS _MMIO(VLV_DISPLAY_BASE + 0x60104)
#define   PHY_POWERGOOD(phy)	(((phy) == DPIO_PHY0) ? (1<<31) : (1<<30))
#define   PHY_STATUS_CMN_LDO(phy, ch)                   (1 << (6-(6*(phy)+3*(ch))))
#define   PHY_STATUS_SPLINE_LDO(phy, ch, spline)        (1 << (8-(6*(phy)+3*(ch)+(spline))))

/*
 * The i830 generation, in LVDS mode, defines P1 as the bit number set within
 * this field (only one bit may be set).
 */
#define   DPLL_FPA01_P1_POST_DIV_MASK_I830_LVDS	0x003f0000
#define   DPLL_FPA01_P1_POST_DIV_SHIFT	16
#define   DPLL_FPA01_P1_POST_DIV_SHIFT_PINEVIEW 15
/* i830, required in DVO non-gang */
#define   PLL_P2_DIVIDE_BY_4		(1 << 23)
#define   PLL_P1_DIVIDE_BY_TWO		(1 << 21) /* i830 */
#define   PLL_REF_INPUT_DREFCLK		(0 << 13)
#define   PLL_REF_INPUT_TVCLKINA	(1 << 13) /* i830 */
#define   PLL_REF_INPUT_TVCLKINBC	(2 << 13) /* SDVO TVCLKIN */
#define   PLLB_REF_INPUT_SPREADSPECTRUMIN (3 << 13)
#define   PLL_REF_INPUT_MASK		(3 << 13)
#define   PLL_LOAD_PULSE_PHASE_SHIFT		9
/* Ironlake */
# define PLL_REF_SDVO_HDMI_MULTIPLIER_SHIFT     9
# define PLL_REF_SDVO_HDMI_MULTIPLIER_MASK      (7 << 9)
# define PLL_REF_SDVO_HDMI_MULTIPLIER(x)	(((x)-1) << 9)
# define DPLL_FPA1_P1_POST_DIV_SHIFT            0
# define DPLL_FPA1_P1_POST_DIV_MASK             0xff

/*
 * Parallel to Serial Load Pulse phase selection.
 * Selects the phase for the 10X DPLL clock for the PCIe
 * digital display port. The range is 4 to 13; 10 or more
 * is just a flip delay. The default is 6
 */
#define   PLL_LOAD_PULSE_PHASE_MASK		(0xf << PLL_LOAD_PULSE_PHASE_SHIFT)
#define   DISPLAY_RATE_SELECT_FPA1		(1 << 8)
/*
 * SDVO multiplier for 945G/GM. Not used on 965.
 */
#define   SDVO_MULTIPLIER_MASK			0x000000ff
#define   SDVO_MULTIPLIER_SHIFT_HIRES		4
#define   SDVO_MULTIPLIER_SHIFT_VGA		0

#define _DPLL_A_MD (dev_priv->info.display_mmio_offset + 0x601c)
#define _DPLL_B_MD (dev_priv->info.display_mmio_offset + 0x6020)
#define _CHV_DPLL_C_MD (dev_priv->info.display_mmio_offset + 0x603c)
#define DPLL_MD(pipe) _MMIO_PIPE3((pipe), _DPLL_A_MD, _DPLL_B_MD, _CHV_DPLL_C_MD)

/*
 * UDI pixel divider, controlling how many pixels are stuffed into a packet.
 *
 * Value is pixels minus 1.  Must be set to 1 pixel for SDVO.
 */
#define   DPLL_MD_UDI_DIVIDER_MASK		0x3f000000
#define   DPLL_MD_UDI_DIVIDER_SHIFT		24
/* UDI pixel divider for VGA, same as DPLL_MD_UDI_DIVIDER_MASK. */
#define   DPLL_MD_VGA_UDI_DIVIDER_MASK		0x003f0000
#define   DPLL_MD_VGA_UDI_DIVIDER_SHIFT		16
/*
 * SDVO/UDI pixel multiplier.
 *
 * SDVO requires that the bus clock rate be between 1 and 2 Ghz, and the bus
 * clock rate is 10 times the DPLL clock.  At low resolution/refresh rate
 * modes, the bus rate would be below the limits, so SDVO allows for stuffing
 * dummy bytes in the datastream at an increased clock rate, with both sides of
 * the link knowing how many bytes are fill.
 *
 * So, for a mode with a dotclock of 65Mhz, we would want to double the clock
 * rate to 130Mhz to get a bus rate of 1.30Ghz.  The DPLL clock rate would be
 * set to 130Mhz, and the SDVO multiplier set to 2x in this register and
 * through an SDVO command.
 *
 * This register field has values of multiplication factor minus 1, with
 * a maximum multiplier of 5 for SDVO.
 */
#define   DPLL_MD_UDI_MULTIPLIER_MASK		0x00003f00
#define   DPLL_MD_UDI_MULTIPLIER_SHIFT		8
/*
 * SDVO/UDI pixel multiplier for VGA, same as DPLL_MD_UDI_MULTIPLIER_MASK.
 * This best be set to the default value (3) or the CRT won't work. No,
 * I don't entirely understand what this does...
 */
#define   DPLL_MD_VGA_UDI_MULTIPLIER_MASK	0x0000003f
#define   DPLL_MD_VGA_UDI_MULTIPLIER_SHIFT	0

#define RAWCLK_FREQ_VLV		_MMIO(VLV_DISPLAY_BASE + 0x6024)

#define _FPA0	0x6040
#define _FPA1	0x6044
#define _FPB0	0x6048
#define _FPB1	0x604c
#define FP0(pipe) _MMIO_PIPE(pipe, _FPA0, _FPB0)
#define FP1(pipe) _MMIO_PIPE(pipe, _FPA1, _FPB1)
#define   FP_N_DIV_MASK		0x003f0000
#define   FP_N_PINEVIEW_DIV_MASK	0x00ff0000
#define   FP_N_DIV_SHIFT		16
#define   FP_M1_DIV_MASK	0x00003f00
#define   FP_M1_DIV_SHIFT		 8
#define   FP_M2_DIV_MASK	0x0000003f
#define   FP_M2_PINEVIEW_DIV_MASK	0x000000ff
#define   FP_M2_DIV_SHIFT		 0
#define DPLL_TEST	_MMIO(0x606c)
#define   DPLLB_TEST_SDVO_DIV_1		(0 << 22)
#define   DPLLB_TEST_SDVO_DIV_2		(1 << 22)
#define   DPLLB_TEST_SDVO_DIV_4		(2 << 22)
#define   DPLLB_TEST_SDVO_DIV_MASK	(3 << 22)
#define   DPLLB_TEST_N_BYPASS		(1 << 19)
#define   DPLLB_TEST_M_BYPASS		(1 << 18)
#define   DPLLB_INPUT_BUFFER_ENABLE	(1 << 16)
#define   DPLLA_TEST_N_BYPASS		(1 << 3)
#define   DPLLA_TEST_M_BYPASS		(1 << 2)
#define   DPLLA_INPUT_BUFFER_ENABLE	(1 << 0)
#define D_STATE		_MMIO(0x6104)
#define  DSTATE_GFX_RESET_I830			(1<<6)
#define  DSTATE_PLL_D3_OFF			(1<<3)
#define  DSTATE_GFX_CLOCK_GATING		(1<<1)
#define  DSTATE_DOT_CLOCK_GATING		(1<<0)
#define DSPCLK_GATE_D	_MMIO(dev_priv->info.display_mmio_offset + 0x6200)
# define DPUNIT_B_CLOCK_GATE_DISABLE		(1 << 30) /* 965 */
# define VSUNIT_CLOCK_GATE_DISABLE		(1 << 29) /* 965 */
# define VRHUNIT_CLOCK_GATE_DISABLE		(1 << 28) /* 965 */
# define VRDUNIT_CLOCK_GATE_DISABLE		(1 << 27) /* 965 */
# define AUDUNIT_CLOCK_GATE_DISABLE		(1 << 26) /* 965 */
# define DPUNIT_A_CLOCK_GATE_DISABLE		(1 << 25) /* 965 */
# define DPCUNIT_CLOCK_GATE_DISABLE		(1 << 24) /* 965 */
# define PNV_GMBUSUNIT_CLOCK_GATE_DISABLE	(1 << 24) /* pnv */
# define TVRUNIT_CLOCK_GATE_DISABLE		(1 << 23) /* 915-945 */
# define TVCUNIT_CLOCK_GATE_DISABLE		(1 << 22) /* 915-945 */
# define TVFUNIT_CLOCK_GATE_DISABLE		(1 << 21) /* 915-945 */
# define TVEUNIT_CLOCK_GATE_DISABLE		(1 << 20) /* 915-945 */
# define DVSUNIT_CLOCK_GATE_DISABLE		(1 << 19) /* 915-945 */
# define DSSUNIT_CLOCK_GATE_DISABLE		(1 << 18) /* 915-945 */
# define DDBUNIT_CLOCK_GATE_DISABLE		(1 << 17) /* 915-945 */
# define DPRUNIT_CLOCK_GATE_DISABLE		(1 << 16) /* 915-945 */
# define DPFUNIT_CLOCK_GATE_DISABLE		(1 << 15) /* 915-945 */
# define DPBMUNIT_CLOCK_GATE_DISABLE		(1 << 14) /* 915-945 */
# define DPLSUNIT_CLOCK_GATE_DISABLE		(1 << 13) /* 915-945 */
# define DPLUNIT_CLOCK_GATE_DISABLE		(1 << 12) /* 915-945 */
# define DPOUNIT_CLOCK_GATE_DISABLE		(1 << 11)
# define DPBUNIT_CLOCK_GATE_DISABLE		(1 << 10)
# define DCUNIT_CLOCK_GATE_DISABLE		(1 << 9)
# define DPUNIT_CLOCK_GATE_DISABLE		(1 << 8)
# define VRUNIT_CLOCK_GATE_DISABLE		(1 << 7) /* 915+: reserved */
# define OVHUNIT_CLOCK_GATE_DISABLE		(1 << 6) /* 830-865 */
# define DPIOUNIT_CLOCK_GATE_DISABLE		(1 << 6) /* 915-945 */
# define OVFUNIT_CLOCK_GATE_DISABLE		(1 << 5)
# define OVBUNIT_CLOCK_GATE_DISABLE		(1 << 4)
/*
 * This bit must be set on the 830 to prevent hangs when turning off the
 * overlay scaler.
 */
# define OVRUNIT_CLOCK_GATE_DISABLE		(1 << 3)
# define OVCUNIT_CLOCK_GATE_DISABLE		(1 << 2)
# define OVUUNIT_CLOCK_GATE_DISABLE		(1 << 1)
# define ZVUNIT_CLOCK_GATE_DISABLE		(1 << 0) /* 830 */
# define OVLUNIT_CLOCK_GATE_DISABLE		(1 << 0) /* 845,865 */

#define RENCLK_GATE_D1		_MMIO(0x6204)
# define BLITTER_CLOCK_GATE_DISABLE		(1 << 13) /* 945GM only */
# define MPEG_CLOCK_GATE_DISABLE		(1 << 12) /* 945GM only */
# define PC_FE_CLOCK_GATE_DISABLE		(1 << 11)
# define PC_BE_CLOCK_GATE_DISABLE		(1 << 10)
# define WINDOWER_CLOCK_GATE_DISABLE		(1 << 9)
# define INTERPOLATOR_CLOCK_GATE_DISABLE	(1 << 8)
# define COLOR_CALCULATOR_CLOCK_GATE_DISABLE	(1 << 7)
# define MOTION_COMP_CLOCK_GATE_DISABLE		(1 << 6)
# define MAG_CLOCK_GATE_DISABLE			(1 << 5)
/* This bit must be unset on 855,865 */
# define MECI_CLOCK_GATE_DISABLE		(1 << 4)
# define DCMP_CLOCK_GATE_DISABLE		(1 << 3)
# define MEC_CLOCK_GATE_DISABLE			(1 << 2)
# define MECO_CLOCK_GATE_DISABLE		(1 << 1)
/* This bit must be set on 855,865. */
# define SV_CLOCK_GATE_DISABLE			(1 << 0)
# define I915_MPEG_CLOCK_GATE_DISABLE		(1 << 16)
# define I915_VLD_IP_PR_CLOCK_GATE_DISABLE	(1 << 15)
# define I915_MOTION_COMP_CLOCK_GATE_DISABLE	(1 << 14)
# define I915_BD_BF_CLOCK_GATE_DISABLE		(1 << 13)
# define I915_SF_SE_CLOCK_GATE_DISABLE		(1 << 12)
# define I915_WM_CLOCK_GATE_DISABLE		(1 << 11)
# define I915_IZ_CLOCK_GATE_DISABLE		(1 << 10)
# define I915_PI_CLOCK_GATE_DISABLE		(1 << 9)
# define I915_DI_CLOCK_GATE_DISABLE		(1 << 8)
# define I915_SH_SV_CLOCK_GATE_DISABLE		(1 << 7)
# define I915_PL_DG_QC_FT_CLOCK_GATE_DISABLE	(1 << 6)
# define I915_SC_CLOCK_GATE_DISABLE		(1 << 5)
# define I915_FL_CLOCK_GATE_DISABLE		(1 << 4)
# define I915_DM_CLOCK_GATE_DISABLE		(1 << 3)
# define I915_PS_CLOCK_GATE_DISABLE		(1 << 2)
# define I915_CC_CLOCK_GATE_DISABLE		(1 << 1)
# define I915_BY_CLOCK_GATE_DISABLE		(1 << 0)

# define I965_RCZ_CLOCK_GATE_DISABLE		(1 << 30)
/* This bit must always be set on 965G/965GM */
# define I965_RCC_CLOCK_GATE_DISABLE		(1 << 29)
# define I965_RCPB_CLOCK_GATE_DISABLE		(1 << 28)
# define I965_DAP_CLOCK_GATE_DISABLE		(1 << 27)
# define I965_ROC_CLOCK_GATE_DISABLE		(1 << 26)
# define I965_GW_CLOCK_GATE_DISABLE		(1 << 25)
# define I965_TD_CLOCK_GATE_DISABLE		(1 << 24)
/* This bit must always be set on 965G */
# define I965_ISC_CLOCK_GATE_DISABLE		(1 << 23)
# define I965_IC_CLOCK_GATE_DISABLE		(1 << 22)
# define I965_EU_CLOCK_GATE_DISABLE		(1 << 21)
# define I965_IF_CLOCK_GATE_DISABLE		(1 << 20)
# define I965_TC_CLOCK_GATE_DISABLE		(1 << 19)
# define I965_SO_CLOCK_GATE_DISABLE		(1 << 17)
# define I965_FBC_CLOCK_GATE_DISABLE		(1 << 16)
# define I965_MARI_CLOCK_GATE_DISABLE		(1 << 15)
# define I965_MASF_CLOCK_GATE_DISABLE		(1 << 14)
# define I965_MAWB_CLOCK_GATE_DISABLE		(1 << 13)
# define I965_EM_CLOCK_GATE_DISABLE		(1 << 12)
# define I965_UC_CLOCK_GATE_DISABLE		(1 << 11)
# define I965_SI_CLOCK_GATE_DISABLE		(1 << 6)
# define I965_MT_CLOCK_GATE_DISABLE		(1 << 5)
# define I965_PL_CLOCK_GATE_DISABLE		(1 << 4)
# define I965_DG_CLOCK_GATE_DISABLE		(1 << 3)
# define I965_QC_CLOCK_GATE_DISABLE		(1 << 2)
# define I965_FT_CLOCK_GATE_DISABLE		(1 << 1)
# define I965_DM_CLOCK_GATE_DISABLE		(1 << 0)

#define RENCLK_GATE_D2		_MMIO(0x6208)
#define VF_UNIT_CLOCK_GATE_DISABLE		(1 << 9)
#define GS_UNIT_CLOCK_GATE_DISABLE		(1 << 7)
#define CL_UNIT_CLOCK_GATE_DISABLE		(1 << 6)

#define VDECCLK_GATE_D		_MMIO(0x620C)		/* g4x only */
#define  VCP_UNIT_CLOCK_GATE_DISABLE		(1 << 4)

#define RAMCLK_GATE_D		_MMIO(0x6210)		/* CRL only */
#define DEUC			_MMIO(0x6214)          /* CRL only */

#define FW_BLC_SELF_VLV		_MMIO(VLV_DISPLAY_BASE + 0x6500)
#define  FW_CSPWRDWNEN		(1<<15)

#define MI_ARB_VLV		_MMIO(VLV_DISPLAY_BASE + 0x6504)

#define CZCLK_CDCLK_FREQ_RATIO	_MMIO(VLV_DISPLAY_BASE + 0x6508)
#define   CDCLK_FREQ_SHIFT	4
#define   CDCLK_FREQ_MASK	(0x1f << CDCLK_FREQ_SHIFT)
#define   CZCLK_FREQ_MASK	0xf

#define GCI_CONTROL		_MMIO(VLV_DISPLAY_BASE + 0x650C)
#define   PFI_CREDIT_63		(9 << 28)		/* chv only */
#define   PFI_CREDIT_31		(8 << 28)		/* chv only */
#define   PFI_CREDIT(x)		(((x) - 8) << 28)	/* 8-15 */
#define   PFI_CREDIT_RESEND	(1 << 27)
#define   VGA_FAST_MODE_DISABLE	(1 << 14)

#define GMBUSFREQ_VLV		_MMIO(VLV_DISPLAY_BASE + 0x6510)

/*
 * Palette regs
 */
#define PALETTE_A_OFFSET 0xa000
#define PALETTE_B_OFFSET 0xa800
#define CHV_PALETTE_C_OFFSET 0xc000
#define PALETTE(pipe, i) _MMIO(dev_priv->info.palette_offsets[pipe] +	\
			      dev_priv->info.display_mmio_offset + (i) * 4)

/* MCH MMIO space */

/*
 * MCHBAR mirror.
 *
 * This mirrors the MCHBAR MMIO space whose location is determined by
 * device 0 function 0's pci config register 0x44 or 0x48 and matches it in
 * every way.  It is not accessible from the CP register read instructions.
 *
 * Starting from Haswell, you can't write registers using the MCHBAR mirror,
 * just read.
 */
#define MCHBAR_MIRROR_BASE	0x10000

#define MCHBAR_MIRROR_BASE_SNB	0x140000

#define CTG_STOLEN_RESERVED		_MMIO(MCHBAR_MIRROR_BASE + 0x34)
#define ELK_STOLEN_RESERVED		_MMIO(MCHBAR_MIRROR_BASE + 0x48)
#define G4X_STOLEN_RESERVED_ADDR1_MASK	(0xFFFF << 16)
#define G4X_STOLEN_RESERVED_ADDR2_MASK	(0xFFF << 4)
#define G4X_STOLEN_RESERVED_ENABLE	(1 << 0)

/* Memory controller frequency in MCHBAR for Haswell (possible SNB+) */
#define DCLK _MMIO(MCHBAR_MIRROR_BASE_SNB + 0x5e04)

/* 915-945 and GM965 MCH register controlling DRAM channel access */
#define DCC			_MMIO(MCHBAR_MIRROR_BASE + 0x200)
#define DCC_ADDRESSING_MODE_SINGLE_CHANNEL		(0 << 0)
#define DCC_ADDRESSING_MODE_DUAL_CHANNEL_ASYMMETRIC	(1 << 0)
#define DCC_ADDRESSING_MODE_DUAL_CHANNEL_INTERLEAVED	(2 << 0)
#define DCC_ADDRESSING_MODE_MASK			(3 << 0)
#define DCC_CHANNEL_XOR_DISABLE				(1 << 10)
#define DCC_CHANNEL_XOR_BIT_17				(1 << 9)
#define DCC2			_MMIO(MCHBAR_MIRROR_BASE + 0x204)
#define DCC2_MODIFIED_ENHANCED_DISABLE			(1 << 20)

/* Pineview MCH register contains DDR3 setting */
#define CSHRDDR3CTL            _MMIO(MCHBAR_MIRROR_BASE + 0x1a8)
#define CSHRDDR3CTL_DDR3       (1 << 2)

/* 965 MCH register controlling DRAM channel configuration */
#define C0DRB3			_MMIO(MCHBAR_MIRROR_BASE + 0x206)
#define C1DRB3			_MMIO(MCHBAR_MIRROR_BASE + 0x606)

/* snb MCH registers for reading the DRAM channel configuration */
#define MAD_DIMM_C0			_MMIO(MCHBAR_MIRROR_BASE_SNB + 0x5004)
#define MAD_DIMM_C1			_MMIO(MCHBAR_MIRROR_BASE_SNB + 0x5008)
#define MAD_DIMM_C2			_MMIO(MCHBAR_MIRROR_BASE_SNB + 0x500C)
#define   MAD_DIMM_ECC_MASK		(0x3 << 24)
#define   MAD_DIMM_ECC_OFF		(0x0 << 24)
#define   MAD_DIMM_ECC_IO_ON_LOGIC_OFF	(0x1 << 24)
#define   MAD_DIMM_ECC_IO_OFF_LOGIC_ON	(0x2 << 24)
#define   MAD_DIMM_ECC_ON		(0x3 << 24)
#define   MAD_DIMM_ENH_INTERLEAVE	(0x1 << 22)
#define   MAD_DIMM_RANK_INTERLEAVE	(0x1 << 21)
#define   MAD_DIMM_B_WIDTH_X16		(0x1 << 20) /* X8 chips if unset */
#define   MAD_DIMM_A_WIDTH_X16		(0x1 << 19) /* X8 chips if unset */
#define   MAD_DIMM_B_DUAL_RANK		(0x1 << 18)
#define   MAD_DIMM_A_DUAL_RANK		(0x1 << 17)
#define   MAD_DIMM_A_SELECT		(0x1 << 16)
/* DIMM sizes are in multiples of 256mb. */
#define   MAD_DIMM_B_SIZE_SHIFT		8
#define   MAD_DIMM_B_SIZE_MASK		(0xff << MAD_DIMM_B_SIZE_SHIFT)
#define   MAD_DIMM_A_SIZE_SHIFT		0
#define   MAD_DIMM_A_SIZE_MASK		(0xff << MAD_DIMM_A_SIZE_SHIFT)

/* snb MCH registers for priority tuning */
#define MCH_SSKPD			_MMIO(MCHBAR_MIRROR_BASE_SNB + 0x5d10)
#define   MCH_SSKPD_WM0_MASK		0x3f
#define   MCH_SSKPD_WM0_VAL		0xc

#define MCH_SECP_NRG_STTS		_MMIO(MCHBAR_MIRROR_BASE_SNB + 0x592c)

/* Clocking configuration register */
#define CLKCFG			_MMIO(MCHBAR_MIRROR_BASE + 0xc00)
#define CLKCFG_FSB_400					(5 << 0)	/* hrawclk 100 */
#define CLKCFG_FSB_533					(1 << 0)	/* hrawclk 133 */
#define CLKCFG_FSB_667					(3 << 0)	/* hrawclk 166 */
#define CLKCFG_FSB_800					(2 << 0)	/* hrawclk 200 */
#define CLKCFG_FSB_1067					(6 << 0)	/* hrawclk 266 */
#define CLKCFG_FSB_1067_ALT				(0 << 0)	/* hrawclk 266 */
#define CLKCFG_FSB_1333					(7 << 0)	/* hrawclk 333 */
/*
 * Note that on at least on ELK the below value is reported for both
 * 333 and 400 MHz BIOS FSB setting, but given that the gmch datasheet
 * lists only 200/266/333 MHz FSB as supported let's decode it as 333 MHz.
 */
#define CLKCFG_FSB_1333_ALT				(4 << 0)	/* hrawclk 333 */
#define CLKCFG_FSB_MASK					(7 << 0)
#define CLKCFG_MEM_533					(1 << 4)
#define CLKCFG_MEM_667					(2 << 4)
#define CLKCFG_MEM_800					(3 << 4)
#define CLKCFG_MEM_MASK					(7 << 4)

#define HPLLVCO                 _MMIO(MCHBAR_MIRROR_BASE + 0xc38)
#define HPLLVCO_MOBILE          _MMIO(MCHBAR_MIRROR_BASE + 0xc0f)

#define TSC1			_MMIO(0x11001)
#define   TSE			(1<<0)
#define TR1			_MMIO(0x11006)
#define TSFS			_MMIO(0x11020)
#define   TSFS_SLOPE_MASK	0x0000ff00
#define   TSFS_SLOPE_SHIFT	8
#define   TSFS_INTR_MASK	0x000000ff

#define CRSTANDVID		_MMIO(0x11100)
#define PXVFREQ(fstart)		_MMIO(0x11110 + (fstart) * 4)  /* P[0-15]VIDFREQ (0x1114c) (Ironlake) */
#define   PXVFREQ_PX_MASK	0x7f000000
#define   PXVFREQ_PX_SHIFT	24
#define VIDFREQ_BASE		_MMIO(0x11110)
#define VIDFREQ1		_MMIO(0x11110) /* VIDFREQ1-4 (0x1111c) (Cantiga) */
#define VIDFREQ2		_MMIO(0x11114)
#define VIDFREQ3		_MMIO(0x11118)
#define VIDFREQ4		_MMIO(0x1111c)
#define   VIDFREQ_P0_MASK	0x1f000000
#define   VIDFREQ_P0_SHIFT	24
#define   VIDFREQ_P0_CSCLK_MASK	0x00f00000
#define   VIDFREQ_P0_CSCLK_SHIFT 20
#define   VIDFREQ_P0_CRCLK_MASK	0x000f0000
#define   VIDFREQ_P0_CRCLK_SHIFT 16
#define   VIDFREQ_P1_MASK	0x00001f00
#define   VIDFREQ_P1_SHIFT	8
#define   VIDFREQ_P1_CSCLK_MASK	0x000000f0
#define   VIDFREQ_P1_CSCLK_SHIFT 4
#define   VIDFREQ_P1_CRCLK_MASK	0x0000000f
#define INTTOEXT_BASE_ILK	_MMIO(0x11300)
#define INTTOEXT_BASE		_MMIO(0x11120) /* INTTOEXT1-8 (0x1113c) */
#define   INTTOEXT_MAP3_SHIFT	24
#define   INTTOEXT_MAP3_MASK	(0x1f << INTTOEXT_MAP3_SHIFT)
#define   INTTOEXT_MAP2_SHIFT	16
#define   INTTOEXT_MAP2_MASK	(0x1f << INTTOEXT_MAP2_SHIFT)
#define   INTTOEXT_MAP1_SHIFT	8
#define   INTTOEXT_MAP1_MASK	(0x1f << INTTOEXT_MAP1_SHIFT)
#define   INTTOEXT_MAP0_SHIFT	0
#define   INTTOEXT_MAP0_MASK	(0x1f << INTTOEXT_MAP0_SHIFT)
#define MEMSWCTL		_MMIO(0x11170) /* Ironlake only */
#define   MEMCTL_CMD_MASK	0xe000
#define   MEMCTL_CMD_SHIFT	13
#define   MEMCTL_CMD_RCLK_OFF	0
#define   MEMCTL_CMD_RCLK_ON	1
#define   MEMCTL_CMD_CHFREQ	2
#define   MEMCTL_CMD_CHVID	3
#define   MEMCTL_CMD_VMMOFF	4
#define   MEMCTL_CMD_VMMON	5
#define   MEMCTL_CMD_STS	(1<<12) /* write 1 triggers command, clears
					   when command complete */
#define   MEMCTL_FREQ_MASK	0x0f00 /* jitter, from 0-15 */
#define   MEMCTL_FREQ_SHIFT	8
#define   MEMCTL_SFCAVM		(1<<7)
#define   MEMCTL_TGT_VID_MASK	0x007f
#define MEMIHYST		_MMIO(0x1117c)
#define MEMINTREN		_MMIO(0x11180) /* 16 bits */
#define   MEMINT_RSEXIT_EN	(1<<8)
#define   MEMINT_CX_SUPR_EN	(1<<7)
#define   MEMINT_CONT_BUSY_EN	(1<<6)
#define   MEMINT_AVG_BUSY_EN	(1<<5)
#define   MEMINT_EVAL_CHG_EN	(1<<4)
#define   MEMINT_MON_IDLE_EN	(1<<3)
#define   MEMINT_UP_EVAL_EN	(1<<2)
#define   MEMINT_DOWN_EVAL_EN	(1<<1)
#define   MEMINT_SW_CMD_EN	(1<<0)
#define MEMINTRSTR		_MMIO(0x11182) /* 16 bits */
#define   MEM_RSEXIT_MASK	0xc000
#define   MEM_RSEXIT_SHIFT	14
#define   MEM_CONT_BUSY_MASK	0x3000
#define   MEM_CONT_BUSY_SHIFT	12
#define   MEM_AVG_BUSY_MASK	0x0c00
#define   MEM_AVG_BUSY_SHIFT	10
#define   MEM_EVAL_CHG_MASK	0x0300
#define   MEM_EVAL_BUSY_SHIFT	8
#define   MEM_MON_IDLE_MASK	0x00c0
#define   MEM_MON_IDLE_SHIFT	6
#define   MEM_UP_EVAL_MASK	0x0030
#define   MEM_UP_EVAL_SHIFT	4
#define   MEM_DOWN_EVAL_MASK	0x000c
#define   MEM_DOWN_EVAL_SHIFT	2
#define   MEM_SW_CMD_MASK	0x0003
#define   MEM_INT_STEER_GFX	0
#define   MEM_INT_STEER_CMR	1
#define   MEM_INT_STEER_SMI	2
#define   MEM_INT_STEER_SCI	3
#define MEMINTRSTS		_MMIO(0x11184)
#define   MEMINT_RSEXIT		(1<<7)
#define   MEMINT_CONT_BUSY	(1<<6)
#define   MEMINT_AVG_BUSY	(1<<5)
#define   MEMINT_EVAL_CHG	(1<<4)
#define   MEMINT_MON_IDLE	(1<<3)
#define   MEMINT_UP_EVAL	(1<<2)
#define   MEMINT_DOWN_EVAL	(1<<1)
#define   MEMINT_SW_CMD		(1<<0)
#define MEMMODECTL		_MMIO(0x11190)
#define   MEMMODE_BOOST_EN	(1<<31)
#define   MEMMODE_BOOST_FREQ_MASK 0x0f000000 /* jitter for boost, 0-15 */
#define   MEMMODE_BOOST_FREQ_SHIFT 24
#define   MEMMODE_IDLE_MODE_MASK 0x00030000
#define   MEMMODE_IDLE_MODE_SHIFT 16
#define   MEMMODE_IDLE_MODE_EVAL 0
#define   MEMMODE_IDLE_MODE_CONT 1
#define   MEMMODE_HWIDLE_EN	(1<<15)
#define   MEMMODE_SWMODE_EN	(1<<14)
#define   MEMMODE_RCLK_GATE	(1<<13)
#define   MEMMODE_HW_UPDATE	(1<<12)
#define   MEMMODE_FSTART_MASK	0x00000f00 /* starting jitter, 0-15 */
#define   MEMMODE_FSTART_SHIFT	8
#define   MEMMODE_FMAX_MASK	0x000000f0 /* max jitter, 0-15 */
#define   MEMMODE_FMAX_SHIFT	4
#define   MEMMODE_FMIN_MASK	0x0000000f /* min jitter, 0-15 */
#define RCBMAXAVG		_MMIO(0x1119c)
#define MEMSWCTL2		_MMIO(0x1119e) /* Cantiga only */
#define   SWMEMCMD_RENDER_OFF	(0 << 13)
#define   SWMEMCMD_RENDER_ON	(1 << 13)
#define   SWMEMCMD_SWFREQ	(2 << 13)
#define   SWMEMCMD_TARVID	(3 << 13)
#define   SWMEMCMD_VRM_OFF	(4 << 13)
#define   SWMEMCMD_VRM_ON	(5 << 13)
#define   CMDSTS		(1<<12)
#define   SFCAVM		(1<<11)
#define   SWFREQ_MASK		0x0380 /* P0-7 */
#define   SWFREQ_SHIFT		7
#define   TARVID_MASK		0x001f
#define MEMSTAT_CTG		_MMIO(0x111a0)
#define RCBMINAVG		_MMIO(0x111a0)
#define RCUPEI			_MMIO(0x111b0)
#define RCDNEI			_MMIO(0x111b4)
#define RSTDBYCTL		_MMIO(0x111b8)
#define   RS1EN			(1<<31)
#define   RS2EN			(1<<30)
#define   RS3EN			(1<<29)
#define   D3RS3EN		(1<<28) /* Display D3 imlies RS3 */
#define   SWPROMORSX		(1<<27) /* RSx promotion timers ignored */
#define   RCWAKERW		(1<<26) /* Resetwarn from PCH causes wakeup */
#define   DPRSLPVREN		(1<<25) /* Fast voltage ramp enable */
#define   GFXTGHYST		(1<<24) /* Hysteresis to allow trunk gating */
#define   RCX_SW_EXIT		(1<<23) /* Leave RSx and prevent re-entry */
#define   RSX_STATUS_MASK	(7<<20)
#define   RSX_STATUS_ON		(0<<20)
#define   RSX_STATUS_RC1	(1<<20)
#define   RSX_STATUS_RC1E	(2<<20)
#define   RSX_STATUS_RS1	(3<<20)
#define   RSX_STATUS_RS2	(4<<20) /* aka rc6 */
#define   RSX_STATUS_RSVD	(5<<20) /* deep rc6 unsupported on ilk */
#define   RSX_STATUS_RS3	(6<<20) /* rs3 unsupported on ilk */
#define   RSX_STATUS_RSVD2	(7<<20)
#define   UWRCRSXE		(1<<19) /* wake counter limit prevents rsx */
#define   RSCRP			(1<<18) /* rs requests control on rs1/2 reqs */
#define   JRSC			(1<<17) /* rsx coupled to cpu c-state */
#define   RS2INC0		(1<<16) /* allow rs2 in cpu c0 */
#define   RS1CONTSAV_MASK	(3<<14)
#define   RS1CONTSAV_NO_RS1	(0<<14) /* rs1 doesn't save/restore context */
#define   RS1CONTSAV_RSVD	(1<<14)
#define   RS1CONTSAV_SAVE_RS1	(2<<14) /* rs1 saves context */
#define   RS1CONTSAV_FULL_RS1	(3<<14) /* rs1 saves and restores context */
#define   NORMSLEXLAT_MASK	(3<<12)
#define   SLOW_RS123		(0<<12)
#define   SLOW_RS23		(1<<12)
#define   SLOW_RS3		(2<<12)
#define   NORMAL_RS123		(3<<12)
#define   RCMODE_TIMEOUT	(1<<11) /* 0 is eval interval method */
#define   IMPROMOEN		(1<<10) /* promo is immediate or delayed until next idle interval (only for timeout method above) */
#define   RCENTSYNC		(1<<9) /* rs coupled to cpu c-state (3/6/7) */
#define   STATELOCK		(1<<7) /* locked to rs_cstate if 0 */
#define   RS_CSTATE_MASK	(3<<4)
#define   RS_CSTATE_C367_RS1	(0<<4)
#define   RS_CSTATE_C36_RS1_C7_RS2 (1<<4)
#define   RS_CSTATE_RSVD	(2<<4)
#define   RS_CSTATE_C367_RS2	(3<<4)
#define   REDSAVES		(1<<3) /* no context save if was idle during rs0 */
#define   REDRESTORES		(1<<2) /* no restore if was idle during rs0 */
#define VIDCTL			_MMIO(0x111c0)
#define VIDSTS			_MMIO(0x111c8)
#define VIDSTART		_MMIO(0x111cc) /* 8 bits */
#define MEMSTAT_ILK		_MMIO(0x111f8)
#define   MEMSTAT_VID_MASK	0x7f00
#define   MEMSTAT_VID_SHIFT	8
#define   MEMSTAT_PSTATE_MASK	0x00f8
#define   MEMSTAT_PSTATE_SHIFT  3
#define   MEMSTAT_MON_ACTV	(1<<2)
#define   MEMSTAT_SRC_CTL_MASK	0x0003
#define   MEMSTAT_SRC_CTL_CORE	0
#define   MEMSTAT_SRC_CTL_TRB	1
#define   MEMSTAT_SRC_CTL_THM	2
#define   MEMSTAT_SRC_CTL_STDBY 3
#define RCPREVBSYTUPAVG		_MMIO(0x113b8)
#define RCPREVBSYTDNAVG		_MMIO(0x113bc)
#define PMMISC			_MMIO(0x11214)
#define   MCPPCE_EN		(1<<0) /* enable PM_MSG from PCH->MPC */
#define SDEW			_MMIO(0x1124c)
#define CSIEW0			_MMIO(0x11250)
#define CSIEW1			_MMIO(0x11254)
#define CSIEW2			_MMIO(0x11258)
#define PEW(i)			_MMIO(0x1125c + (i) * 4) /* 5 registers */
#define DEW(i)			_MMIO(0x11270 + (i) * 4) /* 3 registers */
#define MCHAFE			_MMIO(0x112c0)
#define CSIEC			_MMIO(0x112e0)
#define DMIEC			_MMIO(0x112e4)
#define DDREC			_MMIO(0x112e8)
#define PEG0EC			_MMIO(0x112ec)
#define PEG1EC			_MMIO(0x112f0)
#define GFXEC			_MMIO(0x112f4)
#define RPPREVBSYTUPAVG		_MMIO(0x113b8)
#define RPPREVBSYTDNAVG		_MMIO(0x113bc)
#define ECR			_MMIO(0x11600)
#define   ECR_GPFE		(1<<31)
#define   ECR_IMONE		(1<<30)
#define   ECR_CAP_MASK		0x0000001f /* Event range, 0-31 */
#define OGW0			_MMIO(0x11608)
#define OGW1			_MMIO(0x1160c)
#define EG0			_MMIO(0x11610)
#define EG1			_MMIO(0x11614)
#define EG2			_MMIO(0x11618)
#define EG3			_MMIO(0x1161c)
#define EG4			_MMIO(0x11620)
#define EG5			_MMIO(0x11624)
#define EG6			_MMIO(0x11628)
#define EG7			_MMIO(0x1162c)
#define PXW(i)			_MMIO(0x11664 + (i) * 4) /* 4 registers */
#define PXWL(i)			_MMIO(0x11680 + (i) * 8) /* 8 registers */
#define LCFUSE02		_MMIO(0x116c0)
#define   LCFUSE_HIV_MASK	0x000000ff
#define CSIPLL0			_MMIO(0x12c10)
#define DDRMPLL1		_MMIO(0X12c20)
#define PEG_BAND_GAP_DATA	_MMIO(0x14d68)

#define GEN6_GT_THREAD_STATUS_REG _MMIO(0x13805c)
#define GEN6_GT_THREAD_STATUS_CORE_MASK 0x7

#define GEN6_GT_PERF_STATUS	_MMIO(MCHBAR_MIRROR_BASE_SNB + 0x5948)
#define BXT_GT_PERF_STATUS      _MMIO(MCHBAR_MIRROR_BASE_SNB + 0x7070)
#define GEN6_RP_STATE_LIMITS	_MMIO(MCHBAR_MIRROR_BASE_SNB + 0x5994)
#define GEN6_RP_STATE_CAP	_MMIO(MCHBAR_MIRROR_BASE_SNB + 0x5998)
#define BXT_RP_STATE_CAP        _MMIO(0x138170)

/*
 * Make these a multiple of magic 25 to avoid SNB (eg. Dell XPS
 * 8300) freezing up around GPU hangs. Looks as if even
 * scheduling/timer interrupts start misbehaving if the RPS
 * EI/thresholds are "bad", leading to a very sluggish or even
 * frozen machine.
 */
#define INTERVAL_1_28_US(us)	roundup(((us) * 100) >> 7, 25)
#define INTERVAL_1_33_US(us)	(((us) * 3)   >> 2)
#define INTERVAL_0_833_US(us)	(((us) * 6) / 5)
#define GT_INTERVAL_FROM_US(dev_priv, us) (INTEL_GEN(dev_priv) >= 9 ? \
				(IS_GEN9_LP(dev_priv) ? \
				INTERVAL_0_833_US(us) : \
				INTERVAL_1_33_US(us)) : \
				INTERVAL_1_28_US(us))

#define INTERVAL_1_28_TO_US(interval)  (((interval) << 7) / 100)
#define INTERVAL_1_33_TO_US(interval)  (((interval) << 2) / 3)
#define INTERVAL_0_833_TO_US(interval) (((interval) * 5)  / 6)
#define GT_PM_INTERVAL_TO_US(dev_priv, interval) (INTEL_GEN(dev_priv) >= 9 ? \
                           (IS_GEN9_LP(dev_priv) ? \
                           INTERVAL_0_833_TO_US(interval) : \
                           INTERVAL_1_33_TO_US(interval)) : \
                           INTERVAL_1_28_TO_US(interval))

/*
 * Logical Context regs
 */
#define CCID				_MMIO(0x2180)
#define   CCID_EN			BIT(0)
#define   CCID_EXTENDED_STATE_RESTORE	BIT(2)
#define   CCID_EXTENDED_STATE_SAVE	BIT(3)
/*
 * Notes on SNB/IVB/VLV context size:
 * - Power context is saved elsewhere (LLC or stolen)
 * - Ring/execlist context is saved on SNB, not on IVB
 * - Extended context size already includes render context size
 * - We always need to follow the extended context size.
 *   SNB BSpec has comments indicating that we should use the
 *   render context size instead if execlists are disabled, but
 *   based on empirical testing that's just nonsense.
 * - Pipelined/VF state is saved on SNB/IVB respectively
 * - GT1 size just indicates how much of render context
 *   doesn't need saving on GT1
 */
#define CXT_SIZE		_MMIO(0x21a0)
#define GEN6_CXT_POWER_SIZE(cxt_reg)	(((cxt_reg) >> 24) & 0x3f)
#define GEN6_CXT_RING_SIZE(cxt_reg)	(((cxt_reg) >> 18) & 0x3f)
#define GEN6_CXT_RENDER_SIZE(cxt_reg)	(((cxt_reg) >> 12) & 0x3f)
#define GEN6_CXT_EXTENDED_SIZE(cxt_reg)	(((cxt_reg) >> 6) & 0x3f)
#define GEN6_CXT_PIPELINE_SIZE(cxt_reg)	(((cxt_reg) >> 0) & 0x3f)
#define GEN6_CXT_TOTAL_SIZE(cxt_reg)	(GEN6_CXT_RING_SIZE(cxt_reg) + \
					GEN6_CXT_EXTENDED_SIZE(cxt_reg) + \
					GEN6_CXT_PIPELINE_SIZE(cxt_reg))
#define GEN7_CXT_SIZE		_MMIO(0x21a8)
#define GEN7_CXT_POWER_SIZE(ctx_reg)	(((ctx_reg) >> 25) & 0x7f)
#define GEN7_CXT_RING_SIZE(ctx_reg)	(((ctx_reg) >> 22) & 0x7)
#define GEN7_CXT_RENDER_SIZE(ctx_reg)	(((ctx_reg) >> 16) & 0x3f)
#define GEN7_CXT_EXTENDED_SIZE(ctx_reg)	(((ctx_reg) >> 9) & 0x7f)
#define GEN7_CXT_GT1_SIZE(ctx_reg)	(((ctx_reg) >> 6) & 0x7)
#define GEN7_CXT_VFSTATE_SIZE(ctx_reg)	(((ctx_reg) >> 0) & 0x3f)
#define GEN7_CXT_TOTAL_SIZE(ctx_reg)	(GEN7_CXT_EXTENDED_SIZE(ctx_reg) + \
					 GEN7_CXT_VFSTATE_SIZE(ctx_reg))

enum {
	INTEL_ADVANCED_CONTEXT = 0,
	INTEL_LEGACY_32B_CONTEXT,
	INTEL_ADVANCED_AD_CONTEXT,
	INTEL_LEGACY_64B_CONTEXT
};

enum {
	FAULT_AND_HANG = 0,
	FAULT_AND_HALT, /* Debug only */
	FAULT_AND_STREAM,
	FAULT_AND_CONTINUE /* Unsupported */
};

#define GEN8_CTX_VALID (1<<0)
#define GEN8_CTX_FORCE_PD_RESTORE (1<<1)
#define GEN8_CTX_FORCE_RESTORE (1<<2)
#define GEN8_CTX_L3LLC_COHERENT (1<<5)
#define GEN8_CTX_PRIVILEGE (1<<8)
#define GEN8_CTX_ADDRESSING_MODE_SHIFT 3

#define GEN8_CTX_ID_SHIFT 32
#define GEN8_CTX_ID_WIDTH 21

#define CHV_CLK_CTL1			_MMIO(0x101100)
#define VLV_CLK_CTL2			_MMIO(0x101104)
#define   CLK_CTL2_CZCOUNT_30NS_SHIFT	28

/*
 * Overlay regs
 */

#define OVADD			_MMIO(0x30000)
#define DOVSTA			_MMIO(0x30008)
#define OC_BUF			(0x3<<20)
#define OGAMC5			_MMIO(0x30010)
#define OGAMC4			_MMIO(0x30014)
#define OGAMC3			_MMIO(0x30018)
#define OGAMC2			_MMIO(0x3001c)
#define OGAMC1			_MMIO(0x30020)
#define OGAMC0			_MMIO(0x30024)

/*
 * GEN9 clock gating regs
 */
#define GEN9_CLKGATE_DIS_0		_MMIO(0x46530)
#define   DARBF_GATING_DIS		(1 << 27)
#define   PWM2_GATING_DIS		(1 << 14)
#define   PWM1_GATING_DIS		(1 << 13)

<<<<<<< HEAD
=======
#define GEN9_CLKGATE_DIS_4		_MMIO(0x4653C)
#define   BXT_GMBUS_GATING_DIS		(1 << 14)

>>>>>>> 661e50bc
#define _CLKGATE_DIS_PSL_A		0x46520
#define _CLKGATE_DIS_PSL_B		0x46524
#define _CLKGATE_DIS_PSL_C		0x46528
#define   DPF_GATING_DIS		(1 << 10)
#define   DPF_RAM_GATING_DIS		(1 << 9)
#define   DPFR_GATING_DIS		(1 << 8)

#define CLKGATE_DIS_PSL(pipe) \
	_MMIO_PIPE(pipe, _CLKGATE_DIS_PSL_A, _CLKGATE_DIS_PSL_B)

/*
 * GEN10 clock gating regs
 */
#define SLICE_UNIT_LEVEL_CLKGATE	_MMIO(0x94d4)
#define  SARBUNIT_CLKGATE_DIS		(1 << 5)
<<<<<<< HEAD
=======
#define  RCCUNIT_CLKGATE_DIS		(1 << 7)

#define UNSLICE_UNIT_LEVEL_CLKGATE	_MMIO(0x9434)
#define  VFUNIT_CLKGATE_DIS		(1 << 20)
>>>>>>> 661e50bc

/*
 * Display engine regs
 */

/* Pipe A CRC regs */
#define _PIPE_CRC_CTL_A			0x60050
#define   PIPE_CRC_ENABLE		(1 << 31)
/* ivb+ source selection */
#define   PIPE_CRC_SOURCE_PRIMARY_IVB	(0 << 29)
#define   PIPE_CRC_SOURCE_SPRITE_IVB	(1 << 29)
#define   PIPE_CRC_SOURCE_PF_IVB	(2 << 29)
/* ilk+ source selection */
#define   PIPE_CRC_SOURCE_PRIMARY_ILK	(0 << 28)
#define   PIPE_CRC_SOURCE_SPRITE_ILK	(1 << 28)
#define   PIPE_CRC_SOURCE_PIPE_ILK	(2 << 28)
/* embedded DP port on the north display block, reserved on ivb */
#define   PIPE_CRC_SOURCE_PORT_A_ILK	(4 << 28)
#define   PIPE_CRC_SOURCE_FDI_ILK	(5 << 28) /* reserved on ivb */
/* vlv source selection */
#define   PIPE_CRC_SOURCE_PIPE_VLV	(0 << 27)
#define   PIPE_CRC_SOURCE_HDMIB_VLV	(1 << 27)
#define   PIPE_CRC_SOURCE_HDMIC_VLV	(2 << 27)
/* with DP port the pipe source is invalid */
#define   PIPE_CRC_SOURCE_DP_D_VLV	(3 << 27)
#define   PIPE_CRC_SOURCE_DP_B_VLV	(6 << 27)
#define   PIPE_CRC_SOURCE_DP_C_VLV	(7 << 27)
/* gen3+ source selection */
#define   PIPE_CRC_SOURCE_PIPE_I9XX	(0 << 28)
#define   PIPE_CRC_SOURCE_SDVOB_I9XX	(1 << 28)
#define   PIPE_CRC_SOURCE_SDVOC_I9XX	(2 << 28)
/* with DP/TV port the pipe source is invalid */
#define   PIPE_CRC_SOURCE_DP_D_G4X	(3 << 28)
#define   PIPE_CRC_SOURCE_TV_PRE	(4 << 28)
#define   PIPE_CRC_SOURCE_TV_POST	(5 << 28)
#define   PIPE_CRC_SOURCE_DP_B_G4X	(6 << 28)
#define   PIPE_CRC_SOURCE_DP_C_G4X	(7 << 28)
/* gen2 doesn't have source selection bits */
#define   PIPE_CRC_INCLUDE_BORDER_I8XX	(1 << 30)

#define _PIPE_CRC_RES_1_A_IVB		0x60064
#define _PIPE_CRC_RES_2_A_IVB		0x60068
#define _PIPE_CRC_RES_3_A_IVB		0x6006c
#define _PIPE_CRC_RES_4_A_IVB		0x60070
#define _PIPE_CRC_RES_5_A_IVB		0x60074

#define _PIPE_CRC_RES_RED_A		0x60060
#define _PIPE_CRC_RES_GREEN_A		0x60064
#define _PIPE_CRC_RES_BLUE_A		0x60068
#define _PIPE_CRC_RES_RES1_A_I915	0x6006c
#define _PIPE_CRC_RES_RES2_A_G4X	0x60080

/* Pipe B CRC regs */
#define _PIPE_CRC_RES_1_B_IVB		0x61064
#define _PIPE_CRC_RES_2_B_IVB		0x61068
#define _PIPE_CRC_RES_3_B_IVB		0x6106c
#define _PIPE_CRC_RES_4_B_IVB		0x61070
#define _PIPE_CRC_RES_5_B_IVB		0x61074

#define PIPE_CRC_CTL(pipe)		_MMIO_TRANS2(pipe, _PIPE_CRC_CTL_A)
#define PIPE_CRC_RES_1_IVB(pipe)	_MMIO_TRANS2(pipe, _PIPE_CRC_RES_1_A_IVB)
#define PIPE_CRC_RES_2_IVB(pipe)	_MMIO_TRANS2(pipe, _PIPE_CRC_RES_2_A_IVB)
#define PIPE_CRC_RES_3_IVB(pipe)	_MMIO_TRANS2(pipe, _PIPE_CRC_RES_3_A_IVB)
#define PIPE_CRC_RES_4_IVB(pipe)	_MMIO_TRANS2(pipe, _PIPE_CRC_RES_4_A_IVB)
#define PIPE_CRC_RES_5_IVB(pipe)	_MMIO_TRANS2(pipe, _PIPE_CRC_RES_5_A_IVB)

#define PIPE_CRC_RES_RED(pipe)		_MMIO_TRANS2(pipe, _PIPE_CRC_RES_RED_A)
#define PIPE_CRC_RES_GREEN(pipe)	_MMIO_TRANS2(pipe, _PIPE_CRC_RES_GREEN_A)
#define PIPE_CRC_RES_BLUE(pipe)		_MMIO_TRANS2(pipe, _PIPE_CRC_RES_BLUE_A)
#define PIPE_CRC_RES_RES1_I915(pipe)	_MMIO_TRANS2(pipe, _PIPE_CRC_RES_RES1_A_I915)
#define PIPE_CRC_RES_RES2_G4X(pipe)	_MMIO_TRANS2(pipe, _PIPE_CRC_RES_RES2_A_G4X)

/* Pipe A timing regs */
#define _HTOTAL_A	0x60000
#define _HBLANK_A	0x60004
#define _HSYNC_A	0x60008
#define _VTOTAL_A	0x6000c
#define _VBLANK_A	0x60010
#define _VSYNC_A	0x60014
#define _PIPEASRC	0x6001c
#define _BCLRPAT_A	0x60020
#define _VSYNCSHIFT_A	0x60028
#define _PIPE_MULT_A	0x6002c

/* Pipe B timing regs */
#define _HTOTAL_B	0x61000
#define _HBLANK_B	0x61004
#define _HSYNC_B	0x61008
#define _VTOTAL_B	0x6100c
#define _VBLANK_B	0x61010
#define _VSYNC_B	0x61014
#define _PIPEBSRC	0x6101c
#define _BCLRPAT_B	0x61020
#define _VSYNCSHIFT_B	0x61028
#define _PIPE_MULT_B	0x6102c

#define TRANSCODER_A_OFFSET 0x60000
#define TRANSCODER_B_OFFSET 0x61000
#define TRANSCODER_C_OFFSET 0x62000
#define CHV_TRANSCODER_C_OFFSET 0x63000
#define TRANSCODER_EDP_OFFSET 0x6f000

#define _MMIO_TRANS2(pipe, reg) _MMIO(dev_priv->info.trans_offsets[(pipe)] - \
	dev_priv->info.trans_offsets[TRANSCODER_A] + (reg) + \
	dev_priv->info.display_mmio_offset)

#define HTOTAL(trans)		_MMIO_TRANS2(trans, _HTOTAL_A)
#define HBLANK(trans)		_MMIO_TRANS2(trans, _HBLANK_A)
#define HSYNC(trans)		_MMIO_TRANS2(trans, _HSYNC_A)
#define VTOTAL(trans)		_MMIO_TRANS2(trans, _VTOTAL_A)
#define VBLANK(trans)		_MMIO_TRANS2(trans, _VBLANK_A)
#define VSYNC(trans)		_MMIO_TRANS2(trans, _VSYNC_A)
#define BCLRPAT(trans)		_MMIO_TRANS2(trans, _BCLRPAT_A)
#define VSYNCSHIFT(trans)	_MMIO_TRANS2(trans, _VSYNCSHIFT_A)
#define PIPESRC(trans)		_MMIO_TRANS2(trans, _PIPEASRC)
#define PIPE_MULT(trans)	_MMIO_TRANS2(trans, _PIPE_MULT_A)

/* VLV eDP PSR registers */
#define _PSRCTLA				(VLV_DISPLAY_BASE + 0x60090)
#define _PSRCTLB				(VLV_DISPLAY_BASE + 0x61090)
#define  VLV_EDP_PSR_ENABLE			(1<<0)
#define  VLV_EDP_PSR_RESET			(1<<1)
#define  VLV_EDP_PSR_MODE_MASK			(7<<2)
#define  VLV_EDP_PSR_MODE_HW_TIMER		(1<<3)
#define  VLV_EDP_PSR_MODE_SW_TIMER		(1<<2)
#define  VLV_EDP_PSR_SINGLE_FRAME_UPDATE	(1<<7)
#define  VLV_EDP_PSR_ACTIVE_ENTRY		(1<<8)
#define  VLV_EDP_PSR_SRC_TRANSMITTER_STATE	(1<<9)
#define  VLV_EDP_PSR_DBL_FRAME			(1<<10)
#define  VLV_EDP_PSR_FRAME_COUNT_MASK		(0xff<<16)
#define  VLV_EDP_PSR_IDLE_FRAME_SHIFT		16
#define VLV_PSRCTL(pipe)	_MMIO_PIPE(pipe, _PSRCTLA, _PSRCTLB)

#define _VSCSDPA			(VLV_DISPLAY_BASE + 0x600a0)
#define _VSCSDPB			(VLV_DISPLAY_BASE + 0x610a0)
#define  VLV_EDP_PSR_SDP_FREQ_MASK	(3<<30)
#define  VLV_EDP_PSR_SDP_FREQ_ONCE	(1<<31)
#define  VLV_EDP_PSR_SDP_FREQ_EVFRAME	(1<<30)
#define VLV_VSCSDP(pipe)	_MMIO_PIPE(pipe, _VSCSDPA, _VSCSDPB)

#define _PSRSTATA			(VLV_DISPLAY_BASE + 0x60094)
#define _PSRSTATB			(VLV_DISPLAY_BASE + 0x61094)
#define  VLV_EDP_PSR_LAST_STATE_MASK	(7<<3)
#define  VLV_EDP_PSR_CURR_STATE_MASK	7
#define  VLV_EDP_PSR_DISABLED		(0<<0)
#define  VLV_EDP_PSR_INACTIVE		(1<<0)
#define  VLV_EDP_PSR_IN_TRANS_TO_ACTIVE	(2<<0)
#define  VLV_EDP_PSR_ACTIVE_NORFB_UP	(3<<0)
#define  VLV_EDP_PSR_ACTIVE_SF_UPDATE	(4<<0)
#define  VLV_EDP_PSR_EXIT		(5<<0)
#define  VLV_EDP_PSR_IN_TRANS		(1<<7)
#define VLV_PSRSTAT(pipe)	_MMIO_PIPE(pipe, _PSRSTATA, _PSRSTATB)

/* HSW+ eDP PSR registers */
#define HSW_EDP_PSR_BASE	0x64800
#define BDW_EDP_PSR_BASE	0x6f800
#define EDP_PSR_CTL				_MMIO(dev_priv->psr_mmio_base + 0)
#define   EDP_PSR_ENABLE			(1<<31)
#define   BDW_PSR_SINGLE_FRAME			(1<<30)
#define   EDP_PSR_RESTORE_PSR_ACTIVE_CTX_MASK	(1<<29) /* SW can't modify */
#define   EDP_PSR_LINK_STANDBY			(1<<27)
#define   EDP_PSR_MIN_LINK_ENTRY_TIME_MASK	(3<<25)
#define   EDP_PSR_MIN_LINK_ENTRY_TIME_8_LINES	(0<<25)
#define   EDP_PSR_MIN_LINK_ENTRY_TIME_4_LINES	(1<<25)
#define   EDP_PSR_MIN_LINK_ENTRY_TIME_2_LINES	(2<<25)
#define   EDP_PSR_MIN_LINK_ENTRY_TIME_0_LINES	(3<<25)
#define   EDP_PSR_MAX_SLEEP_TIME_SHIFT		20
#define   EDP_PSR_SKIP_AUX_EXIT			(1<<12)
#define   EDP_PSR_TP1_TP2_SEL			(0<<11)
#define   EDP_PSR_TP1_TP3_SEL			(1<<11)
#define   EDP_PSR_TP2_TP3_TIME_500us		(0<<8)
#define   EDP_PSR_TP2_TP3_TIME_100us		(1<<8)
#define   EDP_PSR_TP2_TP3_TIME_2500us		(2<<8)
#define   EDP_PSR_TP2_TP3_TIME_0us		(3<<8)
#define   EDP_PSR_TP1_TIME_500us		(0<<4)
#define   EDP_PSR_TP1_TIME_100us		(1<<4)
#define   EDP_PSR_TP1_TIME_2500us		(2<<4)
#define   EDP_PSR_TP1_TIME_0us			(3<<4)
#define   EDP_PSR_IDLE_FRAME_SHIFT		0

#define EDP_PSR_AUX_CTL				_MMIO(dev_priv->psr_mmio_base + 0x10)
#define EDP_PSR_AUX_DATA(i)			_MMIO(dev_priv->psr_mmio_base + 0x14 + (i) * 4) /* 5 registers */

#define EDP_PSR_STATUS_CTL			_MMIO(dev_priv->psr_mmio_base + 0x40)
#define   EDP_PSR_STATUS_STATE_MASK		(7<<29)
#define   EDP_PSR_STATUS_STATE_IDLE		(0<<29)
#define   EDP_PSR_STATUS_STATE_SRDONACK		(1<<29)
#define   EDP_PSR_STATUS_STATE_SRDENT		(2<<29)
#define   EDP_PSR_STATUS_STATE_BUFOFF		(3<<29)
#define   EDP_PSR_STATUS_STATE_BUFON		(4<<29)
#define   EDP_PSR_STATUS_STATE_AUXACK		(5<<29)
#define   EDP_PSR_STATUS_STATE_SRDOFFACK	(6<<29)
#define   EDP_PSR_STATUS_LINK_MASK		(3<<26)
#define   EDP_PSR_STATUS_LINK_FULL_OFF		(0<<26)
#define   EDP_PSR_STATUS_LINK_FULL_ON		(1<<26)
#define   EDP_PSR_STATUS_LINK_STANDBY		(2<<26)
#define   EDP_PSR_STATUS_MAX_SLEEP_TIMER_SHIFT	20
#define   EDP_PSR_STATUS_MAX_SLEEP_TIMER_MASK	0x1f
#define   EDP_PSR_STATUS_COUNT_SHIFT		16
#define   EDP_PSR_STATUS_COUNT_MASK		0xf
#define   EDP_PSR_STATUS_AUX_ERROR		(1<<15)
#define   EDP_PSR_STATUS_AUX_SENDING		(1<<12)
#define   EDP_PSR_STATUS_SENDING_IDLE		(1<<9)
#define   EDP_PSR_STATUS_SENDING_TP2_TP3	(1<<8)
#define   EDP_PSR_STATUS_SENDING_TP1		(1<<4)
#define   EDP_PSR_STATUS_IDLE_MASK		0xf

#define EDP_PSR_PERF_CNT		_MMIO(dev_priv->psr_mmio_base + 0x44)
#define   EDP_PSR_PERF_CNT_MASK		0xffffff

#define EDP_PSR_DEBUG_CTL		_MMIO(dev_priv->psr_mmio_base + 0x60)
#define   EDP_PSR_DEBUG_MASK_MAX_SLEEP         (1<<28)
#define   EDP_PSR_DEBUG_MASK_LPSP              (1<<27)
#define   EDP_PSR_DEBUG_MASK_MEMUP             (1<<26)
#define   EDP_PSR_DEBUG_MASK_HPD               (1<<25)
#define   EDP_PSR_DEBUG_MASK_DISP_REG_WRITE    (1<<16)
#define   EDP_PSR_DEBUG_EXIT_ON_PIXEL_UNDERRUN (1<<15)

#define EDP_PSR2_CTL			_MMIO(0x6f900)
#define   EDP_PSR2_ENABLE		(1<<31)
#define   EDP_SU_TRACK_ENABLE		(1<<30)
#define   EDP_MAX_SU_DISABLE_TIME(t)	((t)<<20)
#define   EDP_MAX_SU_DISABLE_TIME_MASK	(0x1f<<20)
#define   EDP_PSR2_TP2_TIME_500		(0<<8)
#define   EDP_PSR2_TP2_TIME_100		(1<<8)
#define   EDP_PSR2_TP2_TIME_2500	(2<<8)
#define   EDP_PSR2_TP2_TIME_50		(3<<8)
#define   EDP_PSR2_TP2_TIME_MASK	(3<<8)
#define   EDP_PSR2_FRAME_BEFORE_SU_SHIFT 4
#define   EDP_PSR2_FRAME_BEFORE_SU_MASK	(0xf<<4)
#define   EDP_PSR2_IDLE_MASK		0xf
#define   EDP_PSR2_FRAME_BEFORE_SU(a)	((a)<<4)

#define EDP_PSR2_STATUS_CTL            _MMIO(0x6f940)
#define EDP_PSR2_STATUS_STATE_MASK     (0xf<<28)
#define EDP_PSR2_STATUS_STATE_SHIFT    28

/* VGA port control */
#define ADPA			_MMIO(0x61100)
#define PCH_ADPA                _MMIO(0xe1100)
#define VLV_ADPA		_MMIO(VLV_DISPLAY_BASE + 0x61100)

#define   ADPA_DAC_ENABLE	(1<<31)
#define   ADPA_DAC_DISABLE	0
#define   ADPA_PIPE_SELECT_MASK	(1<<30)
#define   ADPA_PIPE_A_SELECT	0
#define   ADPA_PIPE_B_SELECT	(1<<30)
#define   ADPA_PIPE_SELECT(pipe) ((pipe) << 30)
/* CPT uses bits 29:30 for pch transcoder select */
#define   ADPA_CRT_HOTPLUG_MASK  0x03ff0000 /* bit 25-16 */
#define   ADPA_CRT_HOTPLUG_MONITOR_NONE  (0<<24)
#define   ADPA_CRT_HOTPLUG_MONITOR_MASK  (3<<24)
#define   ADPA_CRT_HOTPLUG_MONITOR_COLOR (3<<24)
#define   ADPA_CRT_HOTPLUG_MONITOR_MONO  (2<<24)
#define   ADPA_CRT_HOTPLUG_ENABLE        (1<<23)
#define   ADPA_CRT_HOTPLUG_PERIOD_64     (0<<22)
#define   ADPA_CRT_HOTPLUG_PERIOD_128    (1<<22)
#define   ADPA_CRT_HOTPLUG_WARMUP_5MS    (0<<21)
#define   ADPA_CRT_HOTPLUG_WARMUP_10MS   (1<<21)
#define   ADPA_CRT_HOTPLUG_SAMPLE_2S     (0<<20)
#define   ADPA_CRT_HOTPLUG_SAMPLE_4S     (1<<20)
#define   ADPA_CRT_HOTPLUG_VOLTAGE_40    (0<<18)
#define   ADPA_CRT_HOTPLUG_VOLTAGE_50    (1<<18)
#define   ADPA_CRT_HOTPLUG_VOLTAGE_60    (2<<18)
#define   ADPA_CRT_HOTPLUG_VOLTAGE_70    (3<<18)
#define   ADPA_CRT_HOTPLUG_VOLREF_325MV  (0<<17)
#define   ADPA_CRT_HOTPLUG_VOLREF_475MV  (1<<17)
#define   ADPA_CRT_HOTPLUG_FORCE_TRIGGER (1<<16)
#define   ADPA_USE_VGA_HVPOLARITY (1<<15)
#define   ADPA_SETS_HVPOLARITY	0
#define   ADPA_VSYNC_CNTL_DISABLE (1<<10)
#define   ADPA_VSYNC_CNTL_ENABLE 0
#define   ADPA_HSYNC_CNTL_DISABLE (1<<11)
#define   ADPA_HSYNC_CNTL_ENABLE 0
#define   ADPA_VSYNC_ACTIVE_HIGH (1<<4)
#define   ADPA_VSYNC_ACTIVE_LOW	0
#define   ADPA_HSYNC_ACTIVE_HIGH (1<<3)
#define   ADPA_HSYNC_ACTIVE_LOW	0
#define   ADPA_DPMS_MASK	(~(3<<10))
#define   ADPA_DPMS_ON		(0<<10)
#define   ADPA_DPMS_SUSPEND	(1<<10)
#define   ADPA_DPMS_STANDBY	(2<<10)
#define   ADPA_DPMS_OFF		(3<<10)


/* Hotplug control (945+ only) */
#define PORT_HOTPLUG_EN		_MMIO(dev_priv->info.display_mmio_offset + 0x61110)
#define   PORTB_HOTPLUG_INT_EN			(1 << 29)
#define   PORTC_HOTPLUG_INT_EN			(1 << 28)
#define   PORTD_HOTPLUG_INT_EN			(1 << 27)
#define   SDVOB_HOTPLUG_INT_EN			(1 << 26)
#define   SDVOC_HOTPLUG_INT_EN			(1 << 25)
#define   TV_HOTPLUG_INT_EN			(1 << 18)
#define   CRT_HOTPLUG_INT_EN			(1 << 9)
#define HOTPLUG_INT_EN_MASK			(PORTB_HOTPLUG_INT_EN | \
						 PORTC_HOTPLUG_INT_EN | \
						 PORTD_HOTPLUG_INT_EN | \
						 SDVOC_HOTPLUG_INT_EN | \
						 SDVOB_HOTPLUG_INT_EN | \
						 CRT_HOTPLUG_INT_EN)
#define   CRT_HOTPLUG_FORCE_DETECT		(1 << 3)
#define CRT_HOTPLUG_ACTIVATION_PERIOD_32	(0 << 8)
/* must use period 64 on GM45 according to docs */
#define CRT_HOTPLUG_ACTIVATION_PERIOD_64	(1 << 8)
#define CRT_HOTPLUG_DAC_ON_TIME_2M		(0 << 7)
#define CRT_HOTPLUG_DAC_ON_TIME_4M		(1 << 7)
#define CRT_HOTPLUG_VOLTAGE_COMPARE_40		(0 << 5)
#define CRT_HOTPLUG_VOLTAGE_COMPARE_50		(1 << 5)
#define CRT_HOTPLUG_VOLTAGE_COMPARE_60		(2 << 5)
#define CRT_HOTPLUG_VOLTAGE_COMPARE_70		(3 << 5)
#define CRT_HOTPLUG_VOLTAGE_COMPARE_MASK	(3 << 5)
#define CRT_HOTPLUG_DETECT_DELAY_1G		(0 << 4)
#define CRT_HOTPLUG_DETECT_DELAY_2G		(1 << 4)
#define CRT_HOTPLUG_DETECT_VOLTAGE_325MV	(0 << 2)
#define CRT_HOTPLUG_DETECT_VOLTAGE_475MV	(1 << 2)

#define PORT_HOTPLUG_STAT	_MMIO(dev_priv->info.display_mmio_offset + 0x61114)
/*
 * HDMI/DP bits are g4x+
 *
 * WARNING: Bspec for hpd status bits on gen4 seems to be completely confused.
 * Please check the detailed lore in the commit message for for experimental
 * evidence.
 */
/* Bspec says GM45 should match G4X/VLV/CHV, but reality disagrees */
#define   PORTD_HOTPLUG_LIVE_STATUS_GM45	(1 << 29)
#define   PORTC_HOTPLUG_LIVE_STATUS_GM45	(1 << 28)
#define   PORTB_HOTPLUG_LIVE_STATUS_GM45	(1 << 27)
/* G4X/VLV/CHV DP/HDMI bits again match Bspec */
#define   PORTD_HOTPLUG_LIVE_STATUS_G4X		(1 << 27)
#define   PORTC_HOTPLUG_LIVE_STATUS_G4X		(1 << 28)
#define   PORTB_HOTPLUG_LIVE_STATUS_G4X		(1 << 29)
#define   PORTD_HOTPLUG_INT_STATUS		(3 << 21)
#define   PORTD_HOTPLUG_INT_LONG_PULSE		(2 << 21)
#define   PORTD_HOTPLUG_INT_SHORT_PULSE		(1 << 21)
#define   PORTC_HOTPLUG_INT_STATUS		(3 << 19)
#define   PORTC_HOTPLUG_INT_LONG_PULSE		(2 << 19)
#define   PORTC_HOTPLUG_INT_SHORT_PULSE		(1 << 19)
#define   PORTB_HOTPLUG_INT_STATUS		(3 << 17)
#define   PORTB_HOTPLUG_INT_LONG_PULSE		(2 << 17)
#define   PORTB_HOTPLUG_INT_SHORT_PLUSE		(1 << 17)
/* CRT/TV common between gen3+ */
#define   CRT_HOTPLUG_INT_STATUS		(1 << 11)
#define   TV_HOTPLUG_INT_STATUS			(1 << 10)
#define   CRT_HOTPLUG_MONITOR_MASK		(3 << 8)
#define   CRT_HOTPLUG_MONITOR_COLOR		(3 << 8)
#define   CRT_HOTPLUG_MONITOR_MONO		(2 << 8)
#define   CRT_HOTPLUG_MONITOR_NONE		(0 << 8)
#define   DP_AUX_CHANNEL_D_INT_STATUS_G4X	(1 << 6)
#define   DP_AUX_CHANNEL_C_INT_STATUS_G4X	(1 << 5)
#define   DP_AUX_CHANNEL_B_INT_STATUS_G4X	(1 << 4)
#define   DP_AUX_CHANNEL_MASK_INT_STATUS_G4X	(7 << 4)

/* SDVO is different across gen3/4 */
#define   SDVOC_HOTPLUG_INT_STATUS_G4X		(1 << 3)
#define   SDVOB_HOTPLUG_INT_STATUS_G4X		(1 << 2)
/*
 * Bspec seems to be seriously misleaded about the SDVO hpd bits on i965g/gm,
 * since reality corrobates that they're the same as on gen3. But keep these
 * bits here (and the comment!) to help any other lost wanderers back onto the
 * right tracks.
 */
#define   SDVOC_HOTPLUG_INT_STATUS_I965		(3 << 4)
#define   SDVOB_HOTPLUG_INT_STATUS_I965		(3 << 2)
#define   SDVOC_HOTPLUG_INT_STATUS_I915		(1 << 7)
#define   SDVOB_HOTPLUG_INT_STATUS_I915		(1 << 6)
#define   HOTPLUG_INT_STATUS_G4X		(CRT_HOTPLUG_INT_STATUS | \
						 SDVOB_HOTPLUG_INT_STATUS_G4X | \
						 SDVOC_HOTPLUG_INT_STATUS_G4X | \
						 PORTB_HOTPLUG_INT_STATUS | \
						 PORTC_HOTPLUG_INT_STATUS | \
						 PORTD_HOTPLUG_INT_STATUS)

#define HOTPLUG_INT_STATUS_I915			(CRT_HOTPLUG_INT_STATUS | \
						 SDVOB_HOTPLUG_INT_STATUS_I915 | \
						 SDVOC_HOTPLUG_INT_STATUS_I915 | \
						 PORTB_HOTPLUG_INT_STATUS | \
						 PORTC_HOTPLUG_INT_STATUS | \
						 PORTD_HOTPLUG_INT_STATUS)

/* SDVO and HDMI port control.
 * The same register may be used for SDVO or HDMI */
#define _GEN3_SDVOB	0x61140
#define _GEN3_SDVOC	0x61160
#define GEN3_SDVOB	_MMIO(_GEN3_SDVOB)
#define GEN3_SDVOC	_MMIO(_GEN3_SDVOC)
#define GEN4_HDMIB	GEN3_SDVOB
#define GEN4_HDMIC	GEN3_SDVOC
#define VLV_HDMIB	_MMIO(VLV_DISPLAY_BASE + 0x61140)
#define VLV_HDMIC	_MMIO(VLV_DISPLAY_BASE + 0x61160)
#define CHV_HDMID	_MMIO(VLV_DISPLAY_BASE + 0x6116C)
#define PCH_SDVOB	_MMIO(0xe1140)
#define PCH_HDMIB	PCH_SDVOB
#define PCH_HDMIC	_MMIO(0xe1150)
#define PCH_HDMID	_MMIO(0xe1160)

#define PORT_DFT_I9XX				_MMIO(0x61150)
#define   DC_BALANCE_RESET			(1 << 25)
#define PORT_DFT2_G4X		_MMIO(dev_priv->info.display_mmio_offset + 0x61154)
#define   DC_BALANCE_RESET_VLV			(1 << 31)
#define   PIPE_SCRAMBLE_RESET_MASK		((1 << 14) | (0x3 << 0))
#define   PIPE_C_SCRAMBLE_RESET			(1 << 14) /* chv */
#define   PIPE_B_SCRAMBLE_RESET			(1 << 1)
#define   PIPE_A_SCRAMBLE_RESET			(1 << 0)

/* Gen 3 SDVO bits: */
#define   SDVO_ENABLE				(1 << 31)
#define   SDVO_PIPE_SEL(pipe)			((pipe) << 30)
#define   SDVO_PIPE_SEL_MASK			(1 << 30)
#define   SDVO_PIPE_B_SELECT			(1 << 30)
#define   SDVO_STALL_SELECT			(1 << 29)
#define   SDVO_INTERRUPT_ENABLE			(1 << 26)
/*
 * 915G/GM SDVO pixel multiplier.
 * Programmed value is multiplier - 1, up to 5x.
 * \sa DPLL_MD_UDI_MULTIPLIER_MASK
 */
#define   SDVO_PORT_MULTIPLY_MASK		(7 << 23)
#define   SDVO_PORT_MULTIPLY_SHIFT		23
#define   SDVO_PHASE_SELECT_MASK		(15 << 19)
#define   SDVO_PHASE_SELECT_DEFAULT		(6 << 19)
#define   SDVO_CLOCK_OUTPUT_INVERT		(1 << 18)
#define   SDVOC_GANG_MODE			(1 << 16) /* Port C only */
#define   SDVO_BORDER_ENABLE			(1 << 7) /* SDVO only */
#define   SDVOB_PCIE_CONCURRENCY		(1 << 3) /* Port B only */
#define   SDVO_DETECTED				(1 << 2)
/* Bits to be preserved when writing */
#define   SDVOB_PRESERVE_MASK ((1 << 17) | (1 << 16) | (1 << 14) | \
			       SDVO_INTERRUPT_ENABLE)
#define   SDVOC_PRESERVE_MASK ((1 << 17) | SDVO_INTERRUPT_ENABLE)

/* Gen 4 SDVO/HDMI bits: */
#define   SDVO_COLOR_FORMAT_8bpc		(0 << 26)
#define   SDVO_COLOR_FORMAT_MASK		(7 << 26)
#define   SDVO_ENCODING_SDVO			(0 << 10)
#define   SDVO_ENCODING_HDMI			(2 << 10)
#define   HDMI_MODE_SELECT_HDMI			(1 << 9) /* HDMI only */
#define   HDMI_MODE_SELECT_DVI			(0 << 9) /* HDMI only */
#define   HDMI_COLOR_RANGE_16_235		(1 << 8) /* HDMI only */
#define   SDVO_AUDIO_ENABLE			(1 << 6)
/* VSYNC/HSYNC bits new with 965, default is to be set */
#define   SDVO_VSYNC_ACTIVE_HIGH		(1 << 4)
#define   SDVO_HSYNC_ACTIVE_HIGH		(1 << 3)

/* Gen 5 (IBX) SDVO/HDMI bits: */
#define   HDMI_COLOR_FORMAT_12bpc		(3 << 26) /* HDMI only */
#define   SDVOB_HOTPLUG_ENABLE			(1 << 23) /* SDVO only */

/* Gen 6 (CPT) SDVO/HDMI bits: */
#define   SDVO_PIPE_SEL_CPT(pipe)		((pipe) << 29)
#define   SDVO_PIPE_SEL_MASK_CPT		(3 << 29)

/* CHV SDVO/HDMI bits: */
#define   SDVO_PIPE_SEL_CHV(pipe)		((pipe) << 24)
#define   SDVO_PIPE_SEL_MASK_CHV		(3 << 24)


/* DVO port control */
#define _DVOA			0x61120
#define DVOA			_MMIO(_DVOA)
#define _DVOB			0x61140
#define DVOB			_MMIO(_DVOB)
#define _DVOC			0x61160
#define DVOC			_MMIO(_DVOC)
#define   DVO_ENABLE			(1 << 31)
#define   DVO_PIPE_B_SELECT		(1 << 30)
#define   DVO_PIPE_STALL_UNUSED		(0 << 28)
#define   DVO_PIPE_STALL		(1 << 28)
#define   DVO_PIPE_STALL_TV		(2 << 28)
#define   DVO_PIPE_STALL_MASK		(3 << 28)
#define   DVO_USE_VGA_SYNC		(1 << 15)
#define   DVO_DATA_ORDER_I740		(0 << 14)
#define   DVO_DATA_ORDER_FP		(1 << 14)
#define   DVO_VSYNC_DISABLE		(1 << 11)
#define   DVO_HSYNC_DISABLE		(1 << 10)
#define   DVO_VSYNC_TRISTATE		(1 << 9)
#define   DVO_HSYNC_TRISTATE		(1 << 8)
#define   DVO_BORDER_ENABLE		(1 << 7)
#define   DVO_DATA_ORDER_GBRG		(1 << 6)
#define   DVO_DATA_ORDER_RGGB		(0 << 6)
#define   DVO_DATA_ORDER_GBRG_ERRATA	(0 << 6)
#define   DVO_DATA_ORDER_RGGB_ERRATA	(1 << 6)
#define   DVO_VSYNC_ACTIVE_HIGH		(1 << 4)
#define   DVO_HSYNC_ACTIVE_HIGH		(1 << 3)
#define   DVO_BLANK_ACTIVE_HIGH		(1 << 2)
#define   DVO_OUTPUT_CSTATE_PIXELS	(1 << 1)	/* SDG only */
#define   DVO_OUTPUT_SOURCE_SIZE_PIXELS	(1 << 0)	/* SDG only */
#define   DVO_PRESERVE_MASK		(0x7<<24)
#define DVOA_SRCDIM		_MMIO(0x61124)
#define DVOB_SRCDIM		_MMIO(0x61144)
#define DVOC_SRCDIM		_MMIO(0x61164)
#define   DVO_SRCDIM_HORIZONTAL_SHIFT	12
#define   DVO_SRCDIM_VERTICAL_SHIFT	0

/* LVDS port control */
#define LVDS			_MMIO(0x61180)
/*
 * Enables the LVDS port.  This bit must be set before DPLLs are enabled, as
 * the DPLL semantics change when the LVDS is assigned to that pipe.
 */
#define   LVDS_PORT_EN			(1 << 31)
/* Selects pipe B for LVDS data.  Must be set on pre-965. */
#define   LVDS_PIPEB_SELECT		(1 << 30)
#define   LVDS_PIPE_MASK		(1 << 30)
#define   LVDS_PIPE(pipe)		((pipe) << 30)
/* LVDS dithering flag on 965/g4x platform */
#define   LVDS_ENABLE_DITHER		(1 << 25)
/* LVDS sync polarity flags. Set to invert (i.e. negative) */
#define   LVDS_VSYNC_POLARITY		(1 << 21)
#define   LVDS_HSYNC_POLARITY		(1 << 20)

/* Enable border for unscaled (or aspect-scaled) display */
#define   LVDS_BORDER_ENABLE		(1 << 15)
/*
 * Enables the A0-A2 data pairs and CLKA, containing 18 bits of color data per
 * pixel.
 */
#define   LVDS_A0A2_CLKA_POWER_MASK	(3 << 8)
#define   LVDS_A0A2_CLKA_POWER_DOWN	(0 << 8)
#define   LVDS_A0A2_CLKA_POWER_UP	(3 << 8)
/*
 * Controls the A3 data pair, which contains the additional LSBs for 24 bit
 * mode.  Only enabled if LVDS_A0A2_CLKA_POWER_UP also indicates it should be
 * on.
 */
#define   LVDS_A3_POWER_MASK		(3 << 6)
#define   LVDS_A3_POWER_DOWN		(0 << 6)
#define   LVDS_A3_POWER_UP		(3 << 6)
/*
 * Controls the CLKB pair.  This should only be set when LVDS_B0B3_POWER_UP
 * is set.
 */
#define   LVDS_CLKB_POWER_MASK		(3 << 4)
#define   LVDS_CLKB_POWER_DOWN		(0 << 4)
#define   LVDS_CLKB_POWER_UP		(3 << 4)
/*
 * Controls the B0-B3 data pairs.  This must be set to match the DPLL p2
 * setting for whether we are in dual-channel mode.  The B3 pair will
 * additionally only be powered up when LVDS_A3_POWER_UP is set.
 */
#define   LVDS_B0B3_POWER_MASK		(3 << 2)
#define   LVDS_B0B3_POWER_DOWN		(0 << 2)
#define   LVDS_B0B3_POWER_UP		(3 << 2)

/* Video Data Island Packet control */
#define VIDEO_DIP_DATA		_MMIO(0x61178)
/* Read the description of VIDEO_DIP_DATA (before Haswell) or VIDEO_DIP_ECC
 * (Haswell and newer) to see which VIDEO_DIP_DATA byte corresponds to each byte
 * of the infoframe structure specified by CEA-861. */
#define   VIDEO_DIP_DATA_SIZE	32
#define   VIDEO_DIP_VSC_DATA_SIZE	36
#define VIDEO_DIP_CTL		_MMIO(0x61170)
/* Pre HSW: */
#define   VIDEO_DIP_ENABLE		(1 << 31)
#define   VIDEO_DIP_PORT(port)		((port) << 29)
#define   VIDEO_DIP_PORT_MASK		(3 << 29)
#define   VIDEO_DIP_ENABLE_GCP		(1 << 25)
#define   VIDEO_DIP_ENABLE_AVI		(1 << 21)
#define   VIDEO_DIP_ENABLE_VENDOR	(2 << 21)
#define   VIDEO_DIP_ENABLE_GAMUT	(4 << 21)
#define   VIDEO_DIP_ENABLE_SPD		(8 << 21)
#define   VIDEO_DIP_SELECT_AVI		(0 << 19)
#define   VIDEO_DIP_SELECT_VENDOR	(1 << 19)
#define   VIDEO_DIP_SELECT_SPD		(3 << 19)
#define   VIDEO_DIP_SELECT_MASK		(3 << 19)
#define   VIDEO_DIP_FREQ_ONCE		(0 << 16)
#define   VIDEO_DIP_FREQ_VSYNC		(1 << 16)
#define   VIDEO_DIP_FREQ_2VSYNC		(2 << 16)
#define   VIDEO_DIP_FREQ_MASK		(3 << 16)
/* HSW and later: */
#define   VIDEO_DIP_ENABLE_VSC_HSW	(1 << 20)
#define   VIDEO_DIP_ENABLE_GCP_HSW	(1 << 16)
#define   VIDEO_DIP_ENABLE_AVI_HSW	(1 << 12)
#define   VIDEO_DIP_ENABLE_VS_HSW	(1 << 8)
#define   VIDEO_DIP_ENABLE_GMP_HSW	(1 << 4)
#define   VIDEO_DIP_ENABLE_SPD_HSW	(1 << 0)

/* Panel power sequencing */
#define PPS_BASE			0x61200
#define VLV_PPS_BASE			(VLV_DISPLAY_BASE + PPS_BASE)
#define PCH_PPS_BASE			0xC7200

#define _MMIO_PPS(pps_idx, reg)		_MMIO(dev_priv->pps_mmio_base -	\
					      PPS_BASE + (reg) +	\
					      (pps_idx) * 0x100)

#define _PP_STATUS			0x61200
#define PP_STATUS(pps_idx)		_MMIO_PPS(pps_idx, _PP_STATUS)
#define   PP_ON				(1 << 31)
/*
 * Indicates that all dependencies of the panel are on:
 *
 * - PLL enabled
 * - pipe enabled
 * - LVDS/DVOB/DVOC on
 */
#define   PP_READY			(1 << 30)
#define   PP_SEQUENCE_NONE		(0 << 28)
#define   PP_SEQUENCE_POWER_UP		(1 << 28)
#define   PP_SEQUENCE_POWER_DOWN	(2 << 28)
#define   PP_SEQUENCE_MASK		(3 << 28)
#define   PP_SEQUENCE_SHIFT		28
#define   PP_CYCLE_DELAY_ACTIVE		(1 << 27)
#define   PP_SEQUENCE_STATE_MASK	0x0000000f
#define   PP_SEQUENCE_STATE_OFF_IDLE	(0x0 << 0)
#define   PP_SEQUENCE_STATE_OFF_S0_1	(0x1 << 0)
#define   PP_SEQUENCE_STATE_OFF_S0_2	(0x2 << 0)
#define   PP_SEQUENCE_STATE_OFF_S0_3	(0x3 << 0)
#define   PP_SEQUENCE_STATE_ON_IDLE	(0x8 << 0)
#define   PP_SEQUENCE_STATE_ON_S1_0	(0x9 << 0)
#define   PP_SEQUENCE_STATE_ON_S1_2	(0xa << 0)
#define   PP_SEQUENCE_STATE_ON_S1_3	(0xb << 0)
#define   PP_SEQUENCE_STATE_RESET	(0xf << 0)

#define _PP_CONTROL			0x61204
#define PP_CONTROL(pps_idx)		_MMIO_PPS(pps_idx, _PP_CONTROL)
#define  PANEL_UNLOCK_REGS		(0xabcd << 16)
#define  PANEL_UNLOCK_MASK		(0xffff << 16)
#define  BXT_POWER_CYCLE_DELAY_MASK	0x1f0
#define  BXT_POWER_CYCLE_DELAY_SHIFT	4
#define  EDP_FORCE_VDD			(1 << 3)
#define  EDP_BLC_ENABLE			(1 << 2)
#define  PANEL_POWER_RESET		(1 << 1)
#define  PANEL_POWER_OFF		(0 << 0)
#define  PANEL_POWER_ON			(1 << 0)

#define _PP_ON_DELAYS			0x61208
#define PP_ON_DELAYS(pps_idx)		_MMIO_PPS(pps_idx, _PP_ON_DELAYS)
#define  PANEL_PORT_SELECT_SHIFT	30
#define  PANEL_PORT_SELECT_MASK		(3 << 30)
#define  PANEL_PORT_SELECT_LVDS		(0 << 30)
#define  PANEL_PORT_SELECT_DPA		(1 << 30)
#define  PANEL_PORT_SELECT_DPC		(2 << 30)
#define  PANEL_PORT_SELECT_DPD		(3 << 30)
#define  PANEL_PORT_SELECT_VLV(port)	((port) << 30)
#define  PANEL_POWER_UP_DELAY_MASK	0x1fff0000
#define  PANEL_POWER_UP_DELAY_SHIFT	16
#define  PANEL_LIGHT_ON_DELAY_MASK	0x1fff
#define  PANEL_LIGHT_ON_DELAY_SHIFT	0

#define _PP_OFF_DELAYS			0x6120C
#define PP_OFF_DELAYS(pps_idx)		_MMIO_PPS(pps_idx, _PP_OFF_DELAYS)
#define  PANEL_POWER_DOWN_DELAY_MASK	0x1fff0000
#define  PANEL_POWER_DOWN_DELAY_SHIFT	16
#define  PANEL_LIGHT_OFF_DELAY_MASK	0x1fff
#define  PANEL_LIGHT_OFF_DELAY_SHIFT	0

#define _PP_DIVISOR			0x61210
#define PP_DIVISOR(pps_idx)		_MMIO_PPS(pps_idx, _PP_DIVISOR)
#define  PP_REFERENCE_DIVIDER_MASK	0xffffff00
#define  PP_REFERENCE_DIVIDER_SHIFT	8
#define  PANEL_POWER_CYCLE_DELAY_MASK	0x1f
#define  PANEL_POWER_CYCLE_DELAY_SHIFT	0

/* Panel fitting */
#define PFIT_CONTROL	_MMIO(dev_priv->info.display_mmio_offset + 0x61230)
#define   PFIT_ENABLE		(1 << 31)
#define   PFIT_PIPE_MASK	(3 << 29)
#define   PFIT_PIPE_SHIFT	29
#define   VERT_INTERP_DISABLE	(0 << 10)
#define   VERT_INTERP_BILINEAR	(1 << 10)
#define   VERT_INTERP_MASK	(3 << 10)
#define   VERT_AUTO_SCALE	(1 << 9)
#define   HORIZ_INTERP_DISABLE	(0 << 6)
#define   HORIZ_INTERP_BILINEAR	(1 << 6)
#define   HORIZ_INTERP_MASK	(3 << 6)
#define   HORIZ_AUTO_SCALE	(1 << 5)
#define   PANEL_8TO6_DITHER_ENABLE (1 << 3)
#define   PFIT_FILTER_FUZZY	(0 << 24)
#define   PFIT_SCALING_AUTO	(0 << 26)
#define   PFIT_SCALING_PROGRAMMED (1 << 26)
#define   PFIT_SCALING_PILLAR	(2 << 26)
#define   PFIT_SCALING_LETTER	(3 << 26)
#define PFIT_PGM_RATIOS _MMIO(dev_priv->info.display_mmio_offset + 0x61234)
/* Pre-965 */
#define		PFIT_VERT_SCALE_SHIFT		20
#define		PFIT_VERT_SCALE_MASK		0xfff00000
#define		PFIT_HORIZ_SCALE_SHIFT		4
#define		PFIT_HORIZ_SCALE_MASK		0x0000fff0
/* 965+ */
#define		PFIT_VERT_SCALE_SHIFT_965	16
#define		PFIT_VERT_SCALE_MASK_965	0x1fff0000
#define		PFIT_HORIZ_SCALE_SHIFT_965	0
#define		PFIT_HORIZ_SCALE_MASK_965	0x00001fff

#define PFIT_AUTO_RATIOS _MMIO(dev_priv->info.display_mmio_offset + 0x61238)

#define _VLV_BLC_PWM_CTL2_A (dev_priv->info.display_mmio_offset + 0x61250)
#define _VLV_BLC_PWM_CTL2_B (dev_priv->info.display_mmio_offset + 0x61350)
#define VLV_BLC_PWM_CTL2(pipe) _MMIO_PIPE(pipe, _VLV_BLC_PWM_CTL2_A, \
					 _VLV_BLC_PWM_CTL2_B)

#define _VLV_BLC_PWM_CTL_A (dev_priv->info.display_mmio_offset + 0x61254)
#define _VLV_BLC_PWM_CTL_B (dev_priv->info.display_mmio_offset + 0x61354)
#define VLV_BLC_PWM_CTL(pipe) _MMIO_PIPE(pipe, _VLV_BLC_PWM_CTL_A, \
					_VLV_BLC_PWM_CTL_B)

#define _VLV_BLC_HIST_CTL_A (dev_priv->info.display_mmio_offset + 0x61260)
#define _VLV_BLC_HIST_CTL_B (dev_priv->info.display_mmio_offset + 0x61360)
#define VLV_BLC_HIST_CTL(pipe) _MMIO_PIPE(pipe, _VLV_BLC_HIST_CTL_A, \
					 _VLV_BLC_HIST_CTL_B)

/* Backlight control */
#define BLC_PWM_CTL2	_MMIO(dev_priv->info.display_mmio_offset + 0x61250) /* 965+ only */
#define   BLM_PWM_ENABLE		(1 << 31)
#define   BLM_COMBINATION_MODE		(1 << 30) /* gen4 only */
#define   BLM_PIPE_SELECT		(1 << 29)
#define   BLM_PIPE_SELECT_IVB		(3 << 29)
#define   BLM_PIPE_A			(0 << 29)
#define   BLM_PIPE_B			(1 << 29)
#define   BLM_PIPE_C			(2 << 29) /* ivb + */
#define   BLM_TRANSCODER_A		BLM_PIPE_A /* hsw */
#define   BLM_TRANSCODER_B		BLM_PIPE_B
#define   BLM_TRANSCODER_C		BLM_PIPE_C
#define   BLM_TRANSCODER_EDP		(3 << 29)
#define   BLM_PIPE(pipe)		((pipe) << 29)
#define   BLM_POLARITY_I965		(1 << 28) /* gen4 only */
#define   BLM_PHASE_IN_INTERUPT_STATUS	(1 << 26)
#define   BLM_PHASE_IN_ENABLE		(1 << 25)
#define   BLM_PHASE_IN_INTERUPT_ENABL	(1 << 24)
#define   BLM_PHASE_IN_TIME_BASE_SHIFT	(16)
#define   BLM_PHASE_IN_TIME_BASE_MASK	(0xff << 16)
#define   BLM_PHASE_IN_COUNT_SHIFT	(8)
#define   BLM_PHASE_IN_COUNT_MASK	(0xff << 8)
#define   BLM_PHASE_IN_INCR_SHIFT	(0)
#define   BLM_PHASE_IN_INCR_MASK	(0xff << 0)
#define BLC_PWM_CTL	_MMIO(dev_priv->info.display_mmio_offset + 0x61254)
/*
 * This is the most significant 15 bits of the number of backlight cycles in a
 * complete cycle of the modulated backlight control.
 *
 * The actual value is this field multiplied by two.
 */
#define   BACKLIGHT_MODULATION_FREQ_SHIFT	(17)
#define   BACKLIGHT_MODULATION_FREQ_MASK	(0x7fff << 17)
#define   BLM_LEGACY_MODE			(1 << 16) /* gen2 only */
/*
 * This is the number of cycles out of the backlight modulation cycle for which
 * the backlight is on.
 *
 * This field must be no greater than the number of cycles in the complete
 * backlight modulation cycle.
 */
#define   BACKLIGHT_DUTY_CYCLE_SHIFT		(0)
#define   BACKLIGHT_DUTY_CYCLE_MASK		(0xffff)
#define   BACKLIGHT_DUTY_CYCLE_MASK_PNV		(0xfffe)
#define   BLM_POLARITY_PNV			(1 << 0) /* pnv only */

#define BLC_HIST_CTL	_MMIO(dev_priv->info.display_mmio_offset + 0x61260)
#define  BLM_HISTOGRAM_ENABLE			(1 << 31)

/* New registers for PCH-split platforms. Safe where new bits show up, the
 * register layout machtes with gen4 BLC_PWM_CTL[12]. */
#define BLC_PWM_CPU_CTL2	_MMIO(0x48250)
#define BLC_PWM_CPU_CTL		_MMIO(0x48254)

#define HSW_BLC_PWM2_CTL	_MMIO(0x48350)

/* PCH CTL1 is totally different, all but the below bits are reserved. CTL2 is
 * like the normal CTL from gen4 and earlier. Hooray for confusing naming. */
#define BLC_PWM_PCH_CTL1	_MMIO(0xc8250)
#define   BLM_PCH_PWM_ENABLE			(1 << 31)
#define   BLM_PCH_OVERRIDE_ENABLE		(1 << 30)
#define   BLM_PCH_POLARITY			(1 << 29)
#define BLC_PWM_PCH_CTL2	_MMIO(0xc8254)

#define UTIL_PIN_CTL		_MMIO(0x48400)
#define   UTIL_PIN_ENABLE	(1 << 31)

#define   UTIL_PIN_PIPE(x)     ((x) << 29)
#define   UTIL_PIN_PIPE_MASK   (3 << 29)
#define   UTIL_PIN_MODE_PWM    (1 << 24)
#define   UTIL_PIN_MODE_MASK   (0xf << 24)
#define   UTIL_PIN_POLARITY    (1 << 22)

/* BXT backlight register definition. */
#define _BXT_BLC_PWM_CTL1			0xC8250
#define   BXT_BLC_PWM_ENABLE			(1 << 31)
#define   BXT_BLC_PWM_POLARITY			(1 << 29)
#define _BXT_BLC_PWM_FREQ1			0xC8254
#define _BXT_BLC_PWM_DUTY1			0xC8258

#define _BXT_BLC_PWM_CTL2			0xC8350
#define _BXT_BLC_PWM_FREQ2			0xC8354
#define _BXT_BLC_PWM_DUTY2			0xC8358

#define BXT_BLC_PWM_CTL(controller)    _MMIO_PIPE(controller,		\
					_BXT_BLC_PWM_CTL1, _BXT_BLC_PWM_CTL2)
#define BXT_BLC_PWM_FREQ(controller)   _MMIO_PIPE(controller, \
					_BXT_BLC_PWM_FREQ1, _BXT_BLC_PWM_FREQ2)
#define BXT_BLC_PWM_DUTY(controller)   _MMIO_PIPE(controller, \
					_BXT_BLC_PWM_DUTY1, _BXT_BLC_PWM_DUTY2)

#define PCH_GTC_CTL		_MMIO(0xe7000)
#define   PCH_GTC_ENABLE	(1 << 31)

/* TV port control */
#define TV_CTL			_MMIO(0x68000)
/* Enables the TV encoder */
# define TV_ENC_ENABLE			(1 << 31)
/* Sources the TV encoder input from pipe B instead of A. */
# define TV_ENC_PIPEB_SELECT		(1 << 30)
/* Outputs composite video (DAC A only) */
# define TV_ENC_OUTPUT_COMPOSITE	(0 << 28)
/* Outputs SVideo video (DAC B/C) */
# define TV_ENC_OUTPUT_SVIDEO		(1 << 28)
/* Outputs Component video (DAC A/B/C) */
# define TV_ENC_OUTPUT_COMPONENT	(2 << 28)
/* Outputs Composite and SVideo (DAC A/B/C) */
# define TV_ENC_OUTPUT_SVIDEO_COMPOSITE	(3 << 28)
# define TV_TRILEVEL_SYNC		(1 << 21)
/* Enables slow sync generation (945GM only) */
# define TV_SLOW_SYNC			(1 << 20)
/* Selects 4x oversampling for 480i and 576p */
# define TV_OVERSAMPLE_4X		(0 << 18)
/* Selects 2x oversampling for 720p and 1080i */
# define TV_OVERSAMPLE_2X		(1 << 18)
/* Selects no oversampling for 1080p */
# define TV_OVERSAMPLE_NONE		(2 << 18)
/* Selects 8x oversampling */
# define TV_OVERSAMPLE_8X		(3 << 18)
/* Selects progressive mode rather than interlaced */
# define TV_PROGRESSIVE			(1 << 17)
/* Sets the colorburst to PAL mode.  Required for non-M PAL modes. */
# define TV_PAL_BURST			(1 << 16)
/* Field for setting delay of Y compared to C */
# define TV_YC_SKEW_MASK		(7 << 12)
/* Enables a fix for 480p/576p standard definition modes on the 915GM only */
# define TV_ENC_SDP_FIX			(1 << 11)
/*
 * Enables a fix for the 915GM only.
 *
 * Not sure what it does.
 */
# define TV_ENC_C0_FIX			(1 << 10)
/* Bits that must be preserved by software */
# define TV_CTL_SAVE			((1 << 11) | (3 << 9) | (7 << 6) | 0xf)
# define TV_FUSE_STATE_MASK		(3 << 4)
/* Read-only state that reports all features enabled */
# define TV_FUSE_STATE_ENABLED		(0 << 4)
/* Read-only state that reports that Macrovision is disabled in hardware*/
# define TV_FUSE_STATE_NO_MACROVISION	(1 << 4)
/* Read-only state that reports that TV-out is disabled in hardware. */
# define TV_FUSE_STATE_DISABLED		(2 << 4)
/* Normal operation */
# define TV_TEST_MODE_NORMAL		(0 << 0)
/* Encoder test pattern 1 - combo pattern */
# define TV_TEST_MODE_PATTERN_1		(1 << 0)
/* Encoder test pattern 2 - full screen vertical 75% color bars */
# define TV_TEST_MODE_PATTERN_2		(2 << 0)
/* Encoder test pattern 3 - full screen horizontal 75% color bars */
# define TV_TEST_MODE_PATTERN_3		(3 << 0)
/* Encoder test pattern 4 - random noise */
# define TV_TEST_MODE_PATTERN_4		(4 << 0)
/* Encoder test pattern 5 - linear color ramps */
# define TV_TEST_MODE_PATTERN_5		(5 << 0)
/*
 * This test mode forces the DACs to 50% of full output.
 *
 * This is used for load detection in combination with TVDAC_SENSE_MASK
 */
# define TV_TEST_MODE_MONITOR_DETECT	(7 << 0)
# define TV_TEST_MODE_MASK		(7 << 0)

#define TV_DAC			_MMIO(0x68004)
# define TV_DAC_SAVE		0x00ffff00
/*
 * Reports that DAC state change logic has reported change (RO).
 *
 * This gets cleared when TV_DAC_STATE_EN is cleared
*/
# define TVDAC_STATE_CHG		(1 << 31)
# define TVDAC_SENSE_MASK		(7 << 28)
/* Reports that DAC A voltage is above the detect threshold */
# define TVDAC_A_SENSE			(1 << 30)
/* Reports that DAC B voltage is above the detect threshold */
# define TVDAC_B_SENSE			(1 << 29)
/* Reports that DAC C voltage is above the detect threshold */
# define TVDAC_C_SENSE			(1 << 28)
/*
 * Enables DAC state detection logic, for load-based TV detection.
 *
 * The PLL of the chosen pipe (in TV_CTL) must be running, and the encoder set
 * to off, for load detection to work.
 */
# define TVDAC_STATE_CHG_EN		(1 << 27)
/* Sets the DAC A sense value to high */
# define TVDAC_A_SENSE_CTL		(1 << 26)
/* Sets the DAC B sense value to high */
# define TVDAC_B_SENSE_CTL		(1 << 25)
/* Sets the DAC C sense value to high */
# define TVDAC_C_SENSE_CTL		(1 << 24)
/* Overrides the ENC_ENABLE and DAC voltage levels */
# define DAC_CTL_OVERRIDE		(1 << 7)
/* Sets the slew rate.  Must be preserved in software */
# define ENC_TVDAC_SLEW_FAST		(1 << 6)
# define DAC_A_1_3_V			(0 << 4)
# define DAC_A_1_1_V			(1 << 4)
# define DAC_A_0_7_V			(2 << 4)
# define DAC_A_MASK			(3 << 4)
# define DAC_B_1_3_V			(0 << 2)
# define DAC_B_1_1_V			(1 << 2)
# define DAC_B_0_7_V			(2 << 2)
# define DAC_B_MASK			(3 << 2)
# define DAC_C_1_3_V			(0 << 0)
# define DAC_C_1_1_V			(1 << 0)
# define DAC_C_0_7_V			(2 << 0)
# define DAC_C_MASK			(3 << 0)

/*
 * CSC coefficients are stored in a floating point format with 9 bits of
 * mantissa and 2 or 3 bits of exponent.  The exponent is represented as 2**-n,
 * where 2-bit exponents are unsigned n, and 3-bit exponents are signed n with
 * -1 (0x3) being the only legal negative value.
 */
#define TV_CSC_Y		_MMIO(0x68010)
# define TV_RY_MASK			0x07ff0000
# define TV_RY_SHIFT			16
# define TV_GY_MASK			0x00000fff
# define TV_GY_SHIFT			0

#define TV_CSC_Y2		_MMIO(0x68014)
# define TV_BY_MASK			0x07ff0000
# define TV_BY_SHIFT			16
/*
 * Y attenuation for component video.
 *
 * Stored in 1.9 fixed point.
 */
# define TV_AY_MASK			0x000003ff
# define TV_AY_SHIFT			0

#define TV_CSC_U		_MMIO(0x68018)
# define TV_RU_MASK			0x07ff0000
# define TV_RU_SHIFT			16
# define TV_GU_MASK			0x000007ff
# define TV_GU_SHIFT			0

#define TV_CSC_U2		_MMIO(0x6801c)
# define TV_BU_MASK			0x07ff0000
# define TV_BU_SHIFT			16
/*
 * U attenuation for component video.
 *
 * Stored in 1.9 fixed point.
 */
# define TV_AU_MASK			0x000003ff
# define TV_AU_SHIFT			0

#define TV_CSC_V		_MMIO(0x68020)
# define TV_RV_MASK			0x0fff0000
# define TV_RV_SHIFT			16
# define TV_GV_MASK			0x000007ff
# define TV_GV_SHIFT			0

#define TV_CSC_V2		_MMIO(0x68024)
# define TV_BV_MASK			0x07ff0000
# define TV_BV_SHIFT			16
/*
 * V attenuation for component video.
 *
 * Stored in 1.9 fixed point.
 */
# define TV_AV_MASK			0x000007ff
# define TV_AV_SHIFT			0

#define TV_CLR_KNOBS		_MMIO(0x68028)
/* 2s-complement brightness adjustment */
# define TV_BRIGHTNESS_MASK		0xff000000
# define TV_BRIGHTNESS_SHIFT		24
/* Contrast adjustment, as a 2.6 unsigned floating point number */
# define TV_CONTRAST_MASK		0x00ff0000
# define TV_CONTRAST_SHIFT		16
/* Saturation adjustment, as a 2.6 unsigned floating point number */
# define TV_SATURATION_MASK		0x0000ff00
# define TV_SATURATION_SHIFT		8
/* Hue adjustment, as an integer phase angle in degrees */
# define TV_HUE_MASK			0x000000ff
# define TV_HUE_SHIFT			0

#define TV_CLR_LEVEL		_MMIO(0x6802c)
/* Controls the DAC level for black */
# define TV_BLACK_LEVEL_MASK		0x01ff0000
# define TV_BLACK_LEVEL_SHIFT		16
/* Controls the DAC level for blanking */
# define TV_BLANK_LEVEL_MASK		0x000001ff
# define TV_BLANK_LEVEL_SHIFT		0

#define TV_H_CTL_1		_MMIO(0x68030)
/* Number of pixels in the hsync. */
# define TV_HSYNC_END_MASK		0x1fff0000
# define TV_HSYNC_END_SHIFT		16
/* Total number of pixels minus one in the line (display and blanking). */
# define TV_HTOTAL_MASK			0x00001fff
# define TV_HTOTAL_SHIFT		0

#define TV_H_CTL_2		_MMIO(0x68034)
/* Enables the colorburst (needed for non-component color) */
# define TV_BURST_ENA			(1 << 31)
/* Offset of the colorburst from the start of hsync, in pixels minus one. */
# define TV_HBURST_START_SHIFT		16
# define TV_HBURST_START_MASK		0x1fff0000
/* Length of the colorburst */
# define TV_HBURST_LEN_SHIFT		0
# define TV_HBURST_LEN_MASK		0x0001fff

#define TV_H_CTL_3		_MMIO(0x68038)
/* End of hblank, measured in pixels minus one from start of hsync */
# define TV_HBLANK_END_SHIFT		16
# define TV_HBLANK_END_MASK		0x1fff0000
/* Start of hblank, measured in pixels minus one from start of hsync */
# define TV_HBLANK_START_SHIFT		0
# define TV_HBLANK_START_MASK		0x0001fff

#define TV_V_CTL_1		_MMIO(0x6803c)
/* XXX */
# define TV_NBR_END_SHIFT		16
# define TV_NBR_END_MASK		0x07ff0000
/* XXX */
# define TV_VI_END_F1_SHIFT		8
# define TV_VI_END_F1_MASK		0x00003f00
/* XXX */
# define TV_VI_END_F2_SHIFT		0
# define TV_VI_END_F2_MASK		0x0000003f

#define TV_V_CTL_2		_MMIO(0x68040)
/* Length of vsync, in half lines */
# define TV_VSYNC_LEN_MASK		0x07ff0000
# define TV_VSYNC_LEN_SHIFT		16
/* Offset of the start of vsync in field 1, measured in one less than the
 * number of half lines.
 */
# define TV_VSYNC_START_F1_MASK		0x00007f00
# define TV_VSYNC_START_F1_SHIFT	8
/*
 * Offset of the start of vsync in field 2, measured in one less than the
 * number of half lines.
 */
# define TV_VSYNC_START_F2_MASK		0x0000007f
# define TV_VSYNC_START_F2_SHIFT	0

#define TV_V_CTL_3		_MMIO(0x68044)
/* Enables generation of the equalization signal */
# define TV_EQUAL_ENA			(1 << 31)
/* Length of vsync, in half lines */
# define TV_VEQ_LEN_MASK		0x007f0000
# define TV_VEQ_LEN_SHIFT		16
/* Offset of the start of equalization in field 1, measured in one less than
 * the number of half lines.
 */
# define TV_VEQ_START_F1_MASK		0x0007f00
# define TV_VEQ_START_F1_SHIFT		8
/*
 * Offset of the start of equalization in field 2, measured in one less than
 * the number of half lines.
 */
# define TV_VEQ_START_F2_MASK		0x000007f
# define TV_VEQ_START_F2_SHIFT		0

#define TV_V_CTL_4		_MMIO(0x68048)
/*
 * Offset to start of vertical colorburst, measured in one less than the
 * number of lines from vertical start.
 */
# define TV_VBURST_START_F1_MASK	0x003f0000
# define TV_VBURST_START_F1_SHIFT	16
/*
 * Offset to the end of vertical colorburst, measured in one less than the
 * number of lines from the start of NBR.
 */
# define TV_VBURST_END_F1_MASK		0x000000ff
# define TV_VBURST_END_F1_SHIFT		0

#define TV_V_CTL_5		_MMIO(0x6804c)
/*
 * Offset to start of vertical colorburst, measured in one less than the
 * number of lines from vertical start.
 */
# define TV_VBURST_START_F2_MASK	0x003f0000
# define TV_VBURST_START_F2_SHIFT	16
/*
 * Offset to the end of vertical colorburst, measured in one less than the
 * number of lines from the start of NBR.
 */
# define TV_VBURST_END_F2_MASK		0x000000ff
# define TV_VBURST_END_F2_SHIFT		0

#define TV_V_CTL_6		_MMIO(0x68050)
/*
 * Offset to start of vertical colorburst, measured in one less than the
 * number of lines from vertical start.
 */
# define TV_VBURST_START_F3_MASK	0x003f0000
# define TV_VBURST_START_F3_SHIFT	16
/*
 * Offset to the end of vertical colorburst, measured in one less than the
 * number of lines from the start of NBR.
 */
# define TV_VBURST_END_F3_MASK		0x000000ff
# define TV_VBURST_END_F3_SHIFT		0

#define TV_V_CTL_7		_MMIO(0x68054)
/*
 * Offset to start of vertical colorburst, measured in one less than the
 * number of lines from vertical start.
 */
# define TV_VBURST_START_F4_MASK	0x003f0000
# define TV_VBURST_START_F4_SHIFT	16
/*
 * Offset to the end of vertical colorburst, measured in one less than the
 * number of lines from the start of NBR.
 */
# define TV_VBURST_END_F4_MASK		0x000000ff
# define TV_VBURST_END_F4_SHIFT		0

#define TV_SC_CTL_1		_MMIO(0x68060)
/* Turns on the first subcarrier phase generation DDA */
# define TV_SC_DDA1_EN			(1 << 31)
/* Turns on the first subcarrier phase generation DDA */
# define TV_SC_DDA2_EN			(1 << 30)
/* Turns on the first subcarrier phase generation DDA */
# define TV_SC_DDA3_EN			(1 << 29)
/* Sets the subcarrier DDA to reset frequency every other field */
# define TV_SC_RESET_EVERY_2		(0 << 24)
/* Sets the subcarrier DDA to reset frequency every fourth field */
# define TV_SC_RESET_EVERY_4		(1 << 24)
/* Sets the subcarrier DDA to reset frequency every eighth field */
# define TV_SC_RESET_EVERY_8		(2 << 24)
/* Sets the subcarrier DDA to never reset the frequency */
# define TV_SC_RESET_NEVER		(3 << 24)
/* Sets the peak amplitude of the colorburst.*/
# define TV_BURST_LEVEL_MASK		0x00ff0000
# define TV_BURST_LEVEL_SHIFT		16
/* Sets the increment of the first subcarrier phase generation DDA */
# define TV_SCDDA1_INC_MASK		0x00000fff
# define TV_SCDDA1_INC_SHIFT		0

#define TV_SC_CTL_2		_MMIO(0x68064)
/* Sets the rollover for the second subcarrier phase generation DDA */
# define TV_SCDDA2_SIZE_MASK		0x7fff0000
# define TV_SCDDA2_SIZE_SHIFT		16
/* Sets the increent of the second subcarrier phase generation DDA */
# define TV_SCDDA2_INC_MASK		0x00007fff
# define TV_SCDDA2_INC_SHIFT		0

#define TV_SC_CTL_3		_MMIO(0x68068)
/* Sets the rollover for the third subcarrier phase generation DDA */
# define TV_SCDDA3_SIZE_MASK		0x7fff0000
# define TV_SCDDA3_SIZE_SHIFT		16
/* Sets the increent of the third subcarrier phase generation DDA */
# define TV_SCDDA3_INC_MASK		0x00007fff
# define TV_SCDDA3_INC_SHIFT		0

#define TV_WIN_POS		_MMIO(0x68070)
/* X coordinate of the display from the start of horizontal active */
# define TV_XPOS_MASK			0x1fff0000
# define TV_XPOS_SHIFT			16
/* Y coordinate of the display from the start of vertical active (NBR) */
# define TV_YPOS_MASK			0x00000fff
# define TV_YPOS_SHIFT			0

#define TV_WIN_SIZE		_MMIO(0x68074)
/* Horizontal size of the display window, measured in pixels*/
# define TV_XSIZE_MASK			0x1fff0000
# define TV_XSIZE_SHIFT			16
/*
 * Vertical size of the display window, measured in pixels.
 *
 * Must be even for interlaced modes.
 */
# define TV_YSIZE_MASK			0x00000fff
# define TV_YSIZE_SHIFT			0

#define TV_FILTER_CTL_1		_MMIO(0x68080)
/*
 * Enables automatic scaling calculation.
 *
 * If set, the rest of the registers are ignored, and the calculated values can
 * be read back from the register.
 */
# define TV_AUTO_SCALE			(1 << 31)
/*
 * Disables the vertical filter.
 *
 * This is required on modes more than 1024 pixels wide */
# define TV_V_FILTER_BYPASS		(1 << 29)
/* Enables adaptive vertical filtering */
# define TV_VADAPT			(1 << 28)
# define TV_VADAPT_MODE_MASK		(3 << 26)
/* Selects the least adaptive vertical filtering mode */
# define TV_VADAPT_MODE_LEAST		(0 << 26)
/* Selects the moderately adaptive vertical filtering mode */
# define TV_VADAPT_MODE_MODERATE	(1 << 26)
/* Selects the most adaptive vertical filtering mode */
# define TV_VADAPT_MODE_MOST		(3 << 26)
/*
 * Sets the horizontal scaling factor.
 *
 * This should be the fractional part of the horizontal scaling factor divided
 * by the oversampling rate.  TV_HSCALE should be less than 1, and set to:
 *
 * (src width - 1) / ((oversample * dest width) - 1)
 */
# define TV_HSCALE_FRAC_MASK		0x00003fff
# define TV_HSCALE_FRAC_SHIFT		0

#define TV_FILTER_CTL_2		_MMIO(0x68084)
/*
 * Sets the integer part of the 3.15 fixed-point vertical scaling factor.
 *
 * TV_VSCALE should be (src height - 1) / ((interlace * dest height) - 1)
 */
# define TV_VSCALE_INT_MASK		0x00038000
# define TV_VSCALE_INT_SHIFT		15
/*
 * Sets the fractional part of the 3.15 fixed-point vertical scaling factor.
 *
 * \sa TV_VSCALE_INT_MASK
 */
# define TV_VSCALE_FRAC_MASK		0x00007fff
# define TV_VSCALE_FRAC_SHIFT		0

#define TV_FILTER_CTL_3		_MMIO(0x68088)
/*
 * Sets the integer part of the 3.15 fixed-point vertical scaling factor.
 *
 * TV_VSCALE should be (src height - 1) / (1/4 * (dest height - 1))
 *
 * For progressive modes, TV_VSCALE_IP_INT should be set to zeroes.
 */
# define TV_VSCALE_IP_INT_MASK		0x00038000
# define TV_VSCALE_IP_INT_SHIFT		15
/*
 * Sets the fractional part of the 3.15 fixed-point vertical scaling factor.
 *
 * For progressive modes, TV_VSCALE_IP_INT should be set to zeroes.
 *
 * \sa TV_VSCALE_IP_INT_MASK
 */
# define TV_VSCALE_IP_FRAC_MASK		0x00007fff
# define TV_VSCALE_IP_FRAC_SHIFT		0

#define TV_CC_CONTROL		_MMIO(0x68090)
# define TV_CC_ENABLE			(1 << 31)
/*
 * Specifies which field to send the CC data in.
 *
 * CC data is usually sent in field 0.
 */
# define TV_CC_FID_MASK			(1 << 27)
# define TV_CC_FID_SHIFT		27
/* Sets the horizontal position of the CC data.  Usually 135. */
# define TV_CC_HOFF_MASK		0x03ff0000
# define TV_CC_HOFF_SHIFT		16
/* Sets the vertical position of the CC data.  Usually 21 */
# define TV_CC_LINE_MASK		0x0000003f
# define TV_CC_LINE_SHIFT		0

#define TV_CC_DATA		_MMIO(0x68094)
# define TV_CC_RDY			(1 << 31)
/* Second word of CC data to be transmitted. */
# define TV_CC_DATA_2_MASK		0x007f0000
# define TV_CC_DATA_2_SHIFT		16
/* First word of CC data to be transmitted. */
# define TV_CC_DATA_1_MASK		0x0000007f
# define TV_CC_DATA_1_SHIFT		0

#define TV_H_LUMA(i)		_MMIO(0x68100 + (i) * 4) /* 60 registers */
#define TV_H_CHROMA(i)		_MMIO(0x68200 + (i) * 4) /* 60 registers */
#define TV_V_LUMA(i)		_MMIO(0x68300 + (i) * 4) /* 43 registers */
#define TV_V_CHROMA(i)		_MMIO(0x68400 + (i) * 4) /* 43 registers */

/* Display Port */
#define DP_A			_MMIO(0x64000) /* eDP */
#define DP_B			_MMIO(0x64100)
#define DP_C			_MMIO(0x64200)
#define DP_D			_MMIO(0x64300)

#define VLV_DP_B		_MMIO(VLV_DISPLAY_BASE + 0x64100)
#define VLV_DP_C		_MMIO(VLV_DISPLAY_BASE + 0x64200)
#define CHV_DP_D		_MMIO(VLV_DISPLAY_BASE + 0x64300)

#define   DP_PORT_EN			(1 << 31)
#define   DP_PIPEB_SELECT		(1 << 30)
#define   DP_PIPE_MASK			(1 << 30)
#define   DP_PIPE_SELECT_CHV(pipe)	((pipe) << 16)
#define   DP_PIPE_MASK_CHV		(3 << 16)

/* Link training mode - select a suitable mode for each stage */
#define   DP_LINK_TRAIN_PAT_1		(0 << 28)
#define   DP_LINK_TRAIN_PAT_2		(1 << 28)
#define   DP_LINK_TRAIN_PAT_IDLE	(2 << 28)
#define   DP_LINK_TRAIN_OFF		(3 << 28)
#define   DP_LINK_TRAIN_MASK		(3 << 28)
#define   DP_LINK_TRAIN_SHIFT		28
#define   DP_LINK_TRAIN_PAT_3_CHV	(1 << 14)
#define   DP_LINK_TRAIN_MASK_CHV	((3 << 28)|(1<<14))

/* CPT Link training mode */
#define   DP_LINK_TRAIN_PAT_1_CPT	(0 << 8)
#define   DP_LINK_TRAIN_PAT_2_CPT	(1 << 8)
#define   DP_LINK_TRAIN_PAT_IDLE_CPT	(2 << 8)
#define   DP_LINK_TRAIN_OFF_CPT		(3 << 8)
#define   DP_LINK_TRAIN_MASK_CPT	(7 << 8)
#define   DP_LINK_TRAIN_SHIFT_CPT	8

/* Signal voltages. These are mostly controlled by the other end */
#define   DP_VOLTAGE_0_4		(0 << 25)
#define   DP_VOLTAGE_0_6		(1 << 25)
#define   DP_VOLTAGE_0_8		(2 << 25)
#define   DP_VOLTAGE_1_2		(3 << 25)
#define   DP_VOLTAGE_MASK		(7 << 25)
#define   DP_VOLTAGE_SHIFT		25

/* Signal pre-emphasis levels, like voltages, the other end tells us what
 * they want
 */
#define   DP_PRE_EMPHASIS_0		(0 << 22)
#define   DP_PRE_EMPHASIS_3_5		(1 << 22)
#define   DP_PRE_EMPHASIS_6		(2 << 22)
#define   DP_PRE_EMPHASIS_9_5		(3 << 22)
#define   DP_PRE_EMPHASIS_MASK		(7 << 22)
#define   DP_PRE_EMPHASIS_SHIFT		22

/* How many wires to use. I guess 3 was too hard */
#define   DP_PORT_WIDTH(width)		(((width) - 1) << 19)
#define   DP_PORT_WIDTH_MASK		(7 << 19)
#define   DP_PORT_WIDTH_SHIFT		19

/* Mystic DPCD version 1.1 special mode */
#define   DP_ENHANCED_FRAMING		(1 << 18)

/* eDP */
#define   DP_PLL_FREQ_270MHZ		(0 << 16)
#define   DP_PLL_FREQ_162MHZ		(1 << 16)
#define   DP_PLL_FREQ_MASK		(3 << 16)

/* locked once port is enabled */
#define   DP_PORT_REVERSAL		(1 << 15)

/* eDP */
#define   DP_PLL_ENABLE			(1 << 14)

/* sends the clock on lane 15 of the PEG for debug */
#define   DP_CLOCK_OUTPUT_ENABLE	(1 << 13)

#define   DP_SCRAMBLING_DISABLE		(1 << 12)
#define   DP_SCRAMBLING_DISABLE_IRONLAKE	(1 << 7)

/* limit RGB values to avoid confusing TVs */
#define   DP_COLOR_RANGE_16_235		(1 << 8)

/* Turn on the audio link */
#define   DP_AUDIO_OUTPUT_ENABLE	(1 << 6)

/* vs and hs sync polarity */
#define   DP_SYNC_VS_HIGH		(1 << 4)
#define   DP_SYNC_HS_HIGH		(1 << 3)

/* A fantasy */
#define   DP_DETECTED			(1 << 2)

/* The aux channel provides a way to talk to the
 * signal sink for DDC etc. Max packet size supported
 * is 20 bytes in each direction, hence the 5 fixed
 * data registers
 */
#define _DPA_AUX_CH_CTL		(dev_priv->info.display_mmio_offset + 0x64010)
#define _DPA_AUX_CH_DATA1	(dev_priv->info.display_mmio_offset + 0x64014)
#define _DPA_AUX_CH_DATA2	(dev_priv->info.display_mmio_offset + 0x64018)
#define _DPA_AUX_CH_DATA3	(dev_priv->info.display_mmio_offset + 0x6401c)
#define _DPA_AUX_CH_DATA4	(dev_priv->info.display_mmio_offset + 0x64020)
#define _DPA_AUX_CH_DATA5	(dev_priv->info.display_mmio_offset + 0x64024)

#define _DPB_AUX_CH_CTL		(dev_priv->info.display_mmio_offset + 0x64110)
#define _DPB_AUX_CH_DATA1	(dev_priv->info.display_mmio_offset + 0x64114)
#define _DPB_AUX_CH_DATA2	(dev_priv->info.display_mmio_offset + 0x64118)
#define _DPB_AUX_CH_DATA3	(dev_priv->info.display_mmio_offset + 0x6411c)
#define _DPB_AUX_CH_DATA4	(dev_priv->info.display_mmio_offset + 0x64120)
#define _DPB_AUX_CH_DATA5	(dev_priv->info.display_mmio_offset + 0x64124)

#define _DPC_AUX_CH_CTL		(dev_priv->info.display_mmio_offset + 0x64210)
#define _DPC_AUX_CH_DATA1	(dev_priv->info.display_mmio_offset + 0x64214)
#define _DPC_AUX_CH_DATA2	(dev_priv->info.display_mmio_offset + 0x64218)
#define _DPC_AUX_CH_DATA3	(dev_priv->info.display_mmio_offset + 0x6421c)
#define _DPC_AUX_CH_DATA4	(dev_priv->info.display_mmio_offset + 0x64220)
#define _DPC_AUX_CH_DATA5	(dev_priv->info.display_mmio_offset + 0x64224)

#define _DPD_AUX_CH_CTL		(dev_priv->info.display_mmio_offset + 0x64310)
#define _DPD_AUX_CH_DATA1	(dev_priv->info.display_mmio_offset + 0x64314)
#define _DPD_AUX_CH_DATA2	(dev_priv->info.display_mmio_offset + 0x64318)
#define _DPD_AUX_CH_DATA3	(dev_priv->info.display_mmio_offset + 0x6431c)
#define _DPD_AUX_CH_DATA4	(dev_priv->info.display_mmio_offset + 0x64320)
#define _DPD_AUX_CH_DATA5	(dev_priv->info.display_mmio_offset + 0x64324)

#define DP_AUX_CH_CTL(port)	_MMIO_PORT(port, _DPA_AUX_CH_CTL, _DPB_AUX_CH_CTL)
#define DP_AUX_CH_DATA(port, i)	_MMIO(_PORT(port, _DPA_AUX_CH_DATA1, _DPB_AUX_CH_DATA1) + (i) * 4) /* 5 registers */

#define   DP_AUX_CH_CTL_SEND_BUSY	    (1 << 31)
#define   DP_AUX_CH_CTL_DONE		    (1 << 30)
#define   DP_AUX_CH_CTL_INTERRUPT	    (1 << 29)
#define   DP_AUX_CH_CTL_TIME_OUT_ERROR	    (1 << 28)
#define   DP_AUX_CH_CTL_TIME_OUT_400us	    (0 << 26)
#define   DP_AUX_CH_CTL_TIME_OUT_600us	    (1 << 26)
#define   DP_AUX_CH_CTL_TIME_OUT_800us	    (2 << 26)
#define   DP_AUX_CH_CTL_TIME_OUT_MAX	    (3 << 26) /* Varies per platform */
#define   DP_AUX_CH_CTL_TIME_OUT_MASK	    (3 << 26)
#define   DP_AUX_CH_CTL_RECEIVE_ERROR	    (1 << 25)
#define   DP_AUX_CH_CTL_MESSAGE_SIZE_MASK    (0x1f << 20)
#define   DP_AUX_CH_CTL_MESSAGE_SIZE_SHIFT   20
#define   DP_AUX_CH_CTL_PRECHARGE_2US_MASK   (0xf << 16)
#define   DP_AUX_CH_CTL_PRECHARGE_2US_SHIFT  16
#define   DP_AUX_CH_CTL_AUX_AKSV_SELECT	    (1 << 15)
#define   DP_AUX_CH_CTL_MANCHESTER_TEST	    (1 << 14)
#define   DP_AUX_CH_CTL_SYNC_TEST	    (1 << 13)
#define   DP_AUX_CH_CTL_DEGLITCH_TEST	    (1 << 12)
#define   DP_AUX_CH_CTL_PRECHARGE_TEST	    (1 << 11)
#define   DP_AUX_CH_CTL_BIT_CLOCK_2X_MASK    (0x7ff)
#define   DP_AUX_CH_CTL_BIT_CLOCK_2X_SHIFT   0
#define   DP_AUX_CH_CTL_PSR_DATA_AUX_REG_SKL	(1 << 14)
#define   DP_AUX_CH_CTL_FS_DATA_AUX_REG_SKL	(1 << 13)
#define   DP_AUX_CH_CTL_GTC_DATA_AUX_REG_SKL	(1 << 12)
#define   DP_AUX_CH_CTL_FW_SYNC_PULSE_SKL_MASK (0x1f << 5)
#define   DP_AUX_CH_CTL_FW_SYNC_PULSE_SKL(c) (((c) - 1) << 5)
#define   DP_AUX_CH_CTL_SYNC_PULSE_SKL(c)   ((c) - 1)

/*
 * Computing GMCH M and N values for the Display Port link
 *
 * GMCH M/N = dot clock * bytes per pixel / ls_clk * # of lanes
 *
 * ls_clk (we assume) is the DP link clock (1.62 or 2.7 GHz)
 *
 * The GMCH value is used internally
 *
 * bytes_per_pixel is the number of bytes coming out of the plane,
 * which is after the LUTs, so we want the bytes for our color format.
 * For our current usage, this is always 3, one byte for R, G and B.
 */
#define _PIPEA_DATA_M_G4X	0x70050
#define _PIPEB_DATA_M_G4X	0x71050

/* Transfer unit size for display port - 1, default is 0x3f (for TU size 64) */
#define  TU_SIZE(x)             (((x)-1) << 25) /* default size 64 */
#define  TU_SIZE_SHIFT		25
#define  TU_SIZE_MASK           (0x3f << 25)

#define  DATA_LINK_M_N_MASK	(0xffffff)
#define  DATA_LINK_N_MAX	(0x800000)

#define _PIPEA_DATA_N_G4X	0x70054
#define _PIPEB_DATA_N_G4X	0x71054
#define   PIPE_GMCH_DATA_N_MASK			(0xffffff)

/*
 * Computing Link M and N values for the Display Port link
 *
 * Link M / N = pixel_clock / ls_clk
 *
 * (the DP spec calls pixel_clock the 'strm_clk')
 *
 * The Link value is transmitted in the Main Stream
 * Attributes and VB-ID.
 */

#define _PIPEA_LINK_M_G4X	0x70060
#define _PIPEB_LINK_M_G4X	0x71060
#define   PIPEA_DP_LINK_M_MASK			(0xffffff)

#define _PIPEA_LINK_N_G4X	0x70064
#define _PIPEB_LINK_N_G4X	0x71064
#define   PIPEA_DP_LINK_N_MASK			(0xffffff)

#define PIPE_DATA_M_G4X(pipe) _MMIO_PIPE(pipe, _PIPEA_DATA_M_G4X, _PIPEB_DATA_M_G4X)
#define PIPE_DATA_N_G4X(pipe) _MMIO_PIPE(pipe, _PIPEA_DATA_N_G4X, _PIPEB_DATA_N_G4X)
#define PIPE_LINK_M_G4X(pipe) _MMIO_PIPE(pipe, _PIPEA_LINK_M_G4X, _PIPEB_LINK_M_G4X)
#define PIPE_LINK_N_G4X(pipe) _MMIO_PIPE(pipe, _PIPEA_LINK_N_G4X, _PIPEB_LINK_N_G4X)

/* Display & cursor control */

/* Pipe A */
#define _PIPEADSL		0x70000
#define   DSL_LINEMASK_GEN2	0x00000fff
#define   DSL_LINEMASK_GEN3	0x00001fff
#define _PIPEACONF		0x70008
#define   PIPECONF_ENABLE	(1<<31)
#define   PIPECONF_DISABLE	0
#define   PIPECONF_DOUBLE_WIDE	(1<<30)
#define   I965_PIPECONF_ACTIVE	(1<<30)
#define   PIPECONF_DSI_PLL_LOCKED	(1<<29) /* vlv & pipe A only */
#define   PIPECONF_FRAME_START_DELAY_MASK (3<<27)
#define   PIPECONF_SINGLE_WIDE	0
#define   PIPECONF_PIPE_UNLOCKED 0
#define   PIPECONF_PIPE_LOCKED	(1<<25)
#define   PIPECONF_PALETTE	0
#define   PIPECONF_GAMMA		(1<<24)
#define   PIPECONF_FORCE_BORDER	(1<<25)
#define   PIPECONF_INTERLACE_MASK	(7 << 21)
#define   PIPECONF_INTERLACE_MASK_HSW	(3 << 21)
/* Note that pre-gen3 does not support interlaced display directly. Panel
 * fitting must be disabled on pre-ilk for interlaced. */
#define   PIPECONF_PROGRESSIVE			(0 << 21)
#define   PIPECONF_INTERLACE_W_SYNC_SHIFT_PANEL	(4 << 21) /* gen4 only */
#define   PIPECONF_INTERLACE_W_SYNC_SHIFT	(5 << 21) /* gen4 only */
#define   PIPECONF_INTERLACE_W_FIELD_INDICATION	(6 << 21)
#define   PIPECONF_INTERLACE_FIELD_0_ONLY	(7 << 21) /* gen3 only */
/* Ironlake and later have a complete new set of values for interlaced. PFIT
 * means panel fitter required, PF means progressive fetch, DBL means power
 * saving pixel doubling. */
#define   PIPECONF_PFIT_PF_INTERLACED_ILK	(1 << 21)
#define   PIPECONF_INTERLACED_ILK		(3 << 21)
#define   PIPECONF_INTERLACED_DBL_ILK		(4 << 21) /* ilk/snb only */
#define   PIPECONF_PFIT_PF_INTERLACED_DBL_ILK	(5 << 21) /* ilk/snb only */
#define   PIPECONF_INTERLACE_MODE_MASK		(7 << 21)
#define   PIPECONF_EDP_RR_MODE_SWITCH		(1 << 20)
#define   PIPECONF_CXSR_DOWNCLOCK	(1<<16)
#define   PIPECONF_EDP_RR_MODE_SWITCH_VLV	(1 << 14)
#define   PIPECONF_COLOR_RANGE_SELECT	(1 << 13)
#define   PIPECONF_BPC_MASK	(0x7 << 5)
#define   PIPECONF_8BPC		(0<<5)
#define   PIPECONF_10BPC	(1<<5)
#define   PIPECONF_6BPC		(2<<5)
#define   PIPECONF_12BPC	(3<<5)
#define   PIPECONF_DITHER_EN	(1<<4)
#define   PIPECONF_DITHER_TYPE_MASK (0x0000000c)
#define   PIPECONF_DITHER_TYPE_SP (0<<2)
#define   PIPECONF_DITHER_TYPE_ST1 (1<<2)
#define   PIPECONF_DITHER_TYPE_ST2 (2<<2)
#define   PIPECONF_DITHER_TYPE_TEMP (3<<2)
#define _PIPEASTAT		0x70024
#define   PIPE_FIFO_UNDERRUN_STATUS		(1UL<<31)
#define   SPRITE1_FLIP_DONE_INT_EN_VLV		(1UL<<30)
#define   PIPE_CRC_ERROR_ENABLE			(1UL<<29)
#define   PIPE_CRC_DONE_ENABLE			(1UL<<28)
#define   PERF_COUNTER2_INTERRUPT_EN		(1UL<<27)
#define   PIPE_GMBUS_EVENT_ENABLE		(1UL<<27)
#define   PLANE_FLIP_DONE_INT_EN_VLV		(1UL<<26)
#define   PIPE_HOTPLUG_INTERRUPT_ENABLE		(1UL<<26)
#define   PIPE_VSYNC_INTERRUPT_ENABLE		(1UL<<25)
#define   PIPE_DISPLAY_LINE_COMPARE_ENABLE	(1UL<<24)
#define   PIPE_DPST_EVENT_ENABLE		(1UL<<23)
#define   SPRITE0_FLIP_DONE_INT_EN_VLV		(1UL<<22)
#define   PIPE_LEGACY_BLC_EVENT_ENABLE		(1UL<<22)
#define   PIPE_ODD_FIELD_INTERRUPT_ENABLE	(1UL<<21)
#define   PIPE_EVEN_FIELD_INTERRUPT_ENABLE	(1UL<<20)
#define   PIPE_B_PSR_INTERRUPT_ENABLE_VLV	(1UL<<19)
#define   PERF_COUNTER_INTERRUPT_EN		(1UL<<19)
#define   PIPE_HOTPLUG_TV_INTERRUPT_ENABLE	(1UL<<18) /* pre-965 */
#define   PIPE_START_VBLANK_INTERRUPT_ENABLE	(1UL<<18) /* 965 or later */
#define   PIPE_FRAMESTART_INTERRUPT_ENABLE	(1UL<<17)
#define   PIPE_VBLANK_INTERRUPT_ENABLE		(1UL<<17)
#define   PIPEA_HBLANK_INT_EN_VLV		(1UL<<16)
#define   PIPE_OVERLAY_UPDATED_ENABLE		(1UL<<16)
#define   SPRITE1_FLIP_DONE_INT_STATUS_VLV	(1UL<<15)
#define   SPRITE0_FLIP_DONE_INT_STATUS_VLV	(1UL<<14)
#define   PIPE_CRC_ERROR_INTERRUPT_STATUS	(1UL<<13)
#define   PIPE_CRC_DONE_INTERRUPT_STATUS	(1UL<<12)
#define   PERF_COUNTER2_INTERRUPT_STATUS	(1UL<<11)
#define   PIPE_GMBUS_INTERRUPT_STATUS		(1UL<<11)
#define   PLANE_FLIP_DONE_INT_STATUS_VLV	(1UL<<10)
#define   PIPE_HOTPLUG_INTERRUPT_STATUS		(1UL<<10)
#define   PIPE_VSYNC_INTERRUPT_STATUS		(1UL<<9)
#define   PIPE_DISPLAY_LINE_COMPARE_STATUS	(1UL<<8)
#define   PIPE_DPST_EVENT_STATUS		(1UL<<7)
#define   PIPE_A_PSR_STATUS_VLV			(1UL<<6)
#define   PIPE_LEGACY_BLC_EVENT_STATUS		(1UL<<6)
#define   PIPE_ODD_FIELD_INTERRUPT_STATUS	(1UL<<5)
#define   PIPE_EVEN_FIELD_INTERRUPT_STATUS	(1UL<<4)
#define   PIPE_B_PSR_STATUS_VLV			(1UL<<3)
#define   PERF_COUNTER_INTERRUPT_STATUS		(1UL<<3)
#define   PIPE_HOTPLUG_TV_INTERRUPT_STATUS	(1UL<<2) /* pre-965 */
#define   PIPE_START_VBLANK_INTERRUPT_STATUS	(1UL<<2) /* 965 or later */
#define   PIPE_FRAMESTART_INTERRUPT_STATUS	(1UL<<1)
#define   PIPE_VBLANK_INTERRUPT_STATUS		(1UL<<1)
#define   PIPE_HBLANK_INT_STATUS		(1UL<<0)
#define   PIPE_OVERLAY_UPDATED_STATUS		(1UL<<0)

#define PIPESTAT_INT_ENABLE_MASK		0x7fff0000
#define PIPESTAT_INT_STATUS_MASK		0x0000ffff

#define PIPE_A_OFFSET		0x70000
#define PIPE_B_OFFSET		0x71000
#define PIPE_C_OFFSET		0x72000
#define CHV_PIPE_C_OFFSET	0x74000
/*
 * There's actually no pipe EDP. Some pipe registers have
 * simply shifted from the pipe to the transcoder, while
 * keeping their original offset. Thus we need PIPE_EDP_OFFSET
 * to access such registers in transcoder EDP.
 */
#define PIPE_EDP_OFFSET	0x7f000

#define _MMIO_PIPE2(pipe, reg) _MMIO(dev_priv->info.pipe_offsets[pipe] - \
	dev_priv->info.pipe_offsets[PIPE_A] + (reg) + \
	dev_priv->info.display_mmio_offset)

#define PIPECONF(pipe)		_MMIO_PIPE2(pipe, _PIPEACONF)
#define PIPEDSL(pipe)		_MMIO_PIPE2(pipe, _PIPEADSL)
#define PIPEFRAME(pipe)		_MMIO_PIPE2(pipe, _PIPEAFRAMEHIGH)
#define PIPEFRAMEPIXEL(pipe)	_MMIO_PIPE2(pipe, _PIPEAFRAMEPIXEL)
#define PIPESTAT(pipe)		_MMIO_PIPE2(pipe, _PIPEASTAT)

#define _PIPE_MISC_A			0x70030
#define _PIPE_MISC_B			0x71030
#define   PIPEMISC_YUV420_ENABLE	(1<<27)
#define   PIPEMISC_YUV420_MODE_FULL_BLEND (1<<26)
#define   PIPEMISC_OUTPUT_COLORSPACE_YUV  (1<<11)
#define   PIPEMISC_DITHER_BPC_MASK	(7<<5)
#define   PIPEMISC_DITHER_8_BPC		(0<<5)
#define   PIPEMISC_DITHER_10_BPC	(1<<5)
#define   PIPEMISC_DITHER_6_BPC		(2<<5)
#define   PIPEMISC_DITHER_12_BPC	(3<<5)
#define   PIPEMISC_DITHER_ENABLE	(1<<4)
#define   PIPEMISC_DITHER_TYPE_MASK	(3<<2)
#define   PIPEMISC_DITHER_TYPE_SP	(0<<2)
#define PIPEMISC(pipe)			_MMIO_PIPE2(pipe, _PIPE_MISC_A)

#define VLV_DPFLIPSTAT				_MMIO(VLV_DISPLAY_BASE + 0x70028)
#define   PIPEB_LINE_COMPARE_INT_EN		(1<<29)
#define   PIPEB_HLINE_INT_EN			(1<<28)
#define   PIPEB_VBLANK_INT_EN			(1<<27)
#define   SPRITED_FLIP_DONE_INT_EN		(1<<26)
#define   SPRITEC_FLIP_DONE_INT_EN		(1<<25)
#define   PLANEB_FLIP_DONE_INT_EN		(1<<24)
#define   PIPE_PSR_INT_EN			(1<<22)
#define   PIPEA_LINE_COMPARE_INT_EN		(1<<21)
#define   PIPEA_HLINE_INT_EN			(1<<20)
#define   PIPEA_VBLANK_INT_EN			(1<<19)
#define   SPRITEB_FLIP_DONE_INT_EN		(1<<18)
#define   SPRITEA_FLIP_DONE_INT_EN		(1<<17)
#define   PLANEA_FLIPDONE_INT_EN		(1<<16)
#define   PIPEC_LINE_COMPARE_INT_EN		(1<<13)
#define   PIPEC_HLINE_INT_EN			(1<<12)
#define   PIPEC_VBLANK_INT_EN			(1<<11)
#define   SPRITEF_FLIPDONE_INT_EN		(1<<10)
#define   SPRITEE_FLIPDONE_INT_EN		(1<<9)
#define   PLANEC_FLIPDONE_INT_EN		(1<<8)

#define DPINVGTT				_MMIO(VLV_DISPLAY_BASE + 0x7002c) /* VLV/CHV only */
#define   SPRITEF_INVALID_GTT_INT_EN		(1<<27)
#define   SPRITEE_INVALID_GTT_INT_EN		(1<<26)
#define   PLANEC_INVALID_GTT_INT_EN		(1<<25)
#define   CURSORC_INVALID_GTT_INT_EN		(1<<24)
#define   CURSORB_INVALID_GTT_INT_EN		(1<<23)
#define   CURSORA_INVALID_GTT_INT_EN		(1<<22)
#define   SPRITED_INVALID_GTT_INT_EN		(1<<21)
#define   SPRITEC_INVALID_GTT_INT_EN		(1<<20)
#define   PLANEB_INVALID_GTT_INT_EN		(1<<19)
#define   SPRITEB_INVALID_GTT_INT_EN		(1<<18)
#define   SPRITEA_INVALID_GTT_INT_EN		(1<<17)
#define   PLANEA_INVALID_GTT_INT_EN		(1<<16)
#define   DPINVGTT_EN_MASK			0xff0000
#define   DPINVGTT_EN_MASK_CHV			0xfff0000
#define   SPRITEF_INVALID_GTT_STATUS		(1<<11)
#define   SPRITEE_INVALID_GTT_STATUS		(1<<10)
#define   PLANEC_INVALID_GTT_STATUS		(1<<9)
#define   CURSORC_INVALID_GTT_STATUS		(1<<8)
#define   CURSORB_INVALID_GTT_STATUS		(1<<7)
#define   CURSORA_INVALID_GTT_STATUS		(1<<6)
#define   SPRITED_INVALID_GTT_STATUS		(1<<5)
#define   SPRITEC_INVALID_GTT_STATUS		(1<<4)
#define   PLANEB_INVALID_GTT_STATUS		(1<<3)
#define   SPRITEB_INVALID_GTT_STATUS		(1<<2)
#define   SPRITEA_INVALID_GTT_STATUS		(1<<1)
#define   PLANEA_INVALID_GTT_STATUS		(1<<0)
#define   DPINVGTT_STATUS_MASK			0xff
#define   DPINVGTT_STATUS_MASK_CHV		0xfff

#define DSPARB			_MMIO(dev_priv->info.display_mmio_offset + 0x70030)
#define   DSPARB_CSTART_MASK	(0x7f << 7)
#define   DSPARB_CSTART_SHIFT	7
#define   DSPARB_BSTART_MASK	(0x7f)
#define   DSPARB_BSTART_SHIFT	0
#define   DSPARB_BEND_SHIFT	9 /* on 855 */
#define   DSPARB_AEND_SHIFT	0
#define   DSPARB_SPRITEA_SHIFT_VLV	0
#define   DSPARB_SPRITEA_MASK_VLV	(0xff << 0)
#define   DSPARB_SPRITEB_SHIFT_VLV	8
#define   DSPARB_SPRITEB_MASK_VLV	(0xff << 8)
#define   DSPARB_SPRITEC_SHIFT_VLV	16
#define   DSPARB_SPRITEC_MASK_VLV	(0xff << 16)
#define   DSPARB_SPRITED_SHIFT_VLV	24
#define   DSPARB_SPRITED_MASK_VLV	(0xff << 24)
#define DSPARB2				_MMIO(VLV_DISPLAY_BASE + 0x70060) /* vlv/chv */
#define   DSPARB_SPRITEA_HI_SHIFT_VLV	0
#define   DSPARB_SPRITEA_HI_MASK_VLV	(0x1 << 0)
#define   DSPARB_SPRITEB_HI_SHIFT_VLV	4
#define   DSPARB_SPRITEB_HI_MASK_VLV	(0x1 << 4)
#define   DSPARB_SPRITEC_HI_SHIFT_VLV	8
#define   DSPARB_SPRITEC_HI_MASK_VLV	(0x1 << 8)
#define   DSPARB_SPRITED_HI_SHIFT_VLV	12
#define   DSPARB_SPRITED_HI_MASK_VLV	(0x1 << 12)
#define   DSPARB_SPRITEE_HI_SHIFT_VLV	16
#define   DSPARB_SPRITEE_HI_MASK_VLV	(0x1 << 16)
#define   DSPARB_SPRITEF_HI_SHIFT_VLV	20
#define   DSPARB_SPRITEF_HI_MASK_VLV	(0x1 << 20)
#define DSPARB3				_MMIO(VLV_DISPLAY_BASE + 0x7006c) /* chv */
#define   DSPARB_SPRITEE_SHIFT_VLV	0
#define   DSPARB_SPRITEE_MASK_VLV	(0xff << 0)
#define   DSPARB_SPRITEF_SHIFT_VLV	8
#define   DSPARB_SPRITEF_MASK_VLV	(0xff << 8)

/* pnv/gen4/g4x/vlv/chv */
#define DSPFW1		_MMIO(dev_priv->info.display_mmio_offset + 0x70034)
#define   DSPFW_SR_SHIFT		23
#define   DSPFW_SR_MASK			(0x1ff<<23)
#define   DSPFW_CURSORB_SHIFT		16
#define   DSPFW_CURSORB_MASK		(0x3f<<16)
#define   DSPFW_PLANEB_SHIFT		8
#define   DSPFW_PLANEB_MASK		(0x7f<<8)
#define   DSPFW_PLANEB_MASK_VLV		(0xff<<8) /* vlv/chv */
#define   DSPFW_PLANEA_SHIFT		0
#define   DSPFW_PLANEA_MASK		(0x7f<<0)
#define   DSPFW_PLANEA_MASK_VLV		(0xff<<0) /* vlv/chv */
#define DSPFW2		_MMIO(dev_priv->info.display_mmio_offset + 0x70038)
#define   DSPFW_FBC_SR_EN		(1<<31)	  /* g4x */
#define   DSPFW_FBC_SR_SHIFT		28
#define   DSPFW_FBC_SR_MASK		(0x7<<28) /* g4x */
#define   DSPFW_FBC_HPLL_SR_SHIFT	24
#define   DSPFW_FBC_HPLL_SR_MASK	(0xf<<24) /* g4x */
#define   DSPFW_SPRITEB_SHIFT		(16)
#define   DSPFW_SPRITEB_MASK		(0x7f<<16) /* g4x */
#define   DSPFW_SPRITEB_MASK_VLV	(0xff<<16) /* vlv/chv */
#define   DSPFW_CURSORA_SHIFT		8
#define   DSPFW_CURSORA_MASK		(0x3f<<8)
#define   DSPFW_PLANEC_OLD_SHIFT	0
#define   DSPFW_PLANEC_OLD_MASK		(0x7f<<0) /* pre-gen4 sprite C */
#define   DSPFW_SPRITEA_SHIFT		0
#define   DSPFW_SPRITEA_MASK		(0x7f<<0) /* g4x */
#define   DSPFW_SPRITEA_MASK_VLV	(0xff<<0) /* vlv/chv */
#define DSPFW3		_MMIO(dev_priv->info.display_mmio_offset + 0x7003c)
#define   DSPFW_HPLL_SR_EN		(1<<31)
#define   PINEVIEW_SELF_REFRESH_EN	(1<<30)
#define   DSPFW_CURSOR_SR_SHIFT		24
#define   DSPFW_CURSOR_SR_MASK		(0x3f<<24)
#define   DSPFW_HPLL_CURSOR_SHIFT	16
#define   DSPFW_HPLL_CURSOR_MASK	(0x3f<<16)
#define   DSPFW_HPLL_SR_SHIFT		0
#define   DSPFW_HPLL_SR_MASK		(0x1ff<<0)

/* vlv/chv */
#define DSPFW4		_MMIO(VLV_DISPLAY_BASE + 0x70070)
#define   DSPFW_SPRITEB_WM1_SHIFT	16
#define   DSPFW_SPRITEB_WM1_MASK	(0xff<<16)
#define   DSPFW_CURSORA_WM1_SHIFT	8
#define   DSPFW_CURSORA_WM1_MASK	(0x3f<<8)
#define   DSPFW_SPRITEA_WM1_SHIFT	0
#define   DSPFW_SPRITEA_WM1_MASK	(0xff<<0)
#define DSPFW5		_MMIO(VLV_DISPLAY_BASE + 0x70074)
#define   DSPFW_PLANEB_WM1_SHIFT	24
#define   DSPFW_PLANEB_WM1_MASK		(0xff<<24)
#define   DSPFW_PLANEA_WM1_SHIFT	16
#define   DSPFW_PLANEA_WM1_MASK		(0xff<<16)
#define   DSPFW_CURSORB_WM1_SHIFT	8
#define   DSPFW_CURSORB_WM1_MASK	(0x3f<<8)
#define   DSPFW_CURSOR_SR_WM1_SHIFT	0
#define   DSPFW_CURSOR_SR_WM1_MASK	(0x3f<<0)
#define DSPFW6		_MMIO(VLV_DISPLAY_BASE + 0x70078)
#define   DSPFW_SR_WM1_SHIFT		0
#define   DSPFW_SR_WM1_MASK		(0x1ff<<0)
#define DSPFW7		_MMIO(VLV_DISPLAY_BASE + 0x7007c)
#define DSPFW7_CHV	_MMIO(VLV_DISPLAY_BASE + 0x700b4) /* wtf #1? */
#define   DSPFW_SPRITED_WM1_SHIFT	24
#define   DSPFW_SPRITED_WM1_MASK	(0xff<<24)
#define   DSPFW_SPRITED_SHIFT		16
#define   DSPFW_SPRITED_MASK_VLV	(0xff<<16)
#define   DSPFW_SPRITEC_WM1_SHIFT	8
#define   DSPFW_SPRITEC_WM1_MASK	(0xff<<8)
#define   DSPFW_SPRITEC_SHIFT		0
#define   DSPFW_SPRITEC_MASK_VLV	(0xff<<0)
#define DSPFW8_CHV	_MMIO(VLV_DISPLAY_BASE + 0x700b8)
#define   DSPFW_SPRITEF_WM1_SHIFT	24
#define   DSPFW_SPRITEF_WM1_MASK	(0xff<<24)
#define   DSPFW_SPRITEF_SHIFT		16
#define   DSPFW_SPRITEF_MASK_VLV	(0xff<<16)
#define   DSPFW_SPRITEE_WM1_SHIFT	8
#define   DSPFW_SPRITEE_WM1_MASK	(0xff<<8)
#define   DSPFW_SPRITEE_SHIFT		0
#define   DSPFW_SPRITEE_MASK_VLV	(0xff<<0)
#define DSPFW9_CHV	_MMIO(VLV_DISPLAY_BASE + 0x7007c) /* wtf #2? */
#define   DSPFW_PLANEC_WM1_SHIFT	24
#define   DSPFW_PLANEC_WM1_MASK		(0xff<<24)
#define   DSPFW_PLANEC_SHIFT		16
#define   DSPFW_PLANEC_MASK_VLV		(0xff<<16)
#define   DSPFW_CURSORC_WM1_SHIFT	8
#define   DSPFW_CURSORC_WM1_MASK	(0x3f<<16)
#define   DSPFW_CURSORC_SHIFT		0
#define   DSPFW_CURSORC_MASK		(0x3f<<0)

/* vlv/chv high order bits */
#define DSPHOWM		_MMIO(VLV_DISPLAY_BASE + 0x70064)
#define   DSPFW_SR_HI_SHIFT		24
#define   DSPFW_SR_HI_MASK		(3<<24) /* 2 bits for chv, 1 for vlv */
#define   DSPFW_SPRITEF_HI_SHIFT	23
#define   DSPFW_SPRITEF_HI_MASK		(1<<23)
#define   DSPFW_SPRITEE_HI_SHIFT	22
#define   DSPFW_SPRITEE_HI_MASK		(1<<22)
#define   DSPFW_PLANEC_HI_SHIFT		21
#define   DSPFW_PLANEC_HI_MASK		(1<<21)
#define   DSPFW_SPRITED_HI_SHIFT	20
#define   DSPFW_SPRITED_HI_MASK		(1<<20)
#define   DSPFW_SPRITEC_HI_SHIFT	16
#define   DSPFW_SPRITEC_HI_MASK		(1<<16)
#define   DSPFW_PLANEB_HI_SHIFT		12
#define   DSPFW_PLANEB_HI_MASK		(1<<12)
#define   DSPFW_SPRITEB_HI_SHIFT	8
#define   DSPFW_SPRITEB_HI_MASK		(1<<8)
#define   DSPFW_SPRITEA_HI_SHIFT	4
#define   DSPFW_SPRITEA_HI_MASK		(1<<4)
#define   DSPFW_PLANEA_HI_SHIFT		0
#define   DSPFW_PLANEA_HI_MASK		(1<<0)
#define DSPHOWM1	_MMIO(VLV_DISPLAY_BASE + 0x70068)
#define   DSPFW_SR_WM1_HI_SHIFT		24
#define   DSPFW_SR_WM1_HI_MASK		(3<<24) /* 2 bits for chv, 1 for vlv */
#define   DSPFW_SPRITEF_WM1_HI_SHIFT	23
#define   DSPFW_SPRITEF_WM1_HI_MASK	(1<<23)
#define   DSPFW_SPRITEE_WM1_HI_SHIFT	22
#define   DSPFW_SPRITEE_WM1_HI_MASK	(1<<22)
#define   DSPFW_PLANEC_WM1_HI_SHIFT	21
#define   DSPFW_PLANEC_WM1_HI_MASK	(1<<21)
#define   DSPFW_SPRITED_WM1_HI_SHIFT	20
#define   DSPFW_SPRITED_WM1_HI_MASK	(1<<20)
#define   DSPFW_SPRITEC_WM1_HI_SHIFT	16
#define   DSPFW_SPRITEC_WM1_HI_MASK	(1<<16)
#define   DSPFW_PLANEB_WM1_HI_SHIFT	12
#define   DSPFW_PLANEB_WM1_HI_MASK	(1<<12)
#define   DSPFW_SPRITEB_WM1_HI_SHIFT	8
#define   DSPFW_SPRITEB_WM1_HI_MASK	(1<<8)
#define   DSPFW_SPRITEA_WM1_HI_SHIFT	4
#define   DSPFW_SPRITEA_WM1_HI_MASK	(1<<4)
#define   DSPFW_PLANEA_WM1_HI_SHIFT	0
#define   DSPFW_PLANEA_WM1_HI_MASK	(1<<0)

/* drain latency register values*/
#define VLV_DDL(pipe)			_MMIO(VLV_DISPLAY_BASE + 0x70050 + 4 * (pipe))
#define DDL_CURSOR_SHIFT		24
#define DDL_SPRITE_SHIFT(sprite)	(8+8*(sprite))
#define DDL_PLANE_SHIFT			0
#define DDL_PRECISION_HIGH		(1<<7)
#define DDL_PRECISION_LOW		(0<<7)
#define DRAIN_LATENCY_MASK		0x7f

#define CBR1_VLV			_MMIO(VLV_DISPLAY_BASE + 0x70400)
#define  CBR_PND_DEADLINE_DISABLE	(1<<31)
#define  CBR_PWM_CLOCK_MUX_SELECT	(1<<30)

#define CBR4_VLV			_MMIO(VLV_DISPLAY_BASE + 0x70450)
#define  CBR_DPLLBMD_PIPE(pipe)		(1<<(7+(pipe)*11)) /* pipes B and C */

/* FIFO watermark sizes etc */
#define G4X_FIFO_LINE_SIZE	64
#define I915_FIFO_LINE_SIZE	64
#define I830_FIFO_LINE_SIZE	32

#define VALLEYVIEW_FIFO_SIZE	255
#define G4X_FIFO_SIZE		127
#define I965_FIFO_SIZE		512
#define I945_FIFO_SIZE		127
#define I915_FIFO_SIZE		95
#define I855GM_FIFO_SIZE	127 /* In cachelines */
#define I830_FIFO_SIZE		95

#define VALLEYVIEW_MAX_WM	0xff
#define G4X_MAX_WM		0x3f
#define I915_MAX_WM		0x3f

#define PINEVIEW_DISPLAY_FIFO	512 /* in 64byte unit */
#define PINEVIEW_FIFO_LINE_SIZE	64
#define PINEVIEW_MAX_WM		0x1ff
#define PINEVIEW_DFT_WM		0x3f
#define PINEVIEW_DFT_HPLLOFF_WM	0
#define PINEVIEW_GUARD_WM		10
#define PINEVIEW_CURSOR_FIFO		64
#define PINEVIEW_CURSOR_MAX_WM	0x3f
#define PINEVIEW_CURSOR_DFT_WM	0
#define PINEVIEW_CURSOR_GUARD_WM	5

#define VALLEYVIEW_CURSOR_MAX_WM 64
#define I965_CURSOR_FIFO	64
#define I965_CURSOR_MAX_WM	32
#define I965_CURSOR_DFT_WM	8

/* Watermark register definitions for SKL */
#define _CUR_WM_A_0		0x70140
#define _CUR_WM_B_0		0x71140
#define _PLANE_WM_1_A_0		0x70240
#define _PLANE_WM_1_B_0		0x71240
#define _PLANE_WM_2_A_0		0x70340
#define _PLANE_WM_2_B_0		0x71340
#define _PLANE_WM_TRANS_1_A_0	0x70268
#define _PLANE_WM_TRANS_1_B_0	0x71268
#define _PLANE_WM_TRANS_2_A_0	0x70368
#define _PLANE_WM_TRANS_2_B_0	0x71368
#define _CUR_WM_TRANS_A_0	0x70168
#define _CUR_WM_TRANS_B_0	0x71168
#define   PLANE_WM_EN		(1 << 31)
#define   PLANE_WM_LINES_SHIFT	14
#define   PLANE_WM_LINES_MASK	0x1f
#define   PLANE_WM_BLOCKS_MASK	0x3ff

#define _CUR_WM_0(pipe) _PIPE(pipe, _CUR_WM_A_0, _CUR_WM_B_0)
#define CUR_WM(pipe, level) _MMIO(_CUR_WM_0(pipe) + ((4) * (level)))
#define CUR_WM_TRANS(pipe) _MMIO_PIPE(pipe, _CUR_WM_TRANS_A_0, _CUR_WM_TRANS_B_0)

#define _PLANE_WM_1(pipe) _PIPE(pipe, _PLANE_WM_1_A_0, _PLANE_WM_1_B_0)
#define _PLANE_WM_2(pipe) _PIPE(pipe, _PLANE_WM_2_A_0, _PLANE_WM_2_B_0)
#define _PLANE_WM_BASE(pipe, plane)	\
			_PLANE(plane, _PLANE_WM_1(pipe), _PLANE_WM_2(pipe))
#define PLANE_WM(pipe, plane, level)	\
			_MMIO(_PLANE_WM_BASE(pipe, plane) + ((4) * (level)))
#define _PLANE_WM_TRANS_1(pipe)	\
			_PIPE(pipe, _PLANE_WM_TRANS_1_A_0, _PLANE_WM_TRANS_1_B_0)
#define _PLANE_WM_TRANS_2(pipe)	\
			_PIPE(pipe, _PLANE_WM_TRANS_2_A_0, _PLANE_WM_TRANS_2_B_0)
#define PLANE_WM_TRANS(pipe, plane)	\
	_MMIO(_PLANE(plane, _PLANE_WM_TRANS_1(pipe), _PLANE_WM_TRANS_2(pipe)))

/* define the Watermark register on Ironlake */
#define WM0_PIPEA_ILK		_MMIO(0x45100)
#define  WM0_PIPE_PLANE_MASK	(0xffff<<16)
#define  WM0_PIPE_PLANE_SHIFT	16
#define  WM0_PIPE_SPRITE_MASK	(0xff<<8)
#define  WM0_PIPE_SPRITE_SHIFT	8
#define  WM0_PIPE_CURSOR_MASK	(0xff)

#define WM0_PIPEB_ILK		_MMIO(0x45104)
#define WM0_PIPEC_IVB		_MMIO(0x45200)
#define WM1_LP_ILK		_MMIO(0x45108)
#define  WM1_LP_SR_EN		(1<<31)
#define  WM1_LP_LATENCY_SHIFT	24
#define  WM1_LP_LATENCY_MASK	(0x7f<<24)
#define  WM1_LP_FBC_MASK	(0xf<<20)
#define  WM1_LP_FBC_SHIFT	20
#define  WM1_LP_FBC_SHIFT_BDW	19
#define  WM1_LP_SR_MASK		(0x7ff<<8)
#define  WM1_LP_SR_SHIFT	8
#define  WM1_LP_CURSOR_MASK	(0xff)
#define WM2_LP_ILK		_MMIO(0x4510c)
#define  WM2_LP_EN		(1<<31)
#define WM3_LP_ILK		_MMIO(0x45110)
#define  WM3_LP_EN		(1<<31)
#define WM1S_LP_ILK		_MMIO(0x45120)
#define WM2S_LP_IVB		_MMIO(0x45124)
#define WM3S_LP_IVB		_MMIO(0x45128)
#define  WM1S_LP_EN		(1<<31)

#define HSW_WM_LP_VAL(lat, fbc, pri, cur) \
	(WM3_LP_EN | ((lat) << WM1_LP_LATENCY_SHIFT) | \
	 ((fbc) << WM1_LP_FBC_SHIFT) | ((pri) << WM1_LP_SR_SHIFT) | (cur))

/* Memory latency timer register */
#define MLTR_ILK		_MMIO(0x11222)
#define  MLTR_WM1_SHIFT		0
#define  MLTR_WM2_SHIFT		8
/* the unit of memory self-refresh latency time is 0.5us */
#define  ILK_SRLT_MASK		0x3f


/* the address where we get all kinds of latency value */
#define SSKPD			_MMIO(0x5d10)
#define SSKPD_WM_MASK		0x3f
#define SSKPD_WM0_SHIFT		0
#define SSKPD_WM1_SHIFT		8
#define SSKPD_WM2_SHIFT		16
#define SSKPD_WM3_SHIFT		24

/*
 * The two pipe frame counter registers are not synchronized, so
 * reading a stable value is somewhat tricky. The following code
 * should work:
 *
 *  do {
 *    high1 = ((INREG(PIPEAFRAMEHIGH) & PIPE_FRAME_HIGH_MASK) >>
 *             PIPE_FRAME_HIGH_SHIFT;
 *    low1 =  ((INREG(PIPEAFRAMEPIXEL) & PIPE_FRAME_LOW_MASK) >>
 *             PIPE_FRAME_LOW_SHIFT);
 *    high2 = ((INREG(PIPEAFRAMEHIGH) & PIPE_FRAME_HIGH_MASK) >>
 *             PIPE_FRAME_HIGH_SHIFT);
 *  } while (high1 != high2);
 *  frame = (high1 << 8) | low1;
 */
#define _PIPEAFRAMEHIGH          0x70040
#define   PIPE_FRAME_HIGH_MASK    0x0000ffff
#define   PIPE_FRAME_HIGH_SHIFT   0
#define _PIPEAFRAMEPIXEL         0x70044
#define   PIPE_FRAME_LOW_MASK     0xff000000
#define   PIPE_FRAME_LOW_SHIFT    24
#define   PIPE_PIXEL_MASK         0x00ffffff
#define   PIPE_PIXEL_SHIFT        0
/* GM45+ just has to be different */
#define _PIPEA_FRMCOUNT_G4X	0x70040
#define _PIPEA_FLIPCOUNT_G4X	0x70044
#define PIPE_FRMCOUNT_G4X(pipe) _MMIO_PIPE2(pipe, _PIPEA_FRMCOUNT_G4X)
#define PIPE_FLIPCOUNT_G4X(pipe) _MMIO_PIPE2(pipe, _PIPEA_FLIPCOUNT_G4X)

/* Cursor A & B regs */
#define _CURACNTR		0x70080
/* Old style CUR*CNTR flags (desktop 8xx) */
#define   CURSOR_ENABLE		0x80000000
#define   CURSOR_GAMMA_ENABLE	0x40000000
#define   CURSOR_STRIDE_SHIFT	28
#define   CURSOR_STRIDE(x)	((ffs(x)-9) << CURSOR_STRIDE_SHIFT) /* 256,512,1k,2k */
#define   CURSOR_PIPE_CSC_ENABLE (1<<24)
#define   CURSOR_FORMAT_SHIFT	24
#define   CURSOR_FORMAT_MASK	(0x07 << CURSOR_FORMAT_SHIFT)
#define   CURSOR_FORMAT_2C	(0x00 << CURSOR_FORMAT_SHIFT)
#define   CURSOR_FORMAT_3C	(0x01 << CURSOR_FORMAT_SHIFT)
#define   CURSOR_FORMAT_4C	(0x02 << CURSOR_FORMAT_SHIFT)
#define   CURSOR_FORMAT_ARGB	(0x04 << CURSOR_FORMAT_SHIFT)
#define   CURSOR_FORMAT_XRGB	(0x05 << CURSOR_FORMAT_SHIFT)
/* New style CUR*CNTR flags */
#define   CURSOR_MODE		0x27
#define   CURSOR_MODE_DISABLE   0x00
#define   CURSOR_MODE_128_32B_AX 0x02
#define   CURSOR_MODE_256_32B_AX 0x03
#define   CURSOR_MODE_64_32B_AX 0x07
#define   CURSOR_MODE_128_ARGB_AX ((1 << 5) | CURSOR_MODE_128_32B_AX)
#define   CURSOR_MODE_256_ARGB_AX ((1 << 5) | CURSOR_MODE_256_32B_AX)
#define   CURSOR_MODE_64_ARGB_AX ((1 << 5) | CURSOR_MODE_64_32B_AX)
#define   MCURSOR_PIPE_SELECT(pipe)	((pipe) << 28)
#define   MCURSOR_GAMMA_ENABLE  (1 << 26)
#define   CURSOR_ROTATE_180	(1<<15)
#define   CURSOR_TRICKLE_FEED_DISABLE	(1 << 14)
#define _CURABASE		0x70084
#define _CURAPOS		0x70088
#define   CURSOR_POS_MASK       0x007FF
#define   CURSOR_POS_SIGN       0x8000
#define   CURSOR_X_SHIFT        0
#define   CURSOR_Y_SHIFT        16
#define CURSIZE			_MMIO(0x700a0) /* 845/865 */
#define _CUR_FBC_CTL_A		0x700a0 /* ivb+ */
#define   CUR_FBC_CTL_EN	(1 << 31)
#define _CURBCNTR		0x700c0
#define _CURBBASE		0x700c4
#define _CURBPOS		0x700c8

#define _CURBCNTR_IVB		0x71080
#define _CURBBASE_IVB		0x71084
#define _CURBPOS_IVB		0x71088

#define _CURSOR2(pipe, reg) _MMIO(dev_priv->info.cursor_offsets[(pipe)] - \
	dev_priv->info.cursor_offsets[PIPE_A] + (reg) + \
	dev_priv->info.display_mmio_offset)

#define CURCNTR(pipe) _CURSOR2(pipe, _CURACNTR)
#define CURBASE(pipe) _CURSOR2(pipe, _CURABASE)
#define CURPOS(pipe) _CURSOR2(pipe, _CURAPOS)
#define CUR_FBC_CTL(pipe) _CURSOR2(pipe, _CUR_FBC_CTL_A)

#define CURSOR_A_OFFSET 0x70080
#define CURSOR_B_OFFSET 0x700c0
#define CHV_CURSOR_C_OFFSET 0x700e0
#define IVB_CURSOR_B_OFFSET 0x71080
#define IVB_CURSOR_C_OFFSET 0x72080

/* Display A control */
#define _DSPACNTR				0x70180
#define   DISPLAY_PLANE_ENABLE			(1<<31)
#define   DISPLAY_PLANE_DISABLE			0
#define   DISPPLANE_GAMMA_ENABLE		(1<<30)
#define   DISPPLANE_GAMMA_DISABLE		0
#define   DISPPLANE_PIXFORMAT_MASK		(0xf<<26)
#define   DISPPLANE_YUV422			(0x0<<26)
#define   DISPPLANE_8BPP			(0x2<<26)
#define   DISPPLANE_BGRA555			(0x3<<26)
#define   DISPPLANE_BGRX555			(0x4<<26)
#define   DISPPLANE_BGRX565			(0x5<<26)
#define   DISPPLANE_BGRX888			(0x6<<26)
#define   DISPPLANE_BGRA888			(0x7<<26)
#define   DISPPLANE_RGBX101010			(0x8<<26)
#define   DISPPLANE_RGBA101010			(0x9<<26)
#define   DISPPLANE_BGRX101010			(0xa<<26)
#define   DISPPLANE_RGBX161616			(0xc<<26)
#define   DISPPLANE_RGBX888			(0xe<<26)
#define   DISPPLANE_RGBA888			(0xf<<26)
#define   DISPPLANE_STEREO_ENABLE		(1<<25)
#define   DISPPLANE_STEREO_DISABLE		0
#define   DISPPLANE_PIPE_CSC_ENABLE		(1<<24)
#define   DISPPLANE_SEL_PIPE_SHIFT		24
#define   DISPPLANE_SEL_PIPE_MASK		(3<<DISPPLANE_SEL_PIPE_SHIFT)
#define   DISPPLANE_SEL_PIPE(pipe)		((pipe)<<DISPPLANE_SEL_PIPE_SHIFT)
#define   DISPPLANE_SRC_KEY_ENABLE		(1<<22)
#define   DISPPLANE_SRC_KEY_DISABLE		0
#define   DISPPLANE_LINE_DOUBLE			(1<<20)
#define   DISPPLANE_NO_LINE_DOUBLE		0
#define   DISPPLANE_STEREO_POLARITY_FIRST	0
#define   DISPPLANE_STEREO_POLARITY_SECOND	(1<<18)
#define   DISPPLANE_ALPHA_PREMULTIPLY		(1<<16) /* CHV pipe B */
#define   DISPPLANE_ROTATE_180			(1<<15)
#define   DISPPLANE_TRICKLE_FEED_DISABLE	(1<<14) /* Ironlake */
#define   DISPPLANE_TILED			(1<<10)
#define   DISPPLANE_MIRROR			(1<<8) /* CHV pipe B */
#define _DSPAADDR				0x70184
#define _DSPASTRIDE				0x70188
#define _DSPAPOS				0x7018C /* reserved */
#define _DSPASIZE				0x70190
#define _DSPASURF				0x7019C /* 965+ only */
#define _DSPATILEOFF				0x701A4 /* 965+ only */
#define _DSPAOFFSET				0x701A4 /* HSW */
#define _DSPASURFLIVE				0x701AC

#define DSPCNTR(plane)		_MMIO_PIPE2(plane, _DSPACNTR)
#define DSPADDR(plane)		_MMIO_PIPE2(plane, _DSPAADDR)
#define DSPSTRIDE(plane)	_MMIO_PIPE2(plane, _DSPASTRIDE)
#define DSPPOS(plane)		_MMIO_PIPE2(plane, _DSPAPOS)
#define DSPSIZE(plane)		_MMIO_PIPE2(plane, _DSPASIZE)
#define DSPSURF(plane)		_MMIO_PIPE2(plane, _DSPASURF)
#define DSPTILEOFF(plane)	_MMIO_PIPE2(plane, _DSPATILEOFF)
#define DSPLINOFF(plane)	DSPADDR(plane)
#define DSPOFFSET(plane)	_MMIO_PIPE2(plane, _DSPAOFFSET)
#define DSPSURFLIVE(plane)	_MMIO_PIPE2(plane, _DSPASURFLIVE)

/* CHV pipe B blender and primary plane */
#define _CHV_BLEND_A		0x60a00
#define   CHV_BLEND_LEGACY		(0<<30)
#define   CHV_BLEND_ANDROID		(1<<30)
#define   CHV_BLEND_MPO			(2<<30)
#define   CHV_BLEND_MASK		(3<<30)
#define _CHV_CANVAS_A		0x60a04
#define _PRIMPOS_A		0x60a08
#define _PRIMSIZE_A		0x60a0c
#define _PRIMCNSTALPHA_A	0x60a10
#define   PRIM_CONST_ALPHA_ENABLE	(1<<31)

#define CHV_BLEND(pipe)		_MMIO_TRANS2(pipe, _CHV_BLEND_A)
#define CHV_CANVAS(pipe)	_MMIO_TRANS2(pipe, _CHV_CANVAS_A)
#define PRIMPOS(plane)		_MMIO_TRANS2(plane, _PRIMPOS_A)
#define PRIMSIZE(plane)		_MMIO_TRANS2(plane, _PRIMSIZE_A)
#define PRIMCNSTALPHA(plane)	_MMIO_TRANS2(plane, _PRIMCNSTALPHA_A)

/* Display/Sprite base address macros */
#define DISP_BASEADDR_MASK	(0xfffff000)
#define I915_LO_DISPBASE(val)	(val & ~DISP_BASEADDR_MASK)
#define I915_HI_DISPBASE(val)	(val & DISP_BASEADDR_MASK)

/*
 * VBIOS flags
 * gen2:
 * [00:06] alm,mgm
 * [10:16] all
 * [30:32] alm,mgm
 * gen3+:
 * [00:0f] all
 * [10:1f] all
 * [30:32] all
 */
#define SWF0(i)	_MMIO(dev_priv->info.display_mmio_offset + 0x70410 + (i) * 4)
#define SWF1(i)	_MMIO(dev_priv->info.display_mmio_offset + 0x71410 + (i) * 4)
#define SWF3(i)	_MMIO(dev_priv->info.display_mmio_offset + 0x72414 + (i) * 4)
#define SWF_ILK(i)	_MMIO(0x4F000 + (i) * 4)

/* Pipe B */
#define _PIPEBDSL		(dev_priv->info.display_mmio_offset + 0x71000)
#define _PIPEBCONF		(dev_priv->info.display_mmio_offset + 0x71008)
#define _PIPEBSTAT		(dev_priv->info.display_mmio_offset + 0x71024)
#define _PIPEBFRAMEHIGH		0x71040
#define _PIPEBFRAMEPIXEL	0x71044
#define _PIPEB_FRMCOUNT_G4X	(dev_priv->info.display_mmio_offset + 0x71040)
#define _PIPEB_FLIPCOUNT_G4X	(dev_priv->info.display_mmio_offset + 0x71044)


/* Display B control */
#define _DSPBCNTR		(dev_priv->info.display_mmio_offset + 0x71180)
#define   DISPPLANE_ALPHA_TRANS_ENABLE		(1<<15)
#define   DISPPLANE_ALPHA_TRANS_DISABLE		0
#define   DISPPLANE_SPRITE_ABOVE_DISPLAY	0
#define   DISPPLANE_SPRITE_ABOVE_OVERLAY	(1)
#define _DSPBADDR		(dev_priv->info.display_mmio_offset + 0x71184)
#define _DSPBSTRIDE		(dev_priv->info.display_mmio_offset + 0x71188)
#define _DSPBPOS		(dev_priv->info.display_mmio_offset + 0x7118C)
#define _DSPBSIZE		(dev_priv->info.display_mmio_offset + 0x71190)
#define _DSPBSURF		(dev_priv->info.display_mmio_offset + 0x7119C)
#define _DSPBTILEOFF		(dev_priv->info.display_mmio_offset + 0x711A4)
#define _DSPBOFFSET		(dev_priv->info.display_mmio_offset + 0x711A4)
#define _DSPBSURFLIVE		(dev_priv->info.display_mmio_offset + 0x711AC)

/* Sprite A control */
#define _DVSACNTR		0x72180
#define   DVS_ENABLE		(1<<31)
#define   DVS_GAMMA_ENABLE	(1<<30)
#define   DVS_PIXFORMAT_MASK	(3<<25)
#define   DVS_FORMAT_YUV422	(0<<25)
#define   DVS_FORMAT_RGBX101010	(1<<25)
#define   DVS_FORMAT_RGBX888	(2<<25)
#define   DVS_FORMAT_RGBX161616	(3<<25)
#define   DVS_PIPE_CSC_ENABLE   (1<<24)
#define   DVS_SOURCE_KEY	(1<<22)
#define   DVS_RGB_ORDER_XBGR	(1<<20)
#define   DVS_YUV_BYTE_ORDER_MASK (3<<16)
#define   DVS_YUV_ORDER_YUYV	(0<<16)
#define   DVS_YUV_ORDER_UYVY	(1<<16)
#define   DVS_YUV_ORDER_YVYU	(2<<16)
#define   DVS_YUV_ORDER_VYUY	(3<<16)
#define   DVS_ROTATE_180	(1<<15)
#define   DVS_DEST_KEY		(1<<2)
#define   DVS_TRICKLE_FEED_DISABLE (1<<14)
#define   DVS_TILED		(1<<10)
#define _DVSALINOFF		0x72184
#define _DVSASTRIDE		0x72188
#define _DVSAPOS		0x7218c
#define _DVSASIZE		0x72190
#define _DVSAKEYVAL		0x72194
#define _DVSAKEYMSK		0x72198
#define _DVSASURF		0x7219c
#define _DVSAKEYMAXVAL		0x721a0
#define _DVSATILEOFF		0x721a4
#define _DVSASURFLIVE		0x721ac
#define _DVSASCALE		0x72204
#define   DVS_SCALE_ENABLE	(1<<31)
#define   DVS_FILTER_MASK	(3<<29)
#define   DVS_FILTER_MEDIUM	(0<<29)
#define   DVS_FILTER_ENHANCING	(1<<29)
#define   DVS_FILTER_SOFTENING	(2<<29)
#define   DVS_VERTICAL_OFFSET_HALF (1<<28) /* must be enabled below */
#define   DVS_VERTICAL_OFFSET_ENABLE (1<<27)
#define _DVSAGAMC		0x72300

#define _DVSBCNTR		0x73180
#define _DVSBLINOFF		0x73184
#define _DVSBSTRIDE		0x73188
#define _DVSBPOS		0x7318c
#define _DVSBSIZE		0x73190
#define _DVSBKEYVAL		0x73194
#define _DVSBKEYMSK		0x73198
#define _DVSBSURF		0x7319c
#define _DVSBKEYMAXVAL		0x731a0
#define _DVSBTILEOFF		0x731a4
#define _DVSBSURFLIVE		0x731ac
#define _DVSBSCALE		0x73204
#define _DVSBGAMC		0x73300

#define DVSCNTR(pipe) _MMIO_PIPE(pipe, _DVSACNTR, _DVSBCNTR)
#define DVSLINOFF(pipe) _MMIO_PIPE(pipe, _DVSALINOFF, _DVSBLINOFF)
#define DVSSTRIDE(pipe) _MMIO_PIPE(pipe, _DVSASTRIDE, _DVSBSTRIDE)
#define DVSPOS(pipe) _MMIO_PIPE(pipe, _DVSAPOS, _DVSBPOS)
#define DVSSURF(pipe) _MMIO_PIPE(pipe, _DVSASURF, _DVSBSURF)
#define DVSKEYMAX(pipe) _MMIO_PIPE(pipe, _DVSAKEYMAXVAL, _DVSBKEYMAXVAL)
#define DVSSIZE(pipe) _MMIO_PIPE(pipe, _DVSASIZE, _DVSBSIZE)
#define DVSSCALE(pipe) _MMIO_PIPE(pipe, _DVSASCALE, _DVSBSCALE)
#define DVSTILEOFF(pipe) _MMIO_PIPE(pipe, _DVSATILEOFF, _DVSBTILEOFF)
#define DVSKEYVAL(pipe) _MMIO_PIPE(pipe, _DVSAKEYVAL, _DVSBKEYVAL)
#define DVSKEYMSK(pipe) _MMIO_PIPE(pipe, _DVSAKEYMSK, _DVSBKEYMSK)
#define DVSSURFLIVE(pipe) _MMIO_PIPE(pipe, _DVSASURFLIVE, _DVSBSURFLIVE)

#define _SPRA_CTL		0x70280
#define   SPRITE_ENABLE			(1<<31)
#define   SPRITE_GAMMA_ENABLE		(1<<30)
#define   SPRITE_PIXFORMAT_MASK		(7<<25)
#define   SPRITE_FORMAT_YUV422		(0<<25)
#define   SPRITE_FORMAT_RGBX101010	(1<<25)
#define   SPRITE_FORMAT_RGBX888		(2<<25)
#define   SPRITE_FORMAT_RGBX161616	(3<<25)
#define   SPRITE_FORMAT_YUV444		(4<<25)
#define   SPRITE_FORMAT_XR_BGR101010	(5<<25) /* Extended range */
#define   SPRITE_PIPE_CSC_ENABLE	(1<<24)
#define   SPRITE_SOURCE_KEY		(1<<22)
#define   SPRITE_RGB_ORDER_RGBX		(1<<20) /* only for 888 and 161616 */
#define   SPRITE_YUV_TO_RGB_CSC_DISABLE	(1<<19)
#define   SPRITE_YUV_CSC_FORMAT_BT709	(1<<18) /* 0 is BT601 */
#define   SPRITE_YUV_BYTE_ORDER_MASK	(3<<16)
#define   SPRITE_YUV_ORDER_YUYV		(0<<16)
#define   SPRITE_YUV_ORDER_UYVY		(1<<16)
#define   SPRITE_YUV_ORDER_YVYU		(2<<16)
#define   SPRITE_YUV_ORDER_VYUY		(3<<16)
#define   SPRITE_ROTATE_180		(1<<15)
#define   SPRITE_TRICKLE_FEED_DISABLE	(1<<14)
#define   SPRITE_INT_GAMMA_ENABLE	(1<<13)
#define   SPRITE_TILED			(1<<10)
#define   SPRITE_DEST_KEY		(1<<2)
#define _SPRA_LINOFF		0x70284
#define _SPRA_STRIDE		0x70288
#define _SPRA_POS		0x7028c
#define _SPRA_SIZE		0x70290
#define _SPRA_KEYVAL		0x70294
#define _SPRA_KEYMSK		0x70298
#define _SPRA_SURF		0x7029c
#define _SPRA_KEYMAX		0x702a0
#define _SPRA_TILEOFF		0x702a4
#define _SPRA_OFFSET		0x702a4
#define _SPRA_SURFLIVE		0x702ac
#define _SPRA_SCALE		0x70304
#define   SPRITE_SCALE_ENABLE	(1<<31)
#define   SPRITE_FILTER_MASK	(3<<29)
#define   SPRITE_FILTER_MEDIUM	(0<<29)
#define   SPRITE_FILTER_ENHANCING	(1<<29)
#define   SPRITE_FILTER_SOFTENING	(2<<29)
#define   SPRITE_VERTICAL_OFFSET_HALF	(1<<28) /* must be enabled below */
#define   SPRITE_VERTICAL_OFFSET_ENABLE	(1<<27)
#define _SPRA_GAMC		0x70400

#define _SPRB_CTL		0x71280
#define _SPRB_LINOFF		0x71284
#define _SPRB_STRIDE		0x71288
#define _SPRB_POS		0x7128c
#define _SPRB_SIZE		0x71290
#define _SPRB_KEYVAL		0x71294
#define _SPRB_KEYMSK		0x71298
#define _SPRB_SURF		0x7129c
#define _SPRB_KEYMAX		0x712a0
#define _SPRB_TILEOFF		0x712a4
#define _SPRB_OFFSET		0x712a4
#define _SPRB_SURFLIVE		0x712ac
#define _SPRB_SCALE		0x71304
#define _SPRB_GAMC		0x71400

#define SPRCTL(pipe) _MMIO_PIPE(pipe, _SPRA_CTL, _SPRB_CTL)
#define SPRLINOFF(pipe) _MMIO_PIPE(pipe, _SPRA_LINOFF, _SPRB_LINOFF)
#define SPRSTRIDE(pipe) _MMIO_PIPE(pipe, _SPRA_STRIDE, _SPRB_STRIDE)
#define SPRPOS(pipe) _MMIO_PIPE(pipe, _SPRA_POS, _SPRB_POS)
#define SPRSIZE(pipe) _MMIO_PIPE(pipe, _SPRA_SIZE, _SPRB_SIZE)
#define SPRKEYVAL(pipe) _MMIO_PIPE(pipe, _SPRA_KEYVAL, _SPRB_KEYVAL)
#define SPRKEYMSK(pipe) _MMIO_PIPE(pipe, _SPRA_KEYMSK, _SPRB_KEYMSK)
#define SPRSURF(pipe) _MMIO_PIPE(pipe, _SPRA_SURF, _SPRB_SURF)
#define SPRKEYMAX(pipe) _MMIO_PIPE(pipe, _SPRA_KEYMAX, _SPRB_KEYMAX)
#define SPRTILEOFF(pipe) _MMIO_PIPE(pipe, _SPRA_TILEOFF, _SPRB_TILEOFF)
#define SPROFFSET(pipe) _MMIO_PIPE(pipe, _SPRA_OFFSET, _SPRB_OFFSET)
#define SPRSCALE(pipe) _MMIO_PIPE(pipe, _SPRA_SCALE, _SPRB_SCALE)
#define SPRGAMC(pipe) _MMIO_PIPE(pipe, _SPRA_GAMC, _SPRB_GAMC)
#define SPRSURFLIVE(pipe) _MMIO_PIPE(pipe, _SPRA_SURFLIVE, _SPRB_SURFLIVE)

#define _SPACNTR		(VLV_DISPLAY_BASE + 0x72180)
#define   SP_ENABLE			(1<<31)
#define   SP_GAMMA_ENABLE		(1<<30)
#define   SP_PIXFORMAT_MASK		(0xf<<26)
#define   SP_FORMAT_YUV422		(0<<26)
#define   SP_FORMAT_BGR565		(5<<26)
#define   SP_FORMAT_BGRX8888		(6<<26)
#define   SP_FORMAT_BGRA8888		(7<<26)
#define   SP_FORMAT_RGBX1010102		(8<<26)
#define   SP_FORMAT_RGBA1010102		(9<<26)
#define   SP_FORMAT_RGBX8888		(0xe<<26)
#define   SP_FORMAT_RGBA8888		(0xf<<26)
#define   SP_ALPHA_PREMULTIPLY		(1<<23) /* CHV pipe B */
#define   SP_SOURCE_KEY			(1<<22)
#define   SP_YUV_BYTE_ORDER_MASK	(3<<16)
#define   SP_YUV_ORDER_YUYV		(0<<16)
#define   SP_YUV_ORDER_UYVY		(1<<16)
#define   SP_YUV_ORDER_YVYU		(2<<16)
#define   SP_YUV_ORDER_VYUY		(3<<16)
#define   SP_ROTATE_180			(1<<15)
#define   SP_TILED			(1<<10)
#define   SP_MIRROR			(1<<8) /* CHV pipe B */
#define _SPALINOFF		(VLV_DISPLAY_BASE + 0x72184)
#define _SPASTRIDE		(VLV_DISPLAY_BASE + 0x72188)
#define _SPAPOS			(VLV_DISPLAY_BASE + 0x7218c)
#define _SPASIZE		(VLV_DISPLAY_BASE + 0x72190)
#define _SPAKEYMINVAL		(VLV_DISPLAY_BASE + 0x72194)
#define _SPAKEYMSK		(VLV_DISPLAY_BASE + 0x72198)
#define _SPASURF		(VLV_DISPLAY_BASE + 0x7219c)
#define _SPAKEYMAXVAL		(VLV_DISPLAY_BASE + 0x721a0)
#define _SPATILEOFF		(VLV_DISPLAY_BASE + 0x721a4)
#define _SPACONSTALPHA		(VLV_DISPLAY_BASE + 0x721a8)
#define   SP_CONST_ALPHA_ENABLE		(1<<31)
#define _SPAGAMC		(VLV_DISPLAY_BASE + 0x721f4)

#define _SPBCNTR		(VLV_DISPLAY_BASE + 0x72280)
#define _SPBLINOFF		(VLV_DISPLAY_BASE + 0x72284)
#define _SPBSTRIDE		(VLV_DISPLAY_BASE + 0x72288)
#define _SPBPOS			(VLV_DISPLAY_BASE + 0x7228c)
#define _SPBSIZE		(VLV_DISPLAY_BASE + 0x72290)
#define _SPBKEYMINVAL		(VLV_DISPLAY_BASE + 0x72294)
#define _SPBKEYMSK		(VLV_DISPLAY_BASE + 0x72298)
#define _SPBSURF		(VLV_DISPLAY_BASE + 0x7229c)
#define _SPBKEYMAXVAL		(VLV_DISPLAY_BASE + 0x722a0)
#define _SPBTILEOFF		(VLV_DISPLAY_BASE + 0x722a4)
#define _SPBCONSTALPHA		(VLV_DISPLAY_BASE + 0x722a8)
#define _SPBGAMC		(VLV_DISPLAY_BASE + 0x722f4)

#define _MMIO_VLV_SPR(pipe, plane_id, reg_a, reg_b) \
	_MMIO_PIPE((pipe) * 2 + (plane_id) - PLANE_SPRITE0, (reg_a), (reg_b))

#define SPCNTR(pipe, plane_id)		_MMIO_VLV_SPR((pipe), (plane_id), _SPACNTR, _SPBCNTR)
#define SPLINOFF(pipe, plane_id)	_MMIO_VLV_SPR((pipe), (plane_id), _SPALINOFF, _SPBLINOFF)
#define SPSTRIDE(pipe, plane_id)	_MMIO_VLV_SPR((pipe), (plane_id), _SPASTRIDE, _SPBSTRIDE)
#define SPPOS(pipe, plane_id)		_MMIO_VLV_SPR((pipe), (plane_id), _SPAPOS, _SPBPOS)
#define SPSIZE(pipe, plane_id)		_MMIO_VLV_SPR((pipe), (plane_id), _SPASIZE, _SPBSIZE)
#define SPKEYMINVAL(pipe, plane_id)	_MMIO_VLV_SPR((pipe), (plane_id), _SPAKEYMINVAL, _SPBKEYMINVAL)
#define SPKEYMSK(pipe, plane_id)	_MMIO_VLV_SPR((pipe), (plane_id), _SPAKEYMSK, _SPBKEYMSK)
#define SPSURF(pipe, plane_id)		_MMIO_VLV_SPR((pipe), (plane_id), _SPASURF, _SPBSURF)
#define SPKEYMAXVAL(pipe, plane_id)	_MMIO_VLV_SPR((pipe), (plane_id), _SPAKEYMAXVAL, _SPBKEYMAXVAL)
#define SPTILEOFF(pipe, plane_id)	_MMIO_VLV_SPR((pipe), (plane_id), _SPATILEOFF, _SPBTILEOFF)
#define SPCONSTALPHA(pipe, plane_id)	_MMIO_VLV_SPR((pipe), (plane_id), _SPACONSTALPHA, _SPBCONSTALPHA)
#define SPGAMC(pipe, plane_id)		_MMIO_VLV_SPR((pipe), (plane_id), _SPAGAMC, _SPBGAMC)

/*
 * CHV pipe B sprite CSC
 *
 * |cr|   |c0 c1 c2|   |cr + cr_ioff|   |cr_ooff|
 * |yg| = |c3 c4 c5| x |yg + yg_ioff| + |yg_ooff|
 * |cb|   |c6 c7 c8|   |cb + cr_ioff|   |cb_ooff|
 */
#define _MMIO_CHV_SPCSC(plane_id, reg) \
	_MMIO(VLV_DISPLAY_BASE + ((plane_id) - PLANE_SPRITE0) * 0x1000 + (reg))

#define SPCSCYGOFF(plane_id)	_MMIO_CHV_SPCSC(plane_id, 0x6d900)
#define SPCSCCBOFF(plane_id)	_MMIO_CHV_SPCSC(plane_id, 0x6d904)
#define SPCSCCROFF(plane_id)	_MMIO_CHV_SPCSC(plane_id, 0x6d908)
#define  SPCSC_OOFF(x)		(((x) & 0x7ff) << 16) /* s11 */
#define  SPCSC_IOFF(x)		(((x) & 0x7ff) << 0) /* s11 */

#define SPCSCC01(plane_id)	_MMIO_CHV_SPCSC(plane_id, 0x6d90c)
#define SPCSCC23(plane_id)	_MMIO_CHV_SPCSC(plane_id, 0x6d910)
#define SPCSCC45(plane_id)	_MMIO_CHV_SPCSC(plane_id, 0x6d914)
#define SPCSCC67(plane_id)	_MMIO_CHV_SPCSC(plane_id, 0x6d918)
#define SPCSCC8(plane_id)	_MMIO_CHV_SPCSC(plane_id, 0x6d91c)
#define  SPCSC_C1(x)		(((x) & 0x7fff) << 16) /* s3.12 */
#define  SPCSC_C0(x)		(((x) & 0x7fff) << 0) /* s3.12 */

#define SPCSCYGICLAMP(plane_id)	_MMIO_CHV_SPCSC(plane_id, 0x6d920)
#define SPCSCCBICLAMP(plane_id)	_MMIO_CHV_SPCSC(plane_id, 0x6d924)
#define SPCSCCRICLAMP(plane_id)	_MMIO_CHV_SPCSC(plane_id, 0x6d928)
#define  SPCSC_IMAX(x)		(((x) & 0x7ff) << 16) /* s11 */
#define  SPCSC_IMIN(x)		(((x) & 0x7ff) << 0) /* s11 */

#define SPCSCYGOCLAMP(plane_id)	_MMIO_CHV_SPCSC(plane_id, 0x6d92c)
#define SPCSCCBOCLAMP(plane_id)	_MMIO_CHV_SPCSC(plane_id, 0x6d930)
#define SPCSCCROCLAMP(plane_id)	_MMIO_CHV_SPCSC(plane_id, 0x6d934)
#define  SPCSC_OMAX(x)		((x) << 16) /* u10 */
#define  SPCSC_OMIN(x)		((x) << 0) /* u10 */

/* Skylake plane registers */

#define _PLANE_CTL_1_A				0x70180
#define _PLANE_CTL_2_A				0x70280
#define _PLANE_CTL_3_A				0x70380
#define   PLANE_CTL_ENABLE			(1 << 31)
#define   PLANE_CTL_PIPE_GAMMA_ENABLE		(1 << 30)   /* Pre-GLK */
#define   PLANE_CTL_FORMAT_MASK			(0xf << 24)
#define   PLANE_CTL_FORMAT_YUV422		(  0 << 24)
#define   PLANE_CTL_FORMAT_NV12			(  1 << 24)
#define   PLANE_CTL_FORMAT_XRGB_2101010		(  2 << 24)
#define   PLANE_CTL_FORMAT_XRGB_8888		(  4 << 24)
#define   PLANE_CTL_FORMAT_XRGB_16161616F	(  6 << 24)
#define   PLANE_CTL_FORMAT_AYUV			(  8 << 24)
#define   PLANE_CTL_FORMAT_INDEXED		( 12 << 24)
#define   PLANE_CTL_FORMAT_RGB_565		( 14 << 24)
#define   PLANE_CTL_PIPE_CSC_ENABLE		(1 << 23) /* Pre-GLK */
#define   PLANE_CTL_KEY_ENABLE_MASK		(0x3 << 21)
#define   PLANE_CTL_KEY_ENABLE_SOURCE		(  1 << 21)
#define   PLANE_CTL_KEY_ENABLE_DESTINATION	(  2 << 21)
#define   PLANE_CTL_ORDER_BGRX			(0 << 20)
#define   PLANE_CTL_ORDER_RGBX			(1 << 20)
#define   PLANE_CTL_YUV422_ORDER_MASK		(0x3 << 16)
#define   PLANE_CTL_YUV422_YUYV			(  0 << 16)
#define   PLANE_CTL_YUV422_UYVY			(  1 << 16)
#define   PLANE_CTL_YUV422_YVYU			(  2 << 16)
#define   PLANE_CTL_YUV422_VYUY			(  3 << 16)
#define   PLANE_CTL_DECOMPRESSION_ENABLE	(1 << 15)
#define   PLANE_CTL_TRICKLE_FEED_DISABLE	(1 << 14)
#define   PLANE_CTL_PLANE_GAMMA_DISABLE		(1 << 13) /* Pre-GLK */
#define   PLANE_CTL_TILED_MASK			(0x7 << 10)
#define   PLANE_CTL_TILED_LINEAR		(  0 << 10)
#define   PLANE_CTL_TILED_X			(  1 << 10)
#define   PLANE_CTL_TILED_Y			(  4 << 10)
#define   PLANE_CTL_TILED_YF			(  5 << 10)
#define   PLANE_CTL_FLIP_HORIZONTAL		(  1 << 8)
#define   PLANE_CTL_ALPHA_MASK			(0x3 << 4) /* Pre-GLK */
#define   PLANE_CTL_ALPHA_DISABLE		(  0 << 4)
#define   PLANE_CTL_ALPHA_SW_PREMULTIPLY	(  2 << 4)
#define   PLANE_CTL_ALPHA_HW_PREMULTIPLY	(  3 << 4)
#define   PLANE_CTL_ROTATE_MASK			0x3
#define   PLANE_CTL_ROTATE_0			0x0
#define   PLANE_CTL_ROTATE_90			0x1
#define   PLANE_CTL_ROTATE_180			0x2
#define   PLANE_CTL_ROTATE_270			0x3
#define _PLANE_STRIDE_1_A			0x70188
#define _PLANE_STRIDE_2_A			0x70288
#define _PLANE_STRIDE_3_A			0x70388
#define _PLANE_POS_1_A				0x7018c
#define _PLANE_POS_2_A				0x7028c
#define _PLANE_POS_3_A				0x7038c
#define _PLANE_SIZE_1_A				0x70190
#define _PLANE_SIZE_2_A				0x70290
#define _PLANE_SIZE_3_A				0x70390
#define _PLANE_SURF_1_A				0x7019c
#define _PLANE_SURF_2_A				0x7029c
#define _PLANE_SURF_3_A				0x7039c
#define _PLANE_OFFSET_1_A			0x701a4
#define _PLANE_OFFSET_2_A			0x702a4
#define _PLANE_OFFSET_3_A			0x703a4
#define _PLANE_KEYVAL_1_A			0x70194
#define _PLANE_KEYVAL_2_A			0x70294
#define _PLANE_KEYMSK_1_A			0x70198
#define _PLANE_KEYMSK_2_A			0x70298
#define _PLANE_KEYMAX_1_A			0x701a0
#define _PLANE_KEYMAX_2_A			0x702a0
#define _PLANE_AUX_DIST_1_A			0x701c0
#define _PLANE_AUX_DIST_2_A			0x702c0
#define _PLANE_AUX_OFFSET_1_A			0x701c4
#define _PLANE_AUX_OFFSET_2_A			0x702c4
#define _PLANE_COLOR_CTL_1_A			0x701CC /* GLK+ */
#define _PLANE_COLOR_CTL_2_A			0x702CC /* GLK+ */
#define _PLANE_COLOR_CTL_3_A			0x703CC /* GLK+ */
#define   PLANE_COLOR_PIPE_GAMMA_ENABLE		(1 << 30)
#define   PLANE_COLOR_PIPE_CSC_ENABLE		(1 << 23)
#define   PLANE_COLOR_PLANE_GAMMA_DISABLE	(1 << 13)
#define   PLANE_COLOR_ALPHA_MASK		(0x3 << 4)
#define   PLANE_COLOR_ALPHA_DISABLE		(0 << 4)
#define   PLANE_COLOR_ALPHA_SW_PREMULTIPLY	(2 << 4)
#define   PLANE_COLOR_ALPHA_HW_PREMULTIPLY	(3 << 4)
#define _PLANE_BUF_CFG_1_A			0x7027c
#define _PLANE_BUF_CFG_2_A			0x7037c
#define _PLANE_NV12_BUF_CFG_1_A		0x70278
#define _PLANE_NV12_BUF_CFG_2_A		0x70378


#define _PLANE_CTL_1_B				0x71180
#define _PLANE_CTL_2_B				0x71280
#define _PLANE_CTL_3_B				0x71380
#define _PLANE_CTL_1(pipe)	_PIPE(pipe, _PLANE_CTL_1_A, _PLANE_CTL_1_B)
#define _PLANE_CTL_2(pipe)	_PIPE(pipe, _PLANE_CTL_2_A, _PLANE_CTL_2_B)
#define _PLANE_CTL_3(pipe)	_PIPE(pipe, _PLANE_CTL_3_A, _PLANE_CTL_3_B)
#define PLANE_CTL(pipe, plane)	\
	_MMIO_PLANE(plane, _PLANE_CTL_1(pipe), _PLANE_CTL_2(pipe))

#define _PLANE_STRIDE_1_B			0x71188
#define _PLANE_STRIDE_2_B			0x71288
#define _PLANE_STRIDE_3_B			0x71388
#define _PLANE_STRIDE_1(pipe)	\
	_PIPE(pipe, _PLANE_STRIDE_1_A, _PLANE_STRIDE_1_B)
#define _PLANE_STRIDE_2(pipe)	\
	_PIPE(pipe, _PLANE_STRIDE_2_A, _PLANE_STRIDE_2_B)
#define _PLANE_STRIDE_3(pipe)	\
	_PIPE(pipe, _PLANE_STRIDE_3_A, _PLANE_STRIDE_3_B)
#define PLANE_STRIDE(pipe, plane)	\
	_MMIO_PLANE(plane, _PLANE_STRIDE_1(pipe), _PLANE_STRIDE_2(pipe))

#define _PLANE_POS_1_B				0x7118c
#define _PLANE_POS_2_B				0x7128c
#define _PLANE_POS_3_B				0x7138c
#define _PLANE_POS_1(pipe)	_PIPE(pipe, _PLANE_POS_1_A, _PLANE_POS_1_B)
#define _PLANE_POS_2(pipe)	_PIPE(pipe, _PLANE_POS_2_A, _PLANE_POS_2_B)
#define _PLANE_POS_3(pipe)	_PIPE(pipe, _PLANE_POS_3_A, _PLANE_POS_3_B)
#define PLANE_POS(pipe, plane)	\
	_MMIO_PLANE(plane, _PLANE_POS_1(pipe), _PLANE_POS_2(pipe))

#define _PLANE_SIZE_1_B				0x71190
#define _PLANE_SIZE_2_B				0x71290
#define _PLANE_SIZE_3_B				0x71390
#define _PLANE_SIZE_1(pipe)	_PIPE(pipe, _PLANE_SIZE_1_A, _PLANE_SIZE_1_B)
#define _PLANE_SIZE_2(pipe)	_PIPE(pipe, _PLANE_SIZE_2_A, _PLANE_SIZE_2_B)
#define _PLANE_SIZE_3(pipe)	_PIPE(pipe, _PLANE_SIZE_3_A, _PLANE_SIZE_3_B)
#define PLANE_SIZE(pipe, plane)	\
	_MMIO_PLANE(plane, _PLANE_SIZE_1(pipe), _PLANE_SIZE_2(pipe))

#define _PLANE_SURF_1_B				0x7119c
#define _PLANE_SURF_2_B				0x7129c
#define _PLANE_SURF_3_B				0x7139c
#define _PLANE_SURF_1(pipe)	_PIPE(pipe, _PLANE_SURF_1_A, _PLANE_SURF_1_B)
#define _PLANE_SURF_2(pipe)	_PIPE(pipe, _PLANE_SURF_2_A, _PLANE_SURF_2_B)
#define _PLANE_SURF_3(pipe)	_PIPE(pipe, _PLANE_SURF_3_A, _PLANE_SURF_3_B)
#define PLANE_SURF(pipe, plane)	\
	_MMIO_PLANE(plane, _PLANE_SURF_1(pipe), _PLANE_SURF_2(pipe))

#define _PLANE_OFFSET_1_B			0x711a4
#define _PLANE_OFFSET_2_B			0x712a4
#define _PLANE_OFFSET_1(pipe) _PIPE(pipe, _PLANE_OFFSET_1_A, _PLANE_OFFSET_1_B)
#define _PLANE_OFFSET_2(pipe) _PIPE(pipe, _PLANE_OFFSET_2_A, _PLANE_OFFSET_2_B)
#define PLANE_OFFSET(pipe, plane)	\
	_MMIO_PLANE(plane, _PLANE_OFFSET_1(pipe), _PLANE_OFFSET_2(pipe))

#define _PLANE_KEYVAL_1_B			0x71194
#define _PLANE_KEYVAL_2_B			0x71294
#define _PLANE_KEYVAL_1(pipe) _PIPE(pipe, _PLANE_KEYVAL_1_A, _PLANE_KEYVAL_1_B)
#define _PLANE_KEYVAL_2(pipe) _PIPE(pipe, _PLANE_KEYVAL_2_A, _PLANE_KEYVAL_2_B)
#define PLANE_KEYVAL(pipe, plane)	\
	_MMIO_PLANE(plane, _PLANE_KEYVAL_1(pipe), _PLANE_KEYVAL_2(pipe))

#define _PLANE_KEYMSK_1_B			0x71198
#define _PLANE_KEYMSK_2_B			0x71298
#define _PLANE_KEYMSK_1(pipe) _PIPE(pipe, _PLANE_KEYMSK_1_A, _PLANE_KEYMSK_1_B)
#define _PLANE_KEYMSK_2(pipe) _PIPE(pipe, _PLANE_KEYMSK_2_A, _PLANE_KEYMSK_2_B)
#define PLANE_KEYMSK(pipe, plane)	\
	_MMIO_PLANE(plane, _PLANE_KEYMSK_1(pipe), _PLANE_KEYMSK_2(pipe))

#define _PLANE_KEYMAX_1_B			0x711a0
#define _PLANE_KEYMAX_2_B			0x712a0
#define _PLANE_KEYMAX_1(pipe) _PIPE(pipe, _PLANE_KEYMAX_1_A, _PLANE_KEYMAX_1_B)
#define _PLANE_KEYMAX_2(pipe) _PIPE(pipe, _PLANE_KEYMAX_2_A, _PLANE_KEYMAX_2_B)
#define PLANE_KEYMAX(pipe, plane)	\
	_MMIO_PLANE(plane, _PLANE_KEYMAX_1(pipe), _PLANE_KEYMAX_2(pipe))

#define _PLANE_BUF_CFG_1_B			0x7127c
#define _PLANE_BUF_CFG_2_B			0x7137c
#define _PLANE_BUF_CFG_1(pipe)	\
	_PIPE(pipe, _PLANE_BUF_CFG_1_A, _PLANE_BUF_CFG_1_B)
#define _PLANE_BUF_CFG_2(pipe)	\
	_PIPE(pipe, _PLANE_BUF_CFG_2_A, _PLANE_BUF_CFG_2_B)
#define PLANE_BUF_CFG(pipe, plane)	\
	_MMIO_PLANE(plane, _PLANE_BUF_CFG_1(pipe), _PLANE_BUF_CFG_2(pipe))

#define _PLANE_NV12_BUF_CFG_1_B		0x71278
#define _PLANE_NV12_BUF_CFG_2_B		0x71378
#define _PLANE_NV12_BUF_CFG_1(pipe)	\
	_PIPE(pipe, _PLANE_NV12_BUF_CFG_1_A, _PLANE_NV12_BUF_CFG_1_B)
#define _PLANE_NV12_BUF_CFG_2(pipe)	\
	_PIPE(pipe, _PLANE_NV12_BUF_CFG_2_A, _PLANE_NV12_BUF_CFG_2_B)
#define PLANE_NV12_BUF_CFG(pipe, plane)	\
	_MMIO_PLANE(plane, _PLANE_NV12_BUF_CFG_1(pipe), _PLANE_NV12_BUF_CFG_2(pipe))

#define _PLANE_AUX_DIST_1_B		0x711c0
#define _PLANE_AUX_DIST_2_B		0x712c0
#define _PLANE_AUX_DIST_1(pipe) \
			_PIPE(pipe, _PLANE_AUX_DIST_1_A, _PLANE_AUX_DIST_1_B)
#define _PLANE_AUX_DIST_2(pipe) \
			_PIPE(pipe, _PLANE_AUX_DIST_2_A, _PLANE_AUX_DIST_2_B)
#define PLANE_AUX_DIST(pipe, plane)     \
	_MMIO_PLANE(plane, _PLANE_AUX_DIST_1(pipe), _PLANE_AUX_DIST_2(pipe))

#define _PLANE_AUX_OFFSET_1_B		0x711c4
#define _PLANE_AUX_OFFSET_2_B		0x712c4
#define _PLANE_AUX_OFFSET_1(pipe)       \
		_PIPE(pipe, _PLANE_AUX_OFFSET_1_A, _PLANE_AUX_OFFSET_1_B)
#define _PLANE_AUX_OFFSET_2(pipe)       \
		_PIPE(pipe, _PLANE_AUX_OFFSET_2_A, _PLANE_AUX_OFFSET_2_B)
#define PLANE_AUX_OFFSET(pipe, plane)   \
	_MMIO_PLANE(plane, _PLANE_AUX_OFFSET_1(pipe), _PLANE_AUX_OFFSET_2(pipe))

#define _PLANE_COLOR_CTL_1_B			0x711CC
#define _PLANE_COLOR_CTL_2_B			0x712CC
#define _PLANE_COLOR_CTL_3_B			0x713CC
#define _PLANE_COLOR_CTL_1(pipe)	\
	_PIPE(pipe, _PLANE_COLOR_CTL_1_A, _PLANE_COLOR_CTL_1_B)
#define _PLANE_COLOR_CTL_2(pipe)	\
	_PIPE(pipe, _PLANE_COLOR_CTL_2_A, _PLANE_COLOR_CTL_2_B)
#define PLANE_COLOR_CTL(pipe, plane)	\
	_MMIO_PLANE(plane, _PLANE_COLOR_CTL_1(pipe), _PLANE_COLOR_CTL_2(pipe))

#/* SKL new cursor registers */
#define _CUR_BUF_CFG_A				0x7017c
#define _CUR_BUF_CFG_B				0x7117c
#define CUR_BUF_CFG(pipe)	_MMIO_PIPE(pipe, _CUR_BUF_CFG_A, _CUR_BUF_CFG_B)

/* VBIOS regs */
#define VGACNTRL		_MMIO(0x71400)
# define VGA_DISP_DISABLE			(1 << 31)
# define VGA_2X_MODE				(1 << 30)
# define VGA_PIPE_B_SELECT			(1 << 29)

#define VLV_VGACNTRL		_MMIO(VLV_DISPLAY_BASE + 0x71400)

/* Ironlake */

#define CPU_VGACNTRL	_MMIO(0x41000)

#define DIGITAL_PORT_HOTPLUG_CNTRL	_MMIO(0x44030)
#define  DIGITAL_PORTA_HOTPLUG_ENABLE		(1 << 4)
#define  DIGITAL_PORTA_PULSE_DURATION_2ms	(0 << 2) /* pre-HSW */
#define  DIGITAL_PORTA_PULSE_DURATION_4_5ms	(1 << 2) /* pre-HSW */
#define  DIGITAL_PORTA_PULSE_DURATION_6ms	(2 << 2) /* pre-HSW */
#define  DIGITAL_PORTA_PULSE_DURATION_100ms	(3 << 2) /* pre-HSW */
#define  DIGITAL_PORTA_PULSE_DURATION_MASK	(3 << 2) /* pre-HSW */
#define  DIGITAL_PORTA_HOTPLUG_STATUS_MASK	(3 << 0)
#define  DIGITAL_PORTA_HOTPLUG_NO_DETECT	(0 << 0)
#define  DIGITAL_PORTA_HOTPLUG_SHORT_DETECT	(1 << 0)
#define  DIGITAL_PORTA_HOTPLUG_LONG_DETECT	(2 << 0)

/* refresh rate hardware control */
#define RR_HW_CTL       _MMIO(0x45300)
#define  RR_HW_LOW_POWER_FRAMES_MASK    0xff
#define  RR_HW_HIGH_POWER_FRAMES_MASK   0xff00

#define FDI_PLL_BIOS_0  _MMIO(0x46000)
#define  FDI_PLL_FB_CLOCK_MASK  0xff
#define FDI_PLL_BIOS_1  _MMIO(0x46004)
#define FDI_PLL_BIOS_2  _MMIO(0x46008)
#define DISPLAY_PORT_PLL_BIOS_0         _MMIO(0x4600c)
#define DISPLAY_PORT_PLL_BIOS_1         _MMIO(0x46010)
#define DISPLAY_PORT_PLL_BIOS_2         _MMIO(0x46014)

#define PCH_3DCGDIS0		_MMIO(0x46020)
# define MARIUNIT_CLOCK_GATE_DISABLE		(1 << 18)
# define SVSMUNIT_CLOCK_GATE_DISABLE		(1 << 1)

#define PCH_3DCGDIS1		_MMIO(0x46024)
# define VFMUNIT_CLOCK_GATE_DISABLE		(1 << 11)

#define FDI_PLL_FREQ_CTL        _MMIO(0x46030)
#define  FDI_PLL_FREQ_CHANGE_REQUEST    (1<<24)
#define  FDI_PLL_FREQ_LOCK_LIMIT_MASK   0xfff00
#define  FDI_PLL_FREQ_DISABLE_COUNT_LIMIT_MASK  0xff


#define _PIPEA_DATA_M1		0x60030
#define  PIPE_DATA_M1_OFFSET    0
#define _PIPEA_DATA_N1		0x60034
#define  PIPE_DATA_N1_OFFSET    0

#define _PIPEA_DATA_M2		0x60038
#define  PIPE_DATA_M2_OFFSET    0
#define _PIPEA_DATA_N2		0x6003c
#define  PIPE_DATA_N2_OFFSET    0

#define _PIPEA_LINK_M1		0x60040
#define  PIPE_LINK_M1_OFFSET    0
#define _PIPEA_LINK_N1		0x60044
#define  PIPE_LINK_N1_OFFSET    0

#define _PIPEA_LINK_M2		0x60048
#define  PIPE_LINK_M2_OFFSET    0
#define _PIPEA_LINK_N2		0x6004c
#define  PIPE_LINK_N2_OFFSET    0

/* PIPEB timing regs are same start from 0x61000 */

#define _PIPEB_DATA_M1		0x61030
#define _PIPEB_DATA_N1		0x61034
#define _PIPEB_DATA_M2		0x61038
#define _PIPEB_DATA_N2		0x6103c
#define _PIPEB_LINK_M1		0x61040
#define _PIPEB_LINK_N1		0x61044
#define _PIPEB_LINK_M2		0x61048
#define _PIPEB_LINK_N2		0x6104c

#define PIPE_DATA_M1(tran) _MMIO_TRANS2(tran, _PIPEA_DATA_M1)
#define PIPE_DATA_N1(tran) _MMIO_TRANS2(tran, _PIPEA_DATA_N1)
#define PIPE_DATA_M2(tran) _MMIO_TRANS2(tran, _PIPEA_DATA_M2)
#define PIPE_DATA_N2(tran) _MMIO_TRANS2(tran, _PIPEA_DATA_N2)
#define PIPE_LINK_M1(tran) _MMIO_TRANS2(tran, _PIPEA_LINK_M1)
#define PIPE_LINK_N1(tran) _MMIO_TRANS2(tran, _PIPEA_LINK_N1)
#define PIPE_LINK_M2(tran) _MMIO_TRANS2(tran, _PIPEA_LINK_M2)
#define PIPE_LINK_N2(tran) _MMIO_TRANS2(tran, _PIPEA_LINK_N2)

/* CPU panel fitter */
/* IVB+ has 3 fitters, 0 is 7x5 capable, the other two only 3x3 */
#define _PFA_CTL_1               0x68080
#define _PFB_CTL_1               0x68880
#define  PF_ENABLE              (1<<31)
#define  PF_PIPE_SEL_MASK_IVB	(3<<29)
#define  PF_PIPE_SEL_IVB(pipe)	((pipe)<<29)
#define  PF_FILTER_MASK		(3<<23)
#define  PF_FILTER_PROGRAMMED	(0<<23)
#define  PF_FILTER_MED_3x3	(1<<23)
#define  PF_FILTER_EDGE_ENHANCE	(2<<23)
#define  PF_FILTER_EDGE_SOFTEN	(3<<23)
#define _PFA_WIN_SZ		0x68074
#define _PFB_WIN_SZ		0x68874
#define _PFA_WIN_POS		0x68070
#define _PFB_WIN_POS		0x68870
#define _PFA_VSCALE		0x68084
#define _PFB_VSCALE		0x68884
#define _PFA_HSCALE		0x68090
#define _PFB_HSCALE		0x68890

#define PF_CTL(pipe)		_MMIO_PIPE(pipe, _PFA_CTL_1, _PFB_CTL_1)
#define PF_WIN_SZ(pipe)		_MMIO_PIPE(pipe, _PFA_WIN_SZ, _PFB_WIN_SZ)
#define PF_WIN_POS(pipe)	_MMIO_PIPE(pipe, _PFA_WIN_POS, _PFB_WIN_POS)
#define PF_VSCALE(pipe)		_MMIO_PIPE(pipe, _PFA_VSCALE, _PFB_VSCALE)
#define PF_HSCALE(pipe)		_MMIO_PIPE(pipe, _PFA_HSCALE, _PFB_HSCALE)

#define _PSA_CTL		0x68180
#define _PSB_CTL		0x68980
#define PS_ENABLE		(1<<31)
#define _PSA_WIN_SZ		0x68174
#define _PSB_WIN_SZ		0x68974
#define _PSA_WIN_POS		0x68170
#define _PSB_WIN_POS		0x68970

#define PS_CTL(pipe)		_MMIO_PIPE(pipe, _PSA_CTL, _PSB_CTL)
#define PS_WIN_SZ(pipe)		_MMIO_PIPE(pipe, _PSA_WIN_SZ, _PSB_WIN_SZ)
#define PS_WIN_POS(pipe)	_MMIO_PIPE(pipe, _PSA_WIN_POS, _PSB_WIN_POS)

/*
 * Skylake scalers
 */
#define _PS_1A_CTRL      0x68180
#define _PS_2A_CTRL      0x68280
#define _PS_1B_CTRL      0x68980
#define _PS_2B_CTRL      0x68A80
#define _PS_1C_CTRL      0x69180
#define PS_SCALER_EN        (1 << 31)
#define PS_SCALER_MODE_MASK (3 << 28)
#define PS_SCALER_MODE_DYN  (0 << 28)
#define PS_SCALER_MODE_HQ  (1 << 28)
#define PS_PLANE_SEL_MASK  (7 << 25)
#define PS_PLANE_SEL(plane) (((plane) + 1) << 25)
#define PS_FILTER_MASK         (3 << 23)
#define PS_FILTER_MEDIUM       (0 << 23)
#define PS_FILTER_EDGE_ENHANCE (2 << 23)
#define PS_FILTER_BILINEAR     (3 << 23)
#define PS_VERT3TAP            (1 << 21)
#define PS_VERT_INT_INVERT_FIELD1 (0 << 20)
#define PS_VERT_INT_INVERT_FIELD0 (1 << 20)
#define PS_PWRUP_PROGRESS         (1 << 17)
#define PS_V_FILTER_BYPASS        (1 << 8)
#define PS_VADAPT_EN              (1 << 7)
#define PS_VADAPT_MODE_MASK        (3 << 5)
#define PS_VADAPT_MODE_LEAST_ADAPT (0 << 5)
#define PS_VADAPT_MODE_MOD_ADAPT   (1 << 5)
#define PS_VADAPT_MODE_MOST_ADAPT  (3 << 5)

#define _PS_PWR_GATE_1A     0x68160
#define _PS_PWR_GATE_2A     0x68260
#define _PS_PWR_GATE_1B     0x68960
#define _PS_PWR_GATE_2B     0x68A60
#define _PS_PWR_GATE_1C     0x69160
#define PS_PWR_GATE_DIS_OVERRIDE       (1 << 31)
#define PS_PWR_GATE_SETTLING_TIME_32   (0 << 3)
#define PS_PWR_GATE_SETTLING_TIME_64   (1 << 3)
#define PS_PWR_GATE_SETTLING_TIME_96   (2 << 3)
#define PS_PWR_GATE_SETTLING_TIME_128  (3 << 3)
#define PS_PWR_GATE_SLPEN_8             0
#define PS_PWR_GATE_SLPEN_16            1
#define PS_PWR_GATE_SLPEN_24            2
#define PS_PWR_GATE_SLPEN_32            3

#define _PS_WIN_POS_1A      0x68170
#define _PS_WIN_POS_2A      0x68270
#define _PS_WIN_POS_1B      0x68970
#define _PS_WIN_POS_2B      0x68A70
#define _PS_WIN_POS_1C      0x69170

#define _PS_WIN_SZ_1A       0x68174
#define _PS_WIN_SZ_2A       0x68274
#define _PS_WIN_SZ_1B       0x68974
#define _PS_WIN_SZ_2B       0x68A74
#define _PS_WIN_SZ_1C       0x69174

#define _PS_VSCALE_1A       0x68184
#define _PS_VSCALE_2A       0x68284
#define _PS_VSCALE_1B       0x68984
#define _PS_VSCALE_2B       0x68A84
#define _PS_VSCALE_1C       0x69184

#define _PS_HSCALE_1A       0x68190
#define _PS_HSCALE_2A       0x68290
#define _PS_HSCALE_1B       0x68990
#define _PS_HSCALE_2B       0x68A90
#define _PS_HSCALE_1C       0x69190

#define _PS_VPHASE_1A       0x68188
#define _PS_VPHASE_2A       0x68288
#define _PS_VPHASE_1B       0x68988
#define _PS_VPHASE_2B       0x68A88
#define _PS_VPHASE_1C       0x69188

#define _PS_HPHASE_1A       0x68194
#define _PS_HPHASE_2A       0x68294
#define _PS_HPHASE_1B       0x68994
#define _PS_HPHASE_2B       0x68A94
#define _PS_HPHASE_1C       0x69194

#define _PS_ECC_STAT_1A     0x681D0
#define _PS_ECC_STAT_2A     0x682D0
#define _PS_ECC_STAT_1B     0x689D0
#define _PS_ECC_STAT_2B     0x68AD0
#define _PS_ECC_STAT_1C     0x691D0

#define _ID(id, a, b) ((a) + (id)*((b)-(a)))
#define SKL_PS_CTRL(pipe, id) _MMIO_PIPE(pipe,        \
			_ID(id, _PS_1A_CTRL, _PS_2A_CTRL),       \
			_ID(id, _PS_1B_CTRL, _PS_2B_CTRL))
#define SKL_PS_PWR_GATE(pipe, id) _MMIO_PIPE(pipe,    \
			_ID(id, _PS_PWR_GATE_1A, _PS_PWR_GATE_2A), \
			_ID(id, _PS_PWR_GATE_1B, _PS_PWR_GATE_2B))
#define SKL_PS_WIN_POS(pipe, id) _MMIO_PIPE(pipe,     \
			_ID(id, _PS_WIN_POS_1A, _PS_WIN_POS_2A), \
			_ID(id, _PS_WIN_POS_1B, _PS_WIN_POS_2B))
#define SKL_PS_WIN_SZ(pipe, id)  _MMIO_PIPE(pipe,     \
			_ID(id, _PS_WIN_SZ_1A, _PS_WIN_SZ_2A),   \
			_ID(id, _PS_WIN_SZ_1B, _PS_WIN_SZ_2B))
#define SKL_PS_VSCALE(pipe, id)  _MMIO_PIPE(pipe,     \
			_ID(id, _PS_VSCALE_1A, _PS_VSCALE_2A),   \
			_ID(id, _PS_VSCALE_1B, _PS_VSCALE_2B))
#define SKL_PS_HSCALE(pipe, id)  _MMIO_PIPE(pipe,     \
			_ID(id, _PS_HSCALE_1A, _PS_HSCALE_2A),   \
			_ID(id, _PS_HSCALE_1B, _PS_HSCALE_2B))
#define SKL_PS_VPHASE(pipe, id)  _MMIO_PIPE(pipe,     \
			_ID(id, _PS_VPHASE_1A, _PS_VPHASE_2A),   \
			_ID(id, _PS_VPHASE_1B, _PS_VPHASE_2B))
#define SKL_PS_HPHASE(pipe, id)  _MMIO_PIPE(pipe,     \
			_ID(id, _PS_HPHASE_1A, _PS_HPHASE_2A),   \
			_ID(id, _PS_HPHASE_1B, _PS_HPHASE_2B))
#define SKL_PS_ECC_STAT(pipe, id)  _MMIO_PIPE(pipe,     \
			_ID(id, _PS_ECC_STAT_1A, _PS_ECC_STAT_2A),   \
			_ID(id, _PS_ECC_STAT_1B, _PS_ECC_STAT_2B))

/* legacy palette */
#define _LGC_PALETTE_A           0x4a000
#define _LGC_PALETTE_B           0x4a800
#define LGC_PALETTE(pipe, i) _MMIO(_PIPE(pipe, _LGC_PALETTE_A, _LGC_PALETTE_B) + (i) * 4)

#define _GAMMA_MODE_A		0x4a480
#define _GAMMA_MODE_B		0x4ac80
#define GAMMA_MODE(pipe) _MMIO_PIPE(pipe, _GAMMA_MODE_A, _GAMMA_MODE_B)
#define GAMMA_MODE_MODE_MASK	(3 << 0)
#define GAMMA_MODE_MODE_8BIT	(0 << 0)
#define GAMMA_MODE_MODE_10BIT	(1 << 0)
#define GAMMA_MODE_MODE_12BIT	(2 << 0)
#define GAMMA_MODE_MODE_SPLIT	(3 << 0)

/* DMC/CSR */
#define CSR_PROGRAM(i)		_MMIO(0x80000 + (i) * 4)
#define CSR_SSP_BASE_ADDR_GEN9	0x00002FC0
#define CSR_HTP_ADDR_SKL	0x00500034
#define CSR_SSP_BASE		_MMIO(0x8F074)
#define CSR_HTP_SKL		_MMIO(0x8F004)
#define CSR_LAST_WRITE		_MMIO(0x8F034)
#define CSR_LAST_WRITE_VALUE	0xc003b400
/* MMIO address range for CSR program (0x80000 - 0x82FFF) */
#define CSR_MMIO_START_RANGE	0x80000
#define CSR_MMIO_END_RANGE	0x8FFFF
#define SKL_CSR_DC3_DC5_COUNT	_MMIO(0x80030)
#define SKL_CSR_DC5_DC6_COUNT	_MMIO(0x8002C)
#define BXT_CSR_DC3_DC5_COUNT	_MMIO(0x80038)

/* interrupts */
#define DE_MASTER_IRQ_CONTROL   (1 << 31)
#define DE_SPRITEB_FLIP_DONE    (1 << 29)
#define DE_SPRITEA_FLIP_DONE    (1 << 28)
#define DE_PLANEB_FLIP_DONE     (1 << 27)
#define DE_PLANEA_FLIP_DONE     (1 << 26)
#define DE_PLANE_FLIP_DONE(plane) (1 << (26 + (plane)))
#define DE_PCU_EVENT            (1 << 25)
#define DE_GTT_FAULT            (1 << 24)
#define DE_POISON               (1 << 23)
#define DE_PERFORM_COUNTER      (1 << 22)
#define DE_PCH_EVENT            (1 << 21)
#define DE_AUX_CHANNEL_A        (1 << 20)
#define DE_DP_A_HOTPLUG         (1 << 19)
#define DE_GSE                  (1 << 18)
#define DE_PIPEB_VBLANK         (1 << 15)
#define DE_PIPEB_EVEN_FIELD     (1 << 14)
#define DE_PIPEB_ODD_FIELD      (1 << 13)
#define DE_PIPEB_LINE_COMPARE   (1 << 12)
#define DE_PIPEB_VSYNC          (1 << 11)
#define DE_PIPEB_CRC_DONE	(1 << 10)
#define DE_PIPEB_FIFO_UNDERRUN  (1 << 8)
#define DE_PIPEA_VBLANK         (1 << 7)
#define DE_PIPE_VBLANK(pipe)    (1 << (7 + 8*(pipe)))
#define DE_PIPEA_EVEN_FIELD     (1 << 6)
#define DE_PIPEA_ODD_FIELD      (1 << 5)
#define DE_PIPEA_LINE_COMPARE   (1 << 4)
#define DE_PIPEA_VSYNC          (1 << 3)
#define DE_PIPEA_CRC_DONE	(1 << 2)
#define DE_PIPE_CRC_DONE(pipe)	(1 << (2 + 8*(pipe)))
#define DE_PIPEA_FIFO_UNDERRUN  (1 << 0)
#define DE_PIPE_FIFO_UNDERRUN(pipe)  (1 << (8*(pipe)))

/* More Ivybridge lolz */
#define DE_ERR_INT_IVB			(1<<30)
#define DE_GSE_IVB			(1<<29)
#define DE_PCH_EVENT_IVB		(1<<28)
#define DE_DP_A_HOTPLUG_IVB		(1<<27)
#define DE_AUX_CHANNEL_A_IVB		(1<<26)
#define DE_SPRITEC_FLIP_DONE_IVB	(1<<14)
#define DE_PLANEC_FLIP_DONE_IVB		(1<<13)
#define DE_PIPEC_VBLANK_IVB		(1<<10)
#define DE_SPRITEB_FLIP_DONE_IVB	(1<<9)
#define DE_PLANEB_FLIP_DONE_IVB		(1<<8)
#define DE_PIPEB_VBLANK_IVB		(1<<5)
#define DE_SPRITEA_FLIP_DONE_IVB	(1<<4)
#define DE_PLANEA_FLIP_DONE_IVB		(1<<3)
#define DE_PLANE_FLIP_DONE_IVB(plane)	(1<< (3 + 5*(plane)))
#define DE_PIPEA_VBLANK_IVB		(1<<0)
#define DE_PIPE_VBLANK_IVB(pipe)	(1 << ((pipe) * 5))

#define VLV_MASTER_IER			_MMIO(0x4400c) /* Gunit master IER */
#define   MASTER_INTERRUPT_ENABLE	(1<<31)

#define DEISR   _MMIO(0x44000)
#define DEIMR   _MMIO(0x44004)
#define DEIIR   _MMIO(0x44008)
#define DEIER   _MMIO(0x4400c)

#define GTISR   _MMIO(0x44010)
#define GTIMR   _MMIO(0x44014)
#define GTIIR   _MMIO(0x44018)
#define GTIER   _MMIO(0x4401c)

#define GEN8_MASTER_IRQ			_MMIO(0x44200)
#define  GEN8_MASTER_IRQ_CONTROL	(1<<31)
#define  GEN8_PCU_IRQ			(1<<30)
#define  GEN8_DE_PCH_IRQ		(1<<23)
#define  GEN8_DE_MISC_IRQ		(1<<22)
#define  GEN8_DE_PORT_IRQ		(1<<20)
#define  GEN8_DE_PIPE_C_IRQ		(1<<18)
#define  GEN8_DE_PIPE_B_IRQ		(1<<17)
#define  GEN8_DE_PIPE_A_IRQ		(1<<16)
#define  GEN8_DE_PIPE_IRQ(pipe)		(1<<(16+(pipe)))
#define  GEN8_GT_VECS_IRQ		(1<<6)
#define  GEN8_GT_GUC_IRQ		(1<<5)
#define  GEN8_GT_PM_IRQ			(1<<4)
#define  GEN8_GT_VCS2_IRQ		(1<<3)
#define  GEN8_GT_VCS1_IRQ		(1<<2)
#define  GEN8_GT_BCS_IRQ		(1<<1)
#define  GEN8_GT_RCS_IRQ		(1<<0)

#define GEN8_GT_ISR(which) _MMIO(0x44300 + (0x10 * (which)))
#define GEN8_GT_IMR(which) _MMIO(0x44304 + (0x10 * (which)))
#define GEN8_GT_IIR(which) _MMIO(0x44308 + (0x10 * (which)))
#define GEN8_GT_IER(which) _MMIO(0x4430c + (0x10 * (which)))

#define GEN9_GUC_TO_HOST_INT_EVENT	(1<<31)
#define GEN9_GUC_EXEC_ERROR_EVENT	(1<<30)
#define GEN9_GUC_DISPLAY_EVENT		(1<<29)
#define GEN9_GUC_SEMA_SIGNAL_EVENT	(1<<28)
#define GEN9_GUC_IOMMU_MSG_EVENT	(1<<27)
#define GEN9_GUC_DB_RING_EVENT		(1<<26)
#define GEN9_GUC_DMA_DONE_EVENT		(1<<25)
#define GEN9_GUC_FATAL_ERROR_EVENT	(1<<24)
#define GEN9_GUC_NOTIFICATION_EVENT	(1<<23)

#define GEN8_RCS_IRQ_SHIFT 0
#define GEN8_BCS_IRQ_SHIFT 16
#define GEN8_VCS1_IRQ_SHIFT 0
#define GEN8_VCS2_IRQ_SHIFT 16
#define GEN8_VECS_IRQ_SHIFT 0
#define GEN8_WD_IRQ_SHIFT 16

#define GEN8_DE_PIPE_ISR(pipe) _MMIO(0x44400 + (0x10 * (pipe)))
#define GEN8_DE_PIPE_IMR(pipe) _MMIO(0x44404 + (0x10 * (pipe)))
#define GEN8_DE_PIPE_IIR(pipe) _MMIO(0x44408 + (0x10 * (pipe)))
#define GEN8_DE_PIPE_IER(pipe) _MMIO(0x4440c + (0x10 * (pipe)))
#define  GEN8_PIPE_FIFO_UNDERRUN	(1 << 31)
#define  GEN8_PIPE_CDCLK_CRC_ERROR	(1 << 29)
#define  GEN8_PIPE_CDCLK_CRC_DONE	(1 << 28)
#define  GEN8_PIPE_CURSOR_FAULT		(1 << 10)
#define  GEN8_PIPE_SPRITE_FAULT		(1 << 9)
#define  GEN8_PIPE_PRIMARY_FAULT	(1 << 8)
#define  GEN8_PIPE_SPRITE_FLIP_DONE	(1 << 5)
#define  GEN8_PIPE_PRIMARY_FLIP_DONE	(1 << 4)
#define  GEN8_PIPE_SCAN_LINE_EVENT	(1 << 2)
#define  GEN8_PIPE_VSYNC		(1 << 1)
#define  GEN8_PIPE_VBLANK		(1 << 0)
#define  GEN9_PIPE_CURSOR_FAULT		(1 << 11)
#define  GEN9_PIPE_PLANE4_FAULT		(1 << 10)
#define  GEN9_PIPE_PLANE3_FAULT		(1 << 9)
#define  GEN9_PIPE_PLANE2_FAULT		(1 << 8)
#define  GEN9_PIPE_PLANE1_FAULT		(1 << 7)
#define  GEN9_PIPE_PLANE4_FLIP_DONE	(1 << 6)
#define  GEN9_PIPE_PLANE3_FLIP_DONE	(1 << 5)
#define  GEN9_PIPE_PLANE2_FLIP_DONE	(1 << 4)
#define  GEN9_PIPE_PLANE1_FLIP_DONE	(1 << 3)
#define  GEN9_PIPE_PLANE_FLIP_DONE(p)	(1 << (3 + (p)))
#define GEN8_DE_PIPE_IRQ_FAULT_ERRORS \
	(GEN8_PIPE_CURSOR_FAULT | \
	 GEN8_PIPE_SPRITE_FAULT | \
	 GEN8_PIPE_PRIMARY_FAULT)
#define GEN9_DE_PIPE_IRQ_FAULT_ERRORS \
	(GEN9_PIPE_CURSOR_FAULT | \
	 GEN9_PIPE_PLANE4_FAULT | \
	 GEN9_PIPE_PLANE3_FAULT | \
	 GEN9_PIPE_PLANE2_FAULT | \
	 GEN9_PIPE_PLANE1_FAULT)

#define GEN8_DE_PORT_ISR _MMIO(0x44440)
#define GEN8_DE_PORT_IMR _MMIO(0x44444)
#define GEN8_DE_PORT_IIR _MMIO(0x44448)
#define GEN8_DE_PORT_IER _MMIO(0x4444c)
#define  GEN9_AUX_CHANNEL_D		(1 << 27)
#define  GEN9_AUX_CHANNEL_C		(1 << 26)
#define  GEN9_AUX_CHANNEL_B		(1 << 25)
#define  BXT_DE_PORT_HP_DDIC		(1 << 5)
#define  BXT_DE_PORT_HP_DDIB		(1 << 4)
#define  BXT_DE_PORT_HP_DDIA		(1 << 3)
#define  BXT_DE_PORT_HOTPLUG_MASK	(BXT_DE_PORT_HP_DDIA | \
					 BXT_DE_PORT_HP_DDIB | \
					 BXT_DE_PORT_HP_DDIC)
#define  GEN8_PORT_DP_A_HOTPLUG		(1 << 3)
#define  BXT_DE_PORT_GMBUS		(1 << 1)
#define  GEN8_AUX_CHANNEL_A		(1 << 0)

#define GEN8_DE_MISC_ISR _MMIO(0x44460)
#define GEN8_DE_MISC_IMR _MMIO(0x44464)
#define GEN8_DE_MISC_IIR _MMIO(0x44468)
#define GEN8_DE_MISC_IER _MMIO(0x4446c)
#define  GEN8_DE_MISC_GSE		(1 << 27)

#define GEN8_PCU_ISR _MMIO(0x444e0)
#define GEN8_PCU_IMR _MMIO(0x444e4)
#define GEN8_PCU_IIR _MMIO(0x444e8)
#define GEN8_PCU_IER _MMIO(0x444ec)

#define ILK_DISPLAY_CHICKEN2	_MMIO(0x42004)
/* Required on all Ironlake and Sandybridge according to the B-Spec. */
#define  ILK_ELPIN_409_SELECT	(1 << 25)
#define  ILK_DPARB_GATE	(1<<22)
#define  ILK_VSDPFD_FULL	(1<<21)
#define FUSE_STRAP			_MMIO(0x42014)
#define  ILK_INTERNAL_GRAPHICS_DISABLE	(1 << 31)
#define  ILK_INTERNAL_DISPLAY_DISABLE	(1 << 30)
#define  ILK_DISPLAY_DEBUG_DISABLE	(1 << 29)
#define  IVB_PIPE_C_DISABLE		(1 << 28)
#define  ILK_HDCP_DISABLE		(1 << 25)
#define  ILK_eDP_A_DISABLE		(1 << 24)
#define  HSW_CDCLK_LIMIT		(1 << 24)
#define  ILK_DESKTOP			(1 << 23)

#define ILK_DSPCLK_GATE_D			_MMIO(0x42020)
#define   ILK_VRHUNIT_CLOCK_GATE_DISABLE	(1 << 28)
#define   ILK_DPFCUNIT_CLOCK_GATE_DISABLE	(1 << 9)
#define   ILK_DPFCRUNIT_CLOCK_GATE_DISABLE	(1 << 8)
#define   ILK_DPFDUNIT_CLOCK_GATE_ENABLE	(1 << 7)
#define   ILK_DPARBUNIT_CLOCK_GATE_ENABLE	(1 << 5)

#define IVB_CHICKEN3	_MMIO(0x4200c)
# define CHICKEN3_DGMG_REQ_OUT_FIX_DISABLE	(1 << 5)
# define CHICKEN3_DGMG_DONE_FIX_DISABLE		(1 << 2)

#define CHICKEN_PAR1_1		_MMIO(0x42080)
#define  SKL_DE_COMPRESSED_HASH_MODE	(1 << 15)
#define  DPA_MASK_VBLANK_SRD	(1 << 15)
#define  FORCE_ARB_IDLE_PLANES	(1 << 14)
#define  SKL_EDP_PSR_FIX_RDWRAP	(1 << 3)

#define CHICKEN_PAR2_1		_MMIO(0x42090)
#define  KVM_CONFIG_CHANGE_NOTIFICATION_SELECT	(1 << 14)

#define CHICKEN_MISC_2		_MMIO(0x42084)
#define  CNL_COMP_PWR_DOWN	(1 << 23)
#define  GLK_CL2_PWR_DOWN	(1 << 12)
#define  GLK_CL1_PWR_DOWN	(1 << 11)
#define  GLK_CL0_PWR_DOWN	(1 << 10)

#define CHICKEN_MISC_4		_MMIO(0x4208c)
#define   FBC_STRIDE_OVERRIDE	(1 << 13)
#define   FBC_STRIDE_MASK	0x1FFF

#define _CHICKEN_PIPESL_1_A	0x420b0
#define _CHICKEN_PIPESL_1_B	0x420b4
#define  HSW_FBCQ_DIS			(1 << 22)
#define  BDW_DPRS_MASK_VBLANK_SRD	(1 << 0)
#define CHICKEN_PIPESL_1(pipe) _MMIO_PIPE(pipe, _CHICKEN_PIPESL_1_A, _CHICKEN_PIPESL_1_B)

#define CHICKEN_TRANS_A         0x420c0
#define CHICKEN_TRANS_B         0x420c4
#define CHICKEN_TRANS(trans) _MMIO_TRANS(trans, CHICKEN_TRANS_A, CHICKEN_TRANS_B)
#define PSR2_VSC_ENABLE_PROG_HEADER    (1<<12)
#define PSR2_ADD_VERTICAL_LINE_COUNT   (1<<15)

#define DISP_ARB_CTL	_MMIO(0x45000)
#define  DISP_FBC_MEMORY_WAKE		(1<<31)
#define  DISP_TILE_SURFACE_SWIZZLING	(1<<13)
#define  DISP_FBC_WM_DIS		(1<<15)
#define DISP_ARB_CTL2	_MMIO(0x45004)
#define  DISP_DATA_PARTITION_5_6	(1<<6)
#define  DISP_IPC_ENABLE		(1<<3)
#define DBUF_CTL	_MMIO(0x45008)
#define  DBUF_POWER_REQUEST		(1<<31)
#define  DBUF_POWER_STATE		(1<<30)
#define GEN7_MSG_CTL	_MMIO(0x45010)
#define  WAIT_FOR_PCH_RESET_ACK		(1<<1)
#define  WAIT_FOR_PCH_FLR_ACK		(1<<0)
#define HSW_NDE_RSTWRN_OPT	_MMIO(0x46408)
#define  RESET_PCH_HANDSHAKE_ENABLE	(1<<4)

#define GEN8_CHICKEN_DCPR_1		_MMIO(0x46430)
#define   SKL_SELECT_ALTERNATE_DC_EXIT	(1<<30)
#define   MASK_WAKEMEM			(1<<13)

#define SKL_DFSM			_MMIO(0x51000)
#define SKL_DFSM_CDCLK_LIMIT_MASK	(3 << 23)
#define SKL_DFSM_CDCLK_LIMIT_675	(0 << 23)
#define SKL_DFSM_CDCLK_LIMIT_540	(1 << 23)
#define SKL_DFSM_CDCLK_LIMIT_450	(2 << 23)
#define SKL_DFSM_CDCLK_LIMIT_337_5	(3 << 23)
#define SKL_DFSM_PIPE_A_DISABLE		(1 << 30)
#define SKL_DFSM_PIPE_B_DISABLE		(1 << 21)
#define SKL_DFSM_PIPE_C_DISABLE		(1 << 28)

#define SKL_DSSM			_MMIO(0x51004)
#define CNL_DSSM_CDCLK_PLL_REFCLK_24MHz	(1 << 31)

#define GEN7_FF_SLICE_CS_CHICKEN1	_MMIO(0x20e0)
#define   GEN9_FFSC_PERCTX_PREEMPT_CTRL	(1<<14)

#define FF_SLICE_CS_CHICKEN2			_MMIO(0x20e4)
#define  GEN9_TSG_BARRIER_ACK_DISABLE		(1<<8)
#define  GEN9_POOLED_EU_LOAD_BALANCING_FIX_DISABLE  (1<<10)

#define GEN9_CS_DEBUG_MODE1		_MMIO(0x20ec)
#define GEN9_CTX_PREEMPT_REG		_MMIO(0x2248)
#define GEN8_CS_CHICKEN1		_MMIO(0x2580)
#define GEN9_PREEMPT_3D_OBJECT_LEVEL		(1<<0)
#define GEN9_PREEMPT_GPGPU_LEVEL(hi, lo)	(((hi) << 2) | ((lo) << 1))
#define GEN9_PREEMPT_GPGPU_MID_THREAD_LEVEL	GEN9_PREEMPT_GPGPU_LEVEL(0, 0)
#define GEN9_PREEMPT_GPGPU_THREAD_GROUP_LEVEL	GEN9_PREEMPT_GPGPU_LEVEL(0, 1)
#define GEN9_PREEMPT_GPGPU_COMMAND_LEVEL	GEN9_PREEMPT_GPGPU_LEVEL(1, 0)
#define GEN9_PREEMPT_GPGPU_LEVEL_MASK		GEN9_PREEMPT_GPGPU_LEVEL(1, 1)

/* GEN7 chicken */
#define GEN7_COMMON_SLICE_CHICKEN1		_MMIO(0x7010)
# define GEN7_CSC1_RHWO_OPT_DISABLE_IN_RCC	((1<<10) | (1<<26))
# define GEN9_RHWO_OPTIMIZATION_DISABLE		(1<<14)
#define COMMON_SLICE_CHICKEN2			_MMIO(0x7014)
# define GEN9_PBE_COMPRESSED_HASH_SELECTION	(1<<13)
# define GEN9_DISABLE_GATHER_AT_SET_SHADER_COMMON_SLICE (1<<12)
# define GEN8_SBE_DISABLE_REPLAY_BUF_OPTIMIZATION (1<<8)
# define GEN8_CSC2_SBE_VUE_CACHE_CONSERVATIVE	(1<<0)

#define HIZ_CHICKEN					_MMIO(0x7018)
# define CHV_HZ_8X8_MODE_IN_1X				(1<<15)
# define BDW_HIZ_POWER_COMPILER_CLOCK_GATING_DISABLE	(1<<3)

#define GEN9_SLICE_COMMON_ECO_CHICKEN0		_MMIO(0x7308)
#define  DISABLE_PIXEL_MASK_CAMMING		(1<<14)

#define GEN9_SLICE_COMMON_ECO_CHICKEN1		_MMIO(0x731c)

#define GEN7_L3SQCREG1				_MMIO(0xB010)
#define  VLV_B0_WA_L3SQCREG1_VALUE		0x00D30000

#define GEN8_L3SQCREG1				_MMIO(0xB100)
/*
 * Note that on CHV the following has an off-by-one error wrt. to BSpec.
 * Using the formula in BSpec leads to a hang, while the formula here works
 * fine and matches the formulas for all other platforms. A BSpec change
 * request has been filed to clarify this.
 */
#define  L3_GENERAL_PRIO_CREDITS(x)		(((x) >> 1) << 19)
#define  L3_HIGH_PRIO_CREDITS(x)		(((x) >> 1) << 14)
#define  L3_PRIO_CREDITS_MASK			((0x1f << 19) | (0x1f << 14))

#define GEN7_L3CNTLREG1				_MMIO(0xB01C)
#define  GEN7_WA_FOR_GEN7_L3_CONTROL			0x3C47FF8C
#define  GEN7_L3AGDIS				(1<<19)
#define GEN7_L3CNTLREG2				_MMIO(0xB020)
#define GEN7_L3CNTLREG3				_MMIO(0xB024)

#define GEN7_L3_CHICKEN_MODE_REGISTER		_MMIO(0xB030)
#define  GEN7_WA_L3_CHICKEN_MODE				0x20000000

#define GEN7_L3SQCREG4				_MMIO(0xb034)
#define  L3SQ_URB_READ_CAM_MATCH_DISABLE	(1<<27)

#define GEN8_L3SQCREG4				_MMIO(0xb118)
#define  GEN8_LQSC_RO_PERF_DIS			(1<<27)
#define  GEN8_LQSC_FLUSH_COHERENT_LINES		(1<<21)

/* GEN8 chicken */
#define HDC_CHICKEN0				_MMIO(0x7300)
#define CNL_HDC_CHICKEN0			_MMIO(0xE5F0)
#define  HDC_FORCE_CSR_NON_COHERENT_OVR_DISABLE	(1<<15)
#define  HDC_FENCE_DEST_SLM_DISABLE		(1<<14)
#define  HDC_DONOT_FETCH_MEM_WHEN_MASKED	(1<<11)
#define  HDC_FORCE_CONTEXT_SAVE_RESTORE_NON_COHERENT	(1<<5)
#define  HDC_FORCE_NON_COHERENT			(1<<4)
#define  HDC_BARRIER_PERFORMANCE_DISABLE	(1<<10)

#define GEN8_HDC_CHICKEN1			_MMIO(0x7304)

/* GEN9 chicken */
#define SLICE_ECO_CHICKEN0			_MMIO(0x7308)
#define   PIXEL_MASK_CAMMING_DISABLE		(1 << 14)

/* WaCatErrorRejectionIssue */
#define GEN7_SQ_CHICKEN_MBCUNIT_CONFIG		_MMIO(0x9030)
#define  GEN7_SQ_CHICKEN_MBCUNIT_SQINTMOB	(1<<11)

#define HSW_SCRATCH1				_MMIO(0xb038)
#define  HSW_SCRATCH1_L3_DATA_ATOMICS_DISABLE	(1<<27)

#define BDW_SCRATCH1					_MMIO(0xb11c)
#define  GEN9_LBS_SLA_RETRY_TIMER_DECREMENT_ENABLE	(1<<2)

/* PCH */

/* south display engine interrupt: IBX */
#define SDE_AUDIO_POWER_D	(1 << 27)
#define SDE_AUDIO_POWER_C	(1 << 26)
#define SDE_AUDIO_POWER_B	(1 << 25)
#define SDE_AUDIO_POWER_SHIFT	(25)
#define SDE_AUDIO_POWER_MASK	(7 << SDE_AUDIO_POWER_SHIFT)
#define SDE_GMBUS		(1 << 24)
#define SDE_AUDIO_HDCP_TRANSB	(1 << 23)
#define SDE_AUDIO_HDCP_TRANSA	(1 << 22)
#define SDE_AUDIO_HDCP_MASK	(3 << 22)
#define SDE_AUDIO_TRANSB	(1 << 21)
#define SDE_AUDIO_TRANSA	(1 << 20)
#define SDE_AUDIO_TRANS_MASK	(3 << 20)
#define SDE_POISON		(1 << 19)
/* 18 reserved */
#define SDE_FDI_RXB		(1 << 17)
#define SDE_FDI_RXA		(1 << 16)
#define SDE_FDI_MASK		(3 << 16)
#define SDE_AUXD		(1 << 15)
#define SDE_AUXC		(1 << 14)
#define SDE_AUXB		(1 << 13)
#define SDE_AUX_MASK		(7 << 13)
/* 12 reserved */
#define SDE_CRT_HOTPLUG         (1 << 11)
#define SDE_PORTD_HOTPLUG       (1 << 10)
#define SDE_PORTC_HOTPLUG       (1 << 9)
#define SDE_PORTB_HOTPLUG       (1 << 8)
#define SDE_SDVOB_HOTPLUG       (1 << 6)
#define SDE_HOTPLUG_MASK        (SDE_CRT_HOTPLUG | \
				 SDE_SDVOB_HOTPLUG |	\
				 SDE_PORTB_HOTPLUG |	\
				 SDE_PORTC_HOTPLUG |	\
				 SDE_PORTD_HOTPLUG)
#define SDE_TRANSB_CRC_DONE	(1 << 5)
#define SDE_TRANSB_CRC_ERR	(1 << 4)
#define SDE_TRANSB_FIFO_UNDER	(1 << 3)
#define SDE_TRANSA_CRC_DONE	(1 << 2)
#define SDE_TRANSA_CRC_ERR	(1 << 1)
#define SDE_TRANSA_FIFO_UNDER	(1 << 0)
#define SDE_TRANS_MASK		(0x3f)

/* south display engine interrupt: CPT/PPT */
#define SDE_AUDIO_POWER_D_CPT	(1 << 31)
#define SDE_AUDIO_POWER_C_CPT	(1 << 30)
#define SDE_AUDIO_POWER_B_CPT	(1 << 29)
#define SDE_AUDIO_POWER_SHIFT_CPT   29
#define SDE_AUDIO_POWER_MASK_CPT    (7 << 29)
#define SDE_AUXD_CPT		(1 << 27)
#define SDE_AUXC_CPT		(1 << 26)
#define SDE_AUXB_CPT		(1 << 25)
#define SDE_AUX_MASK_CPT	(7 << 25)
#define SDE_PORTE_HOTPLUG_SPT	(1 << 25)
#define SDE_PORTA_HOTPLUG_SPT	(1 << 24)
#define SDE_PORTD_HOTPLUG_CPT	(1 << 23)
#define SDE_PORTC_HOTPLUG_CPT	(1 << 22)
#define SDE_PORTB_HOTPLUG_CPT	(1 << 21)
#define SDE_CRT_HOTPLUG_CPT	(1 << 19)
#define SDE_SDVOB_HOTPLUG_CPT	(1 << 18)
#define SDE_HOTPLUG_MASK_CPT	(SDE_CRT_HOTPLUG_CPT |		\
				 SDE_SDVOB_HOTPLUG_CPT |	\
				 SDE_PORTD_HOTPLUG_CPT |	\
				 SDE_PORTC_HOTPLUG_CPT |	\
				 SDE_PORTB_HOTPLUG_CPT)
#define SDE_HOTPLUG_MASK_SPT	(SDE_PORTE_HOTPLUG_SPT |	\
				 SDE_PORTD_HOTPLUG_CPT |	\
				 SDE_PORTC_HOTPLUG_CPT |	\
				 SDE_PORTB_HOTPLUG_CPT |	\
				 SDE_PORTA_HOTPLUG_SPT)
#define SDE_GMBUS_CPT		(1 << 17)
#define SDE_ERROR_CPT		(1 << 16)
#define SDE_AUDIO_CP_REQ_C_CPT	(1 << 10)
#define SDE_AUDIO_CP_CHG_C_CPT	(1 << 9)
#define SDE_FDI_RXC_CPT		(1 << 8)
#define SDE_AUDIO_CP_REQ_B_CPT	(1 << 6)
#define SDE_AUDIO_CP_CHG_B_CPT	(1 << 5)
#define SDE_FDI_RXB_CPT		(1 << 4)
#define SDE_AUDIO_CP_REQ_A_CPT	(1 << 2)
#define SDE_AUDIO_CP_CHG_A_CPT	(1 << 1)
#define SDE_FDI_RXA_CPT		(1 << 0)
#define SDE_AUDIO_CP_REQ_CPT	(SDE_AUDIO_CP_REQ_C_CPT | \
				 SDE_AUDIO_CP_REQ_B_CPT | \
				 SDE_AUDIO_CP_REQ_A_CPT)
#define SDE_AUDIO_CP_CHG_CPT	(SDE_AUDIO_CP_CHG_C_CPT | \
				 SDE_AUDIO_CP_CHG_B_CPT | \
				 SDE_AUDIO_CP_CHG_A_CPT)
#define SDE_FDI_MASK_CPT	(SDE_FDI_RXC_CPT | \
				 SDE_FDI_RXB_CPT | \
				 SDE_FDI_RXA_CPT)

#define SDEISR  _MMIO(0xc4000)
#define SDEIMR  _MMIO(0xc4004)
#define SDEIIR  _MMIO(0xc4008)
#define SDEIER  _MMIO(0xc400c)

#define SERR_INT			_MMIO(0xc4040)
#define  SERR_INT_POISON		(1<<31)
#define  SERR_INT_TRANS_FIFO_UNDERRUN(pipe)	(1<<((pipe)*3))

/* digital port hotplug */
#define PCH_PORT_HOTPLUG		_MMIO(0xc4030)	/* SHOTPLUG_CTL */
#define  PORTA_HOTPLUG_ENABLE		(1 << 28) /* LPT:LP+ & BXT */
#define  BXT_DDIA_HPD_INVERT            (1 << 27)
#define  PORTA_HOTPLUG_STATUS_MASK	(3 << 24) /* SPT+ & BXT */
#define  PORTA_HOTPLUG_NO_DETECT	(0 << 24) /* SPT+ & BXT */
#define  PORTA_HOTPLUG_SHORT_DETECT	(1 << 24) /* SPT+ & BXT */
#define  PORTA_HOTPLUG_LONG_DETECT	(2 << 24) /* SPT+ & BXT */
#define  PORTD_HOTPLUG_ENABLE		(1 << 20)
#define  PORTD_PULSE_DURATION_2ms	(0 << 18) /* pre-LPT */
#define  PORTD_PULSE_DURATION_4_5ms	(1 << 18) /* pre-LPT */
#define  PORTD_PULSE_DURATION_6ms	(2 << 18) /* pre-LPT */
#define  PORTD_PULSE_DURATION_100ms	(3 << 18) /* pre-LPT */
#define  PORTD_PULSE_DURATION_MASK	(3 << 18) /* pre-LPT */
#define  PORTD_HOTPLUG_STATUS_MASK	(3 << 16)
#define  PORTD_HOTPLUG_NO_DETECT	(0 << 16)
#define  PORTD_HOTPLUG_SHORT_DETECT	(1 << 16)
#define  PORTD_HOTPLUG_LONG_DETECT	(2 << 16)
#define  PORTC_HOTPLUG_ENABLE		(1 << 12)
#define  BXT_DDIC_HPD_INVERT            (1 << 11)
#define  PORTC_PULSE_DURATION_2ms	(0 << 10) /* pre-LPT */
#define  PORTC_PULSE_DURATION_4_5ms	(1 << 10) /* pre-LPT */
#define  PORTC_PULSE_DURATION_6ms	(2 << 10) /* pre-LPT */
#define  PORTC_PULSE_DURATION_100ms	(3 << 10) /* pre-LPT */
#define  PORTC_PULSE_DURATION_MASK	(3 << 10) /* pre-LPT */
#define  PORTC_HOTPLUG_STATUS_MASK	(3 << 8)
#define  PORTC_HOTPLUG_NO_DETECT	(0 << 8)
#define  PORTC_HOTPLUG_SHORT_DETECT	(1 << 8)
#define  PORTC_HOTPLUG_LONG_DETECT	(2 << 8)
#define  PORTB_HOTPLUG_ENABLE		(1 << 4)
#define  BXT_DDIB_HPD_INVERT            (1 << 3)
#define  PORTB_PULSE_DURATION_2ms	(0 << 2) /* pre-LPT */
#define  PORTB_PULSE_DURATION_4_5ms	(1 << 2) /* pre-LPT */
#define  PORTB_PULSE_DURATION_6ms	(2 << 2) /* pre-LPT */
#define  PORTB_PULSE_DURATION_100ms	(3 << 2) /* pre-LPT */
#define  PORTB_PULSE_DURATION_MASK	(3 << 2) /* pre-LPT */
#define  PORTB_HOTPLUG_STATUS_MASK	(3 << 0)
#define  PORTB_HOTPLUG_NO_DETECT	(0 << 0)
#define  PORTB_HOTPLUG_SHORT_DETECT	(1 << 0)
#define  PORTB_HOTPLUG_LONG_DETECT	(2 << 0)
#define  BXT_DDI_HPD_INVERT_MASK	(BXT_DDIA_HPD_INVERT | \
					BXT_DDIB_HPD_INVERT | \
					BXT_DDIC_HPD_INVERT)

#define PCH_PORT_HOTPLUG2		_MMIO(0xc403C)	/* SHOTPLUG_CTL2 SPT+ */
#define  PORTE_HOTPLUG_ENABLE		(1 << 4)
#define  PORTE_HOTPLUG_STATUS_MASK	(3 << 0)
#define  PORTE_HOTPLUG_NO_DETECT	(0 << 0)
#define  PORTE_HOTPLUG_SHORT_DETECT	(1 << 0)
#define  PORTE_HOTPLUG_LONG_DETECT	(2 << 0)

#define PCH_GPIOA               _MMIO(0xc5010)
#define PCH_GPIOB               _MMIO(0xc5014)
#define PCH_GPIOC               _MMIO(0xc5018)
#define PCH_GPIOD               _MMIO(0xc501c)
#define PCH_GPIOE               _MMIO(0xc5020)
#define PCH_GPIOF               _MMIO(0xc5024)

#define PCH_GMBUS0		_MMIO(0xc5100)
#define PCH_GMBUS1		_MMIO(0xc5104)
#define PCH_GMBUS2		_MMIO(0xc5108)
#define PCH_GMBUS3		_MMIO(0xc510c)
#define PCH_GMBUS4		_MMIO(0xc5110)
#define PCH_GMBUS5		_MMIO(0xc5120)

#define _PCH_DPLL_A              0xc6014
#define _PCH_DPLL_B              0xc6018
#define PCH_DPLL(pll) _MMIO(pll == 0 ? _PCH_DPLL_A : _PCH_DPLL_B)

#define _PCH_FPA0                0xc6040
#define  FP_CB_TUNE		(0x3<<22)
#define _PCH_FPA1                0xc6044
#define _PCH_FPB0                0xc6048
#define _PCH_FPB1                0xc604c
#define PCH_FP0(pll) _MMIO(pll == 0 ? _PCH_FPA0 : _PCH_FPB0)
#define PCH_FP1(pll) _MMIO(pll == 0 ? _PCH_FPA1 : _PCH_FPB1)

#define PCH_DPLL_TEST           _MMIO(0xc606c)

#define PCH_DREF_CONTROL        _MMIO(0xC6200)
#define  DREF_CONTROL_MASK      0x7fc3
#define  DREF_CPU_SOURCE_OUTPUT_DISABLE         (0<<13)
#define  DREF_CPU_SOURCE_OUTPUT_DOWNSPREAD      (2<<13)
#define  DREF_CPU_SOURCE_OUTPUT_NONSPREAD       (3<<13)
#define  DREF_CPU_SOURCE_OUTPUT_MASK		(3<<13)
#define  DREF_SSC_SOURCE_DISABLE                (0<<11)
#define  DREF_SSC_SOURCE_ENABLE                 (2<<11)
#define  DREF_SSC_SOURCE_MASK			(3<<11)
#define  DREF_NONSPREAD_SOURCE_DISABLE          (0<<9)
#define  DREF_NONSPREAD_CK505_ENABLE		(1<<9)
#define  DREF_NONSPREAD_SOURCE_ENABLE           (2<<9)
#define  DREF_NONSPREAD_SOURCE_MASK		(3<<9)
#define  DREF_SUPERSPREAD_SOURCE_DISABLE        (0<<7)
#define  DREF_SUPERSPREAD_SOURCE_ENABLE         (2<<7)
#define  DREF_SUPERSPREAD_SOURCE_MASK		(3<<7)
#define  DREF_SSC4_DOWNSPREAD                   (0<<6)
#define  DREF_SSC4_CENTERSPREAD                 (1<<6)
#define  DREF_SSC1_DISABLE                      (0<<1)
#define  DREF_SSC1_ENABLE                       (1<<1)
#define  DREF_SSC4_DISABLE                      (0)
#define  DREF_SSC4_ENABLE                       (1)

#define PCH_RAWCLK_FREQ         _MMIO(0xc6204)
#define  FDL_TP1_TIMER_SHIFT    12
#define  FDL_TP1_TIMER_MASK     (3<<12)
#define  FDL_TP2_TIMER_SHIFT    10
#define  FDL_TP2_TIMER_MASK     (3<<10)
#define  RAWCLK_FREQ_MASK       0x3ff
#define  CNP_RAWCLK_DIV_MASK	(0x3ff << 16)
#define  CNP_RAWCLK_DIV(div)	((div) << 16)
#define  CNP_RAWCLK_FRAC_MASK	(0xf << 26)
#define  CNP_RAWCLK_FRAC(frac)	((frac) << 26)

#define PCH_DPLL_TMR_CFG        _MMIO(0xc6208)

#define PCH_SSC4_PARMS          _MMIO(0xc6210)
#define PCH_SSC4_AUX_PARMS      _MMIO(0xc6214)

#define PCH_DPLL_SEL		_MMIO(0xc7000)
#define	 TRANS_DPLLB_SEL(pipe)		(1 << ((pipe) * 4))
#define	 TRANS_DPLLA_SEL(pipe)		0
#define  TRANS_DPLL_ENABLE(pipe)	(1 << ((pipe) * 4 + 3))

/* transcoder */

#define _PCH_TRANS_HTOTAL_A		0xe0000
#define  TRANS_HTOTAL_SHIFT		16
#define  TRANS_HACTIVE_SHIFT		0
#define _PCH_TRANS_HBLANK_A		0xe0004
#define  TRANS_HBLANK_END_SHIFT		16
#define  TRANS_HBLANK_START_SHIFT	0
#define _PCH_TRANS_HSYNC_A		0xe0008
#define  TRANS_HSYNC_END_SHIFT		16
#define  TRANS_HSYNC_START_SHIFT	0
#define _PCH_TRANS_VTOTAL_A		0xe000c
#define  TRANS_VTOTAL_SHIFT		16
#define  TRANS_VACTIVE_SHIFT		0
#define _PCH_TRANS_VBLANK_A		0xe0010
#define  TRANS_VBLANK_END_SHIFT		16
#define  TRANS_VBLANK_START_SHIFT	0
#define _PCH_TRANS_VSYNC_A		0xe0014
#define  TRANS_VSYNC_END_SHIFT	 	16
#define  TRANS_VSYNC_START_SHIFT	0
#define _PCH_TRANS_VSYNCSHIFT_A		0xe0028

#define _PCH_TRANSA_DATA_M1	0xe0030
#define _PCH_TRANSA_DATA_N1	0xe0034
#define _PCH_TRANSA_DATA_M2	0xe0038
#define _PCH_TRANSA_DATA_N2	0xe003c
#define _PCH_TRANSA_LINK_M1	0xe0040
#define _PCH_TRANSA_LINK_N1	0xe0044
#define _PCH_TRANSA_LINK_M2	0xe0048
#define _PCH_TRANSA_LINK_N2	0xe004c

/* Per-transcoder DIP controls (PCH) */
#define _VIDEO_DIP_CTL_A         0xe0200
#define _VIDEO_DIP_DATA_A        0xe0208
#define _VIDEO_DIP_GCP_A         0xe0210
#define  GCP_COLOR_INDICATION		(1 << 2)
#define  GCP_DEFAULT_PHASE_ENABLE	(1 << 1)
#define  GCP_AV_MUTE			(1 << 0)

#define _VIDEO_DIP_CTL_B         0xe1200
#define _VIDEO_DIP_DATA_B        0xe1208
#define _VIDEO_DIP_GCP_B         0xe1210

#define TVIDEO_DIP_CTL(pipe) _MMIO_PIPE(pipe, _VIDEO_DIP_CTL_A, _VIDEO_DIP_CTL_B)
#define TVIDEO_DIP_DATA(pipe) _MMIO_PIPE(pipe, _VIDEO_DIP_DATA_A, _VIDEO_DIP_DATA_B)
#define TVIDEO_DIP_GCP(pipe) _MMIO_PIPE(pipe, _VIDEO_DIP_GCP_A, _VIDEO_DIP_GCP_B)

/* Per-transcoder DIP controls (VLV) */
#define _VLV_VIDEO_DIP_CTL_A		(VLV_DISPLAY_BASE + 0x60200)
#define _VLV_VIDEO_DIP_DATA_A		(VLV_DISPLAY_BASE + 0x60208)
#define _VLV_VIDEO_DIP_GDCP_PAYLOAD_A	(VLV_DISPLAY_BASE + 0x60210)

#define _VLV_VIDEO_DIP_CTL_B		(VLV_DISPLAY_BASE + 0x61170)
#define _VLV_VIDEO_DIP_DATA_B		(VLV_DISPLAY_BASE + 0x61174)
#define _VLV_VIDEO_DIP_GDCP_PAYLOAD_B	(VLV_DISPLAY_BASE + 0x61178)

#define _CHV_VIDEO_DIP_CTL_C		(VLV_DISPLAY_BASE + 0x611f0)
#define _CHV_VIDEO_DIP_DATA_C		(VLV_DISPLAY_BASE + 0x611f4)
#define _CHV_VIDEO_DIP_GDCP_PAYLOAD_C	(VLV_DISPLAY_BASE + 0x611f8)

#define VLV_TVIDEO_DIP_CTL(pipe) \
	_MMIO_PIPE3((pipe), _VLV_VIDEO_DIP_CTL_A, \
	       _VLV_VIDEO_DIP_CTL_B, _CHV_VIDEO_DIP_CTL_C)
#define VLV_TVIDEO_DIP_DATA(pipe) \
	_MMIO_PIPE3((pipe), _VLV_VIDEO_DIP_DATA_A, \
	       _VLV_VIDEO_DIP_DATA_B, _CHV_VIDEO_DIP_DATA_C)
#define VLV_TVIDEO_DIP_GCP(pipe) \
	_MMIO_PIPE3((pipe), _VLV_VIDEO_DIP_GDCP_PAYLOAD_A, \
		_VLV_VIDEO_DIP_GDCP_PAYLOAD_B, _CHV_VIDEO_DIP_GDCP_PAYLOAD_C)

/* Haswell DIP controls */

#define _HSW_VIDEO_DIP_CTL_A		0x60200
#define _HSW_VIDEO_DIP_AVI_DATA_A	0x60220
#define _HSW_VIDEO_DIP_VS_DATA_A	0x60260
#define _HSW_VIDEO_DIP_SPD_DATA_A	0x602A0
#define _HSW_VIDEO_DIP_GMP_DATA_A	0x602E0
#define _HSW_VIDEO_DIP_VSC_DATA_A	0x60320
#define _HSW_VIDEO_DIP_AVI_ECC_A	0x60240
#define _HSW_VIDEO_DIP_VS_ECC_A		0x60280
#define _HSW_VIDEO_DIP_SPD_ECC_A	0x602C0
#define _HSW_VIDEO_DIP_GMP_ECC_A	0x60300
#define _HSW_VIDEO_DIP_VSC_ECC_A	0x60344
#define _HSW_VIDEO_DIP_GCP_A		0x60210

#define _HSW_VIDEO_DIP_CTL_B		0x61200
#define _HSW_VIDEO_DIP_AVI_DATA_B	0x61220
#define _HSW_VIDEO_DIP_VS_DATA_B	0x61260
#define _HSW_VIDEO_DIP_SPD_DATA_B	0x612A0
#define _HSW_VIDEO_DIP_GMP_DATA_B	0x612E0
#define _HSW_VIDEO_DIP_VSC_DATA_B	0x61320
#define _HSW_VIDEO_DIP_BVI_ECC_B	0x61240
#define _HSW_VIDEO_DIP_VS_ECC_B		0x61280
#define _HSW_VIDEO_DIP_SPD_ECC_B	0x612C0
#define _HSW_VIDEO_DIP_GMP_ECC_B	0x61300
#define _HSW_VIDEO_DIP_VSC_ECC_B	0x61344
#define _HSW_VIDEO_DIP_GCP_B		0x61210

#define HSW_TVIDEO_DIP_CTL(trans)		_MMIO_TRANS2(trans, _HSW_VIDEO_DIP_CTL_A)
#define HSW_TVIDEO_DIP_AVI_DATA(trans, i)	_MMIO_TRANS2(trans, _HSW_VIDEO_DIP_AVI_DATA_A + (i) * 4)
#define HSW_TVIDEO_DIP_VS_DATA(trans, i)	_MMIO_TRANS2(trans, _HSW_VIDEO_DIP_VS_DATA_A + (i) * 4)
#define HSW_TVIDEO_DIP_SPD_DATA(trans, i)	_MMIO_TRANS2(trans, _HSW_VIDEO_DIP_SPD_DATA_A + (i) * 4)
#define HSW_TVIDEO_DIP_GCP(trans)		_MMIO_TRANS2(trans, _HSW_VIDEO_DIP_GCP_A)
#define HSW_TVIDEO_DIP_VSC_DATA(trans, i)	_MMIO_TRANS2(trans, _HSW_VIDEO_DIP_VSC_DATA_A + (i) * 4)

#define _HSW_STEREO_3D_CTL_A		0x70020
#define   S3D_ENABLE			(1<<31)
#define _HSW_STEREO_3D_CTL_B		0x71020

#define HSW_STEREO_3D_CTL(trans)	_MMIO_PIPE2(trans, _HSW_STEREO_3D_CTL_A)

#define _PCH_TRANS_HTOTAL_B          0xe1000
#define _PCH_TRANS_HBLANK_B          0xe1004
#define _PCH_TRANS_HSYNC_B           0xe1008
#define _PCH_TRANS_VTOTAL_B          0xe100c
#define _PCH_TRANS_VBLANK_B          0xe1010
#define _PCH_TRANS_VSYNC_B           0xe1014
#define _PCH_TRANS_VSYNCSHIFT_B 0xe1028

#define PCH_TRANS_HTOTAL(pipe)		_MMIO_PIPE(pipe, _PCH_TRANS_HTOTAL_A, _PCH_TRANS_HTOTAL_B)
#define PCH_TRANS_HBLANK(pipe)		_MMIO_PIPE(pipe, _PCH_TRANS_HBLANK_A, _PCH_TRANS_HBLANK_B)
#define PCH_TRANS_HSYNC(pipe)		_MMIO_PIPE(pipe, _PCH_TRANS_HSYNC_A, _PCH_TRANS_HSYNC_B)
#define PCH_TRANS_VTOTAL(pipe)		_MMIO_PIPE(pipe, _PCH_TRANS_VTOTAL_A, _PCH_TRANS_VTOTAL_B)
#define PCH_TRANS_VBLANK(pipe)		_MMIO_PIPE(pipe, _PCH_TRANS_VBLANK_A, _PCH_TRANS_VBLANK_B)
#define PCH_TRANS_VSYNC(pipe)		_MMIO_PIPE(pipe, _PCH_TRANS_VSYNC_A, _PCH_TRANS_VSYNC_B)
#define PCH_TRANS_VSYNCSHIFT(pipe)	_MMIO_PIPE(pipe, _PCH_TRANS_VSYNCSHIFT_A, _PCH_TRANS_VSYNCSHIFT_B)

#define _PCH_TRANSB_DATA_M1	0xe1030
#define _PCH_TRANSB_DATA_N1	0xe1034
#define _PCH_TRANSB_DATA_M2	0xe1038
#define _PCH_TRANSB_DATA_N2	0xe103c
#define _PCH_TRANSB_LINK_M1	0xe1040
#define _PCH_TRANSB_LINK_N1	0xe1044
#define _PCH_TRANSB_LINK_M2	0xe1048
#define _PCH_TRANSB_LINK_N2	0xe104c

#define PCH_TRANS_DATA_M1(pipe)	_MMIO_PIPE(pipe, _PCH_TRANSA_DATA_M1, _PCH_TRANSB_DATA_M1)
#define PCH_TRANS_DATA_N1(pipe)	_MMIO_PIPE(pipe, _PCH_TRANSA_DATA_N1, _PCH_TRANSB_DATA_N1)
#define PCH_TRANS_DATA_M2(pipe)	_MMIO_PIPE(pipe, _PCH_TRANSA_DATA_M2, _PCH_TRANSB_DATA_M2)
#define PCH_TRANS_DATA_N2(pipe)	_MMIO_PIPE(pipe, _PCH_TRANSA_DATA_N2, _PCH_TRANSB_DATA_N2)
#define PCH_TRANS_LINK_M1(pipe)	_MMIO_PIPE(pipe, _PCH_TRANSA_LINK_M1, _PCH_TRANSB_LINK_M1)
#define PCH_TRANS_LINK_N1(pipe)	_MMIO_PIPE(pipe, _PCH_TRANSA_LINK_N1, _PCH_TRANSB_LINK_N1)
#define PCH_TRANS_LINK_M2(pipe)	_MMIO_PIPE(pipe, _PCH_TRANSA_LINK_M2, _PCH_TRANSB_LINK_M2)
#define PCH_TRANS_LINK_N2(pipe)	_MMIO_PIPE(pipe, _PCH_TRANSA_LINK_N2, _PCH_TRANSB_LINK_N2)

#define _PCH_TRANSACONF              0xf0008
#define _PCH_TRANSBCONF              0xf1008
#define PCH_TRANSCONF(pipe)	_MMIO_PIPE(pipe, _PCH_TRANSACONF, _PCH_TRANSBCONF)
#define LPT_TRANSCONF		PCH_TRANSCONF(PIPE_A) /* lpt has only one transcoder */
#define  TRANS_DISABLE          (0<<31)
#define  TRANS_ENABLE           (1<<31)
#define  TRANS_STATE_MASK       (1<<30)
#define  TRANS_STATE_DISABLE    (0<<30)
#define  TRANS_STATE_ENABLE     (1<<30)
#define  TRANS_FSYNC_DELAY_HB1  (0<<27)
#define  TRANS_FSYNC_DELAY_HB2  (1<<27)
#define  TRANS_FSYNC_DELAY_HB3  (2<<27)
#define  TRANS_FSYNC_DELAY_HB4  (3<<27)
#define  TRANS_INTERLACE_MASK   (7<<21)
#define  TRANS_PROGRESSIVE      (0<<21)
#define  TRANS_INTERLACED       (3<<21)
#define  TRANS_LEGACY_INTERLACED_ILK (2<<21)
#define  TRANS_8BPC             (0<<5)
#define  TRANS_10BPC            (1<<5)
#define  TRANS_6BPC             (2<<5)
#define  TRANS_12BPC            (3<<5)

#define _TRANSA_CHICKEN1	 0xf0060
#define _TRANSB_CHICKEN1	 0xf1060
#define TRANS_CHICKEN1(pipe)	_MMIO_PIPE(pipe, _TRANSA_CHICKEN1, _TRANSB_CHICKEN1)
#define  TRANS_CHICKEN1_HDMIUNIT_GC_DISABLE	(1<<10)
#define  TRANS_CHICKEN1_DP0UNIT_GC_DISABLE	(1<<4)
#define _TRANSA_CHICKEN2	 0xf0064
#define _TRANSB_CHICKEN2	 0xf1064
#define TRANS_CHICKEN2(pipe)	_MMIO_PIPE(pipe, _TRANSA_CHICKEN2, _TRANSB_CHICKEN2)
#define  TRANS_CHICKEN2_TIMING_OVERRIDE			(1<<31)
#define  TRANS_CHICKEN2_FDI_POLARITY_REVERSED		(1<<29)
#define  TRANS_CHICKEN2_FRAME_START_DELAY_MASK		(3<<27)
#define  TRANS_CHICKEN2_DISABLE_DEEP_COLOR_COUNTER	(1<<26)
#define  TRANS_CHICKEN2_DISABLE_DEEP_COLOR_MODESWITCH	(1<<25)

#define SOUTH_CHICKEN1		_MMIO(0xc2000)
#define  FDIA_PHASE_SYNC_SHIFT_OVR	19
#define  FDIA_PHASE_SYNC_SHIFT_EN	18
#define  FDI_PHASE_SYNC_OVR(pipe) (1<<(FDIA_PHASE_SYNC_SHIFT_OVR - ((pipe) * 2)))
#define  FDI_PHASE_SYNC_EN(pipe) (1<<(FDIA_PHASE_SYNC_SHIFT_EN - ((pipe) * 2)))
#define  FDI_BC_BIFURCATION_SELECT	(1 << 12)
#define  CHASSIS_CLK_REQ_DURATION_MASK	(0xf << 8)
#define  CHASSIS_CLK_REQ_DURATION(x)	((x) << 8)
#define  SPT_PWM_GRANULARITY		(1<<0)
#define SOUTH_CHICKEN2		_MMIO(0xc2004)
#define  FDI_MPHY_IOSFSB_RESET_STATUS	(1<<13)
#define  FDI_MPHY_IOSFSB_RESET_CTL	(1<<12)
#define  LPT_PWM_GRANULARITY		(1<<5)
#define  DPLS_EDP_PPS_FIX_DIS		(1<<0)

#define _FDI_RXA_CHICKEN        0xc200c
#define _FDI_RXB_CHICKEN        0xc2010
#define  FDI_RX_PHASE_SYNC_POINTER_OVR	(1<<1)
#define  FDI_RX_PHASE_SYNC_POINTER_EN	(1<<0)
#define FDI_RX_CHICKEN(pipe)	_MMIO_PIPE(pipe, _FDI_RXA_CHICKEN, _FDI_RXB_CHICKEN)

#define SOUTH_DSPCLK_GATE_D	_MMIO(0xc2020)
#define  PCH_GMBUSUNIT_CLOCK_GATE_DISABLE (1<<31)
#define  PCH_DPLUNIT_CLOCK_GATE_DISABLE (1<<30)
#define  PCH_DPLSUNIT_CLOCK_GATE_DISABLE (1<<29)
#define  PCH_CPUNIT_CLOCK_GATE_DISABLE (1<<14)
#define  CNP_PWM_CGE_GATING_DISABLE (1<<13)
#define  PCH_LP_PARTITION_LEVEL_DISABLE  (1<<12)

/* CPU: FDI_TX */
#define _FDI_TXA_CTL            0x60100
#define _FDI_TXB_CTL            0x61100
#define FDI_TX_CTL(pipe)	_MMIO_PIPE(pipe, _FDI_TXA_CTL, _FDI_TXB_CTL)
#define  FDI_TX_DISABLE         (0<<31)
#define  FDI_TX_ENABLE          (1<<31)
#define  FDI_LINK_TRAIN_PATTERN_1       (0<<28)
#define  FDI_LINK_TRAIN_PATTERN_2       (1<<28)
#define  FDI_LINK_TRAIN_PATTERN_IDLE    (2<<28)
#define  FDI_LINK_TRAIN_NONE            (3<<28)
#define  FDI_LINK_TRAIN_VOLTAGE_0_4V    (0<<25)
#define  FDI_LINK_TRAIN_VOLTAGE_0_6V    (1<<25)
#define  FDI_LINK_TRAIN_VOLTAGE_0_8V    (2<<25)
#define  FDI_LINK_TRAIN_VOLTAGE_1_2V    (3<<25)
#define  FDI_LINK_TRAIN_PRE_EMPHASIS_NONE (0<<22)
#define  FDI_LINK_TRAIN_PRE_EMPHASIS_1_5X (1<<22)
#define  FDI_LINK_TRAIN_PRE_EMPHASIS_2X   (2<<22)
#define  FDI_LINK_TRAIN_PRE_EMPHASIS_3X   (3<<22)
/* ILK always use 400mV 0dB for voltage swing and pre-emphasis level.
   SNB has different settings. */
/* SNB A-stepping */
#define  FDI_LINK_TRAIN_400MV_0DB_SNB_A		(0x38<<22)
#define  FDI_LINK_TRAIN_400MV_6DB_SNB_A		(0x02<<22)
#define  FDI_LINK_TRAIN_600MV_3_5DB_SNB_A	(0x01<<22)
#define  FDI_LINK_TRAIN_800MV_0DB_SNB_A		(0x0<<22)
/* SNB B-stepping */
#define  FDI_LINK_TRAIN_400MV_0DB_SNB_B		(0x0<<22)
#define  FDI_LINK_TRAIN_400MV_6DB_SNB_B		(0x3a<<22)
#define  FDI_LINK_TRAIN_600MV_3_5DB_SNB_B	(0x39<<22)
#define  FDI_LINK_TRAIN_800MV_0DB_SNB_B		(0x38<<22)
#define  FDI_LINK_TRAIN_VOL_EMP_MASK		(0x3f<<22)
#define  FDI_DP_PORT_WIDTH_SHIFT		19
#define  FDI_DP_PORT_WIDTH_MASK			(7 << FDI_DP_PORT_WIDTH_SHIFT)
#define  FDI_DP_PORT_WIDTH(width)           (((width) - 1) << FDI_DP_PORT_WIDTH_SHIFT)
#define  FDI_TX_ENHANCE_FRAME_ENABLE    (1<<18)
/* Ironlake: hardwired to 1 */
#define  FDI_TX_PLL_ENABLE              (1<<14)

/* Ivybridge has different bits for lolz */
#define  FDI_LINK_TRAIN_PATTERN_1_IVB       (0<<8)
#define  FDI_LINK_TRAIN_PATTERN_2_IVB       (1<<8)
#define  FDI_LINK_TRAIN_PATTERN_IDLE_IVB    (2<<8)
#define  FDI_LINK_TRAIN_NONE_IVB            (3<<8)

/* both Tx and Rx */
#define  FDI_COMPOSITE_SYNC		(1<<11)
#define  FDI_LINK_TRAIN_AUTO		(1<<10)
#define  FDI_SCRAMBLING_ENABLE          (0<<7)
#define  FDI_SCRAMBLING_DISABLE         (1<<7)

/* FDI_RX, FDI_X is hard-wired to Transcoder_X */
#define _FDI_RXA_CTL             0xf000c
#define _FDI_RXB_CTL             0xf100c
#define FDI_RX_CTL(pipe)	_MMIO_PIPE(pipe, _FDI_RXA_CTL, _FDI_RXB_CTL)
#define  FDI_RX_ENABLE          (1<<31)
/* train, dp width same as FDI_TX */
#define  FDI_FS_ERRC_ENABLE		(1<<27)
#define  FDI_FE_ERRC_ENABLE		(1<<26)
#define  FDI_RX_POLARITY_REVERSED_LPT	(1<<16)
#define  FDI_8BPC                       (0<<16)
#define  FDI_10BPC                      (1<<16)
#define  FDI_6BPC                       (2<<16)
#define  FDI_12BPC                      (3<<16)
#define  FDI_RX_LINK_REVERSAL_OVERRIDE  (1<<15)
#define  FDI_DMI_LINK_REVERSE_MASK      (1<<14)
#define  FDI_RX_PLL_ENABLE              (1<<13)
#define  FDI_FS_ERR_CORRECT_ENABLE      (1<<11)
#define  FDI_FE_ERR_CORRECT_ENABLE      (1<<10)
#define  FDI_FS_ERR_REPORT_ENABLE       (1<<9)
#define  FDI_FE_ERR_REPORT_ENABLE       (1<<8)
#define  FDI_RX_ENHANCE_FRAME_ENABLE    (1<<6)
#define  FDI_PCDCLK	                (1<<4)
/* CPT */
#define  FDI_AUTO_TRAINING			(1<<10)
#define  FDI_LINK_TRAIN_PATTERN_1_CPT		(0<<8)
#define  FDI_LINK_TRAIN_PATTERN_2_CPT		(1<<8)
#define  FDI_LINK_TRAIN_PATTERN_IDLE_CPT	(2<<8)
#define  FDI_LINK_TRAIN_NORMAL_CPT		(3<<8)
#define  FDI_LINK_TRAIN_PATTERN_MASK_CPT	(3<<8)

#define _FDI_RXA_MISC			0xf0010
#define _FDI_RXB_MISC			0xf1010
#define  FDI_RX_PWRDN_LANE1_MASK	(3<<26)
#define  FDI_RX_PWRDN_LANE1_VAL(x)	((x)<<26)
#define  FDI_RX_PWRDN_LANE0_MASK	(3<<24)
#define  FDI_RX_PWRDN_LANE0_VAL(x)	((x)<<24)
#define  FDI_RX_TP1_TO_TP2_48		(2<<20)
#define  FDI_RX_TP1_TO_TP2_64		(3<<20)
#define  FDI_RX_FDI_DELAY_90		(0x90<<0)
#define FDI_RX_MISC(pipe)	_MMIO_PIPE(pipe, _FDI_RXA_MISC, _FDI_RXB_MISC)

#define _FDI_RXA_TUSIZE1        0xf0030
#define _FDI_RXA_TUSIZE2        0xf0038
#define _FDI_RXB_TUSIZE1        0xf1030
#define _FDI_RXB_TUSIZE2        0xf1038
#define FDI_RX_TUSIZE1(pipe)	_MMIO_PIPE(pipe, _FDI_RXA_TUSIZE1, _FDI_RXB_TUSIZE1)
#define FDI_RX_TUSIZE2(pipe)	_MMIO_PIPE(pipe, _FDI_RXA_TUSIZE2, _FDI_RXB_TUSIZE2)

/* FDI_RX interrupt register format */
#define FDI_RX_INTER_LANE_ALIGN         (1<<10)
#define FDI_RX_SYMBOL_LOCK              (1<<9) /* train 2 */
#define FDI_RX_BIT_LOCK                 (1<<8) /* train 1 */
#define FDI_RX_TRAIN_PATTERN_2_FAIL     (1<<7)
#define FDI_RX_FS_CODE_ERR              (1<<6)
#define FDI_RX_FE_CODE_ERR              (1<<5)
#define FDI_RX_SYMBOL_ERR_RATE_ABOVE    (1<<4)
#define FDI_RX_HDCP_LINK_FAIL           (1<<3)
#define FDI_RX_PIXEL_FIFO_OVERFLOW      (1<<2)
#define FDI_RX_CROSS_CLOCK_OVERFLOW     (1<<1)
#define FDI_RX_SYMBOL_QUEUE_OVERFLOW    (1<<0)

#define _FDI_RXA_IIR            0xf0014
#define _FDI_RXA_IMR            0xf0018
#define _FDI_RXB_IIR            0xf1014
#define _FDI_RXB_IMR            0xf1018
#define FDI_RX_IIR(pipe)	_MMIO_PIPE(pipe, _FDI_RXA_IIR, _FDI_RXB_IIR)
#define FDI_RX_IMR(pipe)	_MMIO_PIPE(pipe, _FDI_RXA_IMR, _FDI_RXB_IMR)

#define FDI_PLL_CTL_1           _MMIO(0xfe000)
#define FDI_PLL_CTL_2           _MMIO(0xfe004)

#define PCH_LVDS	_MMIO(0xe1180)
#define  LVDS_DETECTED	(1 << 1)

#define _PCH_DP_B		0xe4100
#define PCH_DP_B		_MMIO(_PCH_DP_B)
#define _PCH_DPB_AUX_CH_CTL	0xe4110
#define _PCH_DPB_AUX_CH_DATA1	0xe4114
#define _PCH_DPB_AUX_CH_DATA2	0xe4118
#define _PCH_DPB_AUX_CH_DATA3	0xe411c
#define _PCH_DPB_AUX_CH_DATA4	0xe4120
#define _PCH_DPB_AUX_CH_DATA5	0xe4124

#define _PCH_DP_C		0xe4200
#define PCH_DP_C		_MMIO(_PCH_DP_C)
#define _PCH_DPC_AUX_CH_CTL	0xe4210
#define _PCH_DPC_AUX_CH_DATA1	0xe4214
#define _PCH_DPC_AUX_CH_DATA2	0xe4218
#define _PCH_DPC_AUX_CH_DATA3	0xe421c
#define _PCH_DPC_AUX_CH_DATA4	0xe4220
#define _PCH_DPC_AUX_CH_DATA5	0xe4224

#define _PCH_DP_D		0xe4300
#define PCH_DP_D		_MMIO(_PCH_DP_D)
#define _PCH_DPD_AUX_CH_CTL	0xe4310
#define _PCH_DPD_AUX_CH_DATA1	0xe4314
#define _PCH_DPD_AUX_CH_DATA2	0xe4318
#define _PCH_DPD_AUX_CH_DATA3	0xe431c
#define _PCH_DPD_AUX_CH_DATA4	0xe4320
#define _PCH_DPD_AUX_CH_DATA5	0xe4324

#define PCH_DP_AUX_CH_CTL(port)		_MMIO_PORT((port) - PORT_B, _PCH_DPB_AUX_CH_CTL, _PCH_DPC_AUX_CH_CTL)
#define PCH_DP_AUX_CH_DATA(port, i)	_MMIO(_PORT((port) - PORT_B, _PCH_DPB_AUX_CH_DATA1, _PCH_DPC_AUX_CH_DATA1) + (i) * 4) /* 5 registers */

/* CPT */
#define  PORT_TRANS_A_SEL_CPT	0
#define  PORT_TRANS_B_SEL_CPT	(1<<29)
#define  PORT_TRANS_C_SEL_CPT	(2<<29)
#define  PORT_TRANS_SEL_MASK	(3<<29)
#define  PORT_TRANS_SEL_CPT(pipe)	((pipe) << 29)
#define  PORT_TO_PIPE(val)	(((val) & (1<<30)) >> 30)
#define  PORT_TO_PIPE_CPT(val)	(((val) & PORT_TRANS_SEL_MASK) >> 29)
#define  SDVO_PORT_TO_PIPE_CHV(val)	(((val) & (3<<24)) >> 24)
#define  DP_PORT_TO_PIPE_CHV(val)	(((val) & (3<<16)) >> 16)

#define _TRANS_DP_CTL_A		0xe0300
#define _TRANS_DP_CTL_B		0xe1300
#define _TRANS_DP_CTL_C		0xe2300
#define TRANS_DP_CTL(pipe)	_MMIO_PIPE(pipe, _TRANS_DP_CTL_A, _TRANS_DP_CTL_B)
#define  TRANS_DP_OUTPUT_ENABLE	(1<<31)
#define  TRANS_DP_PORT_SEL_B	(0<<29)
#define  TRANS_DP_PORT_SEL_C	(1<<29)
#define  TRANS_DP_PORT_SEL_D	(2<<29)
#define  TRANS_DP_PORT_SEL_NONE	(3<<29)
#define  TRANS_DP_PORT_SEL_MASK	(3<<29)
#define  TRANS_DP_PIPE_TO_PORT(val)	((((val) & TRANS_DP_PORT_SEL_MASK) >> 29) + PORT_B)
#define  TRANS_DP_AUDIO_ONLY	(1<<26)
#define  TRANS_DP_ENH_FRAMING	(1<<18)
#define  TRANS_DP_8BPC		(0<<9)
#define  TRANS_DP_10BPC		(1<<9)
#define  TRANS_DP_6BPC		(2<<9)
#define  TRANS_DP_12BPC		(3<<9)
#define  TRANS_DP_BPC_MASK	(3<<9)
#define  TRANS_DP_VSYNC_ACTIVE_HIGH	(1<<4)
#define  TRANS_DP_VSYNC_ACTIVE_LOW	0
#define  TRANS_DP_HSYNC_ACTIVE_HIGH	(1<<3)
#define  TRANS_DP_HSYNC_ACTIVE_LOW	0
#define  TRANS_DP_SYNC_MASK	(3<<3)

/* SNB eDP training params */
/* SNB A-stepping */
#define  EDP_LINK_TRAIN_400MV_0DB_SNB_A		(0x38<<22)
#define  EDP_LINK_TRAIN_400MV_6DB_SNB_A		(0x02<<22)
#define  EDP_LINK_TRAIN_600MV_3_5DB_SNB_A	(0x01<<22)
#define  EDP_LINK_TRAIN_800MV_0DB_SNB_A		(0x0<<22)
/* SNB B-stepping */
#define  EDP_LINK_TRAIN_400_600MV_0DB_SNB_B	(0x0<<22)
#define  EDP_LINK_TRAIN_400MV_3_5DB_SNB_B	(0x1<<22)
#define  EDP_LINK_TRAIN_400_600MV_6DB_SNB_B	(0x3a<<22)
#define  EDP_LINK_TRAIN_600_800MV_3_5DB_SNB_B	(0x39<<22)
#define  EDP_LINK_TRAIN_800_1200MV_0DB_SNB_B	(0x38<<22)
#define  EDP_LINK_TRAIN_VOL_EMP_MASK_SNB	(0x3f<<22)

/* IVB */
#define EDP_LINK_TRAIN_400MV_0DB_IVB		(0x24 <<22)
#define EDP_LINK_TRAIN_400MV_3_5DB_IVB		(0x2a <<22)
#define EDP_LINK_TRAIN_400MV_6DB_IVB		(0x2f <<22)
#define EDP_LINK_TRAIN_600MV_0DB_IVB		(0x30 <<22)
#define EDP_LINK_TRAIN_600MV_3_5DB_IVB		(0x36 <<22)
#define EDP_LINK_TRAIN_800MV_0DB_IVB		(0x38 <<22)
#define EDP_LINK_TRAIN_800MV_3_5DB_IVB		(0x3e <<22)

/* legacy values */
#define EDP_LINK_TRAIN_500MV_0DB_IVB		(0x00 <<22)
#define EDP_LINK_TRAIN_1000MV_0DB_IVB		(0x20 <<22)
#define EDP_LINK_TRAIN_500MV_3_5DB_IVB		(0x02 <<22)
#define EDP_LINK_TRAIN_1000MV_3_5DB_IVB		(0x22 <<22)
#define EDP_LINK_TRAIN_1000MV_6DB_IVB		(0x23 <<22)

#define  EDP_LINK_TRAIN_VOL_EMP_MASK_IVB	(0x3f<<22)

#define  VLV_PMWGICZ				_MMIO(0x1300a4)

#define  RC6_LOCATION				_MMIO(0xD40)
#define	   RC6_CTX_IN_DRAM			(1 << 0)
#define  RC6_CTX_BASE				_MMIO(0xD48)
#define    RC6_CTX_BASE_MASK			0xFFFFFFF0
#define  PWRCTX_MAXCNT_RCSUNIT			_MMIO(0x2054)
#define  PWRCTX_MAXCNT_VCSUNIT0			_MMIO(0x12054)
#define  PWRCTX_MAXCNT_BCSUNIT			_MMIO(0x22054)
#define  PWRCTX_MAXCNT_VECSUNIT			_MMIO(0x1A054)
#define  PWRCTX_MAXCNT_VCSUNIT1			_MMIO(0x1C054)
#define    IDLE_TIME_MASK			0xFFFFF
#define  FORCEWAKE				_MMIO(0xA18C)
#define  FORCEWAKE_VLV				_MMIO(0x1300b0)
#define  FORCEWAKE_ACK_VLV			_MMIO(0x1300b4)
#define  FORCEWAKE_MEDIA_VLV			_MMIO(0x1300b8)
#define  FORCEWAKE_ACK_MEDIA_VLV		_MMIO(0x1300bc)
#define  FORCEWAKE_ACK_HSW			_MMIO(0x130044)
#define  FORCEWAKE_ACK				_MMIO(0x130090)
#define  VLV_GTLC_WAKE_CTRL			_MMIO(0x130090)
#define   VLV_GTLC_RENDER_CTX_EXISTS		(1 << 25)
#define   VLV_GTLC_MEDIA_CTX_EXISTS		(1 << 24)
#define   VLV_GTLC_ALLOWWAKEREQ			(1 << 0)

#define  VLV_GTLC_PW_STATUS			_MMIO(0x130094)
#define   VLV_GTLC_ALLOWWAKEACK			(1 << 0)
#define   VLV_GTLC_ALLOWWAKEERR			(1 << 1)
#define   VLV_GTLC_PW_MEDIA_STATUS_MASK		(1 << 5)
#define   VLV_GTLC_PW_RENDER_STATUS_MASK	(1 << 7)
#define  FORCEWAKE_MT				_MMIO(0xa188) /* multi-threaded */
#define  FORCEWAKE_MEDIA_GEN9			_MMIO(0xa270)
#define  FORCEWAKE_RENDER_GEN9			_MMIO(0xa278)
#define  FORCEWAKE_BLITTER_GEN9			_MMIO(0xa188)
#define  FORCEWAKE_ACK_MEDIA_GEN9		_MMIO(0x0D88)
#define  FORCEWAKE_ACK_RENDER_GEN9		_MMIO(0x0D84)
#define  FORCEWAKE_ACK_BLITTER_GEN9		_MMIO(0x130044)
#define   FORCEWAKE_KERNEL			BIT(0)
#define   FORCEWAKE_USER			BIT(1)
#define   FORCEWAKE_KERNEL_FALLBACK		BIT(15)
#define  FORCEWAKE_MT_ACK			_MMIO(0x130040)
#define  ECOBUS					_MMIO(0xa180)
#define    FORCEWAKE_MT_ENABLE			(1<<5)
#define  VLV_SPAREG2H				_MMIO(0xA194)
#define  GEN9_PWRGT_DOMAIN_STATUS		_MMIO(0xA2A0)
#define   GEN9_PWRGT_MEDIA_STATUS_MASK		(1 << 0)
#define   GEN9_PWRGT_RENDER_STATUS_MASK		(1 << 1)

#define  GTFIFODBG				_MMIO(0x120000)
#define    GT_FIFO_SBDEDICATE_FREE_ENTRY_CHV	(0x1f << 20)
#define    GT_FIFO_FREE_ENTRIES_CHV		(0x7f << 13)
#define    GT_FIFO_SBDROPERR			(1<<6)
#define    GT_FIFO_BLOBDROPERR			(1<<5)
#define    GT_FIFO_SB_READ_ABORTERR		(1<<4)
#define    GT_FIFO_DROPERR			(1<<3)
#define    GT_FIFO_OVFERR			(1<<2)
#define    GT_FIFO_IAWRERR			(1<<1)
#define    GT_FIFO_IARDERR			(1<<0)

#define  GTFIFOCTL				_MMIO(0x120008)
#define    GT_FIFO_FREE_ENTRIES_MASK		0x7f
#define    GT_FIFO_NUM_RESERVED_ENTRIES		20
#define    GT_FIFO_CTL_BLOCK_ALL_POLICY_STALL	(1 << 12)
#define    GT_FIFO_CTL_RC6_POLICY_STALL		(1 << 11)

#define  HSW_IDICR				_MMIO(0x9008)
#define    IDIHASHMSK(x)			(((x) & 0x3f) << 16)
#define  HSW_EDRAM_CAP				_MMIO(0x120010)
#define    EDRAM_ENABLED			0x1
#define    EDRAM_NUM_BANKS(cap)			(((cap) >> 1) & 0xf)
#define    EDRAM_WAYS_IDX(cap)			(((cap) >> 5) & 0x7)
#define    EDRAM_SETS_IDX(cap)			(((cap) >> 8) & 0x3)

#define GEN6_UCGCTL1				_MMIO(0x9400)
# define GEN6_GAMUNIT_CLOCK_GATE_DISABLE		(1 << 22)
# define GEN6_EU_TCUNIT_CLOCK_GATE_DISABLE		(1 << 16)
# define GEN6_BLBUNIT_CLOCK_GATE_DISABLE		(1 << 5)
# define GEN6_CSUNIT_CLOCK_GATE_DISABLE			(1 << 7)

#define GEN6_UCGCTL2				_MMIO(0x9404)
# define GEN6_VFUNIT_CLOCK_GATE_DISABLE			(1 << 31)
# define GEN7_VDSUNIT_CLOCK_GATE_DISABLE		(1 << 30)
# define GEN7_TDLUNIT_CLOCK_GATE_DISABLE		(1 << 22)
# define GEN6_RCZUNIT_CLOCK_GATE_DISABLE		(1 << 13)
# define GEN6_RCPBUNIT_CLOCK_GATE_DISABLE		(1 << 12)
# define GEN6_RCCUNIT_CLOCK_GATE_DISABLE		(1 << 11)

#define GEN6_UCGCTL3				_MMIO(0x9408)
# define GEN6_OACSUNIT_CLOCK_GATE_DISABLE		(1 << 20)

#define GEN7_UCGCTL4				_MMIO(0x940c)
#define  GEN7_L3BANK2X_CLOCK_GATE_DISABLE	(1<<25)
#define  GEN8_EU_GAUNIT_CLOCK_GATE_DISABLE	(1<<14)

#define GEN6_RCGCTL1				_MMIO(0x9410)
#define GEN6_RCGCTL2				_MMIO(0x9414)
#define GEN6_RSTCTL				_MMIO(0x9420)

#define GEN8_UCGCTL6				_MMIO(0x9430)
#define   GEN8_GAPSUNIT_CLOCK_GATE_DISABLE	(1<<24)
#define   GEN8_SDEUNIT_CLOCK_GATE_DISABLE	(1<<14)
#define   GEN8_HDCUNIT_CLOCK_GATE_DISABLE_HDCREQ (1<<28)

#define GEN6_GFXPAUSE				_MMIO(0xA000)
#define GEN6_RPNSWREQ				_MMIO(0xA008)
#define   GEN6_TURBO_DISABLE			(1<<31)
#define   GEN6_FREQUENCY(x)			((x)<<25)
#define   HSW_FREQUENCY(x)			((x)<<24)
#define   GEN9_FREQUENCY(x)			((x)<<23)
#define   GEN6_OFFSET(x)			((x)<<19)
#define   GEN6_AGGRESSIVE_TURBO			(0<<15)
#define GEN6_RC_VIDEO_FREQ			_MMIO(0xA00C)
#define GEN6_RC_CONTROL				_MMIO(0xA090)
#define   GEN6_RC_CTL_RC6pp_ENABLE		(1<<16)
#define   GEN6_RC_CTL_RC6p_ENABLE		(1<<17)
#define   GEN6_RC_CTL_RC6_ENABLE		(1<<18)
#define   GEN6_RC_CTL_RC1e_ENABLE		(1<<20)
#define   GEN6_RC_CTL_RC7_ENABLE		(1<<22)
#define   VLV_RC_CTL_CTX_RST_PARALLEL		(1<<24)
#define   GEN7_RC_CTL_TO_MODE			(1<<28)
#define   GEN6_RC_CTL_EI_MODE(x)		((x)<<27)
#define   GEN6_RC_CTL_HW_ENABLE			(1<<31)
#define GEN6_RP_DOWN_TIMEOUT			_MMIO(0xA010)
#define GEN6_RP_INTERRUPT_LIMITS		_MMIO(0xA014)
#define GEN6_RPSTAT1				_MMIO(0xA01C)
#define   GEN6_CAGF_SHIFT			8
#define   HSW_CAGF_SHIFT			7
#define   GEN9_CAGF_SHIFT			23
#define   GEN6_CAGF_MASK			(0x7f << GEN6_CAGF_SHIFT)
#define   HSW_CAGF_MASK				(0x7f << HSW_CAGF_SHIFT)
#define   GEN9_CAGF_MASK			(0x1ff << GEN9_CAGF_SHIFT)
#define GEN6_RP_CONTROL				_MMIO(0xA024)
#define   GEN6_RP_MEDIA_TURBO			(1<<11)
#define   GEN6_RP_MEDIA_MODE_MASK		(3<<9)
#define   GEN6_RP_MEDIA_HW_TURBO_MODE		(3<<9)
#define   GEN6_RP_MEDIA_HW_NORMAL_MODE		(2<<9)
#define   GEN6_RP_MEDIA_HW_MODE			(1<<9)
#define   GEN6_RP_MEDIA_SW_MODE			(0<<9)
#define   GEN6_RP_MEDIA_IS_GFX			(1<<8)
#define   GEN6_RP_ENABLE			(1<<7)
#define   GEN6_RP_UP_IDLE_MIN			(0x1<<3)
#define   GEN6_RP_UP_BUSY_AVG			(0x2<<3)
#define   GEN6_RP_UP_BUSY_CONT			(0x4<<3)
#define   GEN6_RP_DOWN_IDLE_AVG			(0x2<<0)
#define   GEN6_RP_DOWN_IDLE_CONT		(0x1<<0)
#define GEN6_RP_UP_THRESHOLD			_MMIO(0xA02C)
#define GEN6_RP_DOWN_THRESHOLD			_MMIO(0xA030)
#define GEN6_RP_CUR_UP_EI			_MMIO(0xA050)
#define   GEN6_RP_EI_MASK			0xffffff
#define   GEN6_CURICONT_MASK			GEN6_RP_EI_MASK
#define GEN6_RP_CUR_UP				_MMIO(0xA054)
#define   GEN6_CURBSYTAVG_MASK			GEN6_RP_EI_MASK
#define GEN6_RP_PREV_UP				_MMIO(0xA058)
#define GEN6_RP_CUR_DOWN_EI			_MMIO(0xA05C)
#define   GEN6_CURIAVG_MASK			GEN6_RP_EI_MASK
#define GEN6_RP_CUR_DOWN			_MMIO(0xA060)
#define GEN6_RP_PREV_DOWN			_MMIO(0xA064)
#define GEN6_RP_UP_EI				_MMIO(0xA068)
#define GEN6_RP_DOWN_EI				_MMIO(0xA06C)
#define GEN6_RP_IDLE_HYSTERSIS			_MMIO(0xA070)
#define GEN6_RPDEUHWTC				_MMIO(0xA080)
#define GEN6_RPDEUC				_MMIO(0xA084)
#define GEN6_RPDEUCSW				_MMIO(0xA088)
#define GEN6_RC_STATE				_MMIO(0xA094)
#define   RC_SW_TARGET_STATE_SHIFT		16
#define   RC_SW_TARGET_STATE_MASK		(7 << RC_SW_TARGET_STATE_SHIFT)
#define GEN6_RC1_WAKE_RATE_LIMIT		_MMIO(0xA098)
#define GEN6_RC6_WAKE_RATE_LIMIT		_MMIO(0xA09C)
#define GEN6_RC6pp_WAKE_RATE_LIMIT		_MMIO(0xA0A0)
#define GEN10_MEDIA_WAKE_RATE_LIMIT		_MMIO(0xA0A0)
#define GEN6_RC_EVALUATION_INTERVAL		_MMIO(0xA0A8)
#define GEN6_RC_IDLE_HYSTERSIS			_MMIO(0xA0AC)
#define GEN6_RC_SLEEP				_MMIO(0xA0B0)
#define GEN6_RCUBMABDTMR			_MMIO(0xA0B0)
#define GEN6_RC1e_THRESHOLD			_MMIO(0xA0B4)
#define GEN6_RC6_THRESHOLD			_MMIO(0xA0B8)
#define GEN6_RC6p_THRESHOLD			_MMIO(0xA0BC)
#define VLV_RCEDATA				_MMIO(0xA0BC)
#define GEN6_RC6pp_THRESHOLD			_MMIO(0xA0C0)
#define GEN6_PMINTRMSK				_MMIO(0xA168)
#define   GEN8_PMINTR_DISABLE_REDIRECT_TO_GUC	(1<<31)
#define   ARAT_EXPIRED_INTRMSK			(1<<9)
#define GEN8_MISC_CTRL0				_MMIO(0xA180)
#define VLV_PWRDWNUPCTL				_MMIO(0xA294)
#define GEN9_MEDIA_PG_IDLE_HYSTERESIS		_MMIO(0xA0C4)
#define GEN9_RENDER_PG_IDLE_HYSTERESIS		_MMIO(0xA0C8)
#define GEN9_PG_ENABLE				_MMIO(0xA210)
#define GEN9_RENDER_PG_ENABLE			(1<<0)
#define GEN9_MEDIA_PG_ENABLE			(1<<1)
#define GEN8_PUSHBUS_CONTROL			_MMIO(0xA248)
#define GEN8_PUSHBUS_ENABLE			_MMIO(0xA250)
#define GEN8_PUSHBUS_SHIFT			_MMIO(0xA25C)

#define VLV_CHICKEN_3				_MMIO(VLV_DISPLAY_BASE + 0x7040C)
#define  PIXEL_OVERLAP_CNT_MASK			(3 << 30)
#define  PIXEL_OVERLAP_CNT_SHIFT		30

#define GEN6_PMISR				_MMIO(0x44020)
#define GEN6_PMIMR				_MMIO(0x44024) /* rps_lock */
#define GEN6_PMIIR				_MMIO(0x44028)
#define GEN6_PMIER				_MMIO(0x4402C)
#define  GEN6_PM_MBOX_EVENT			(1<<25)
#define  GEN6_PM_THERMAL_EVENT			(1<<24)
#define  GEN6_PM_RP_DOWN_TIMEOUT		(1<<6)
#define  GEN6_PM_RP_UP_THRESHOLD		(1<<5)
#define  GEN6_PM_RP_DOWN_THRESHOLD		(1<<4)
#define  GEN6_PM_RP_UP_EI_EXPIRED		(1<<2)
#define  GEN6_PM_RP_DOWN_EI_EXPIRED		(1<<1)
#define  GEN6_PM_RPS_EVENTS			(GEN6_PM_RP_UP_THRESHOLD | \
						 GEN6_PM_RP_DOWN_THRESHOLD | \
						 GEN6_PM_RP_DOWN_TIMEOUT)

#define GEN7_GT_SCRATCH(i)			_MMIO(0x4F100 + (i) * 4)
#define GEN7_GT_SCRATCH_REG_NUM			8

#define VLV_GTLC_SURVIVABILITY_REG              _MMIO(0x130098)
#define VLV_GFX_CLK_STATUS_BIT			(1<<3)
#define VLV_GFX_CLK_FORCE_ON_BIT		(1<<2)

#define GEN6_GT_GFX_RC6_LOCKED			_MMIO(0x138104)
#define VLV_COUNTER_CONTROL			_MMIO(0x138104)
#define   VLV_COUNT_RANGE_HIGH			(1<<15)
#define   VLV_MEDIA_RC0_COUNT_EN		(1<<5)
#define   VLV_RENDER_RC0_COUNT_EN		(1<<4)
#define   VLV_MEDIA_RC6_COUNT_EN		(1<<1)
#define   VLV_RENDER_RC6_COUNT_EN		(1<<0)
#define GEN6_GT_GFX_RC6				_MMIO(0x138108)
#define VLV_GT_RENDER_RC6			_MMIO(0x138108)
#define VLV_GT_MEDIA_RC6			_MMIO(0x13810C)

#define GEN6_GT_GFX_RC6p			_MMIO(0x13810C)
#define GEN6_GT_GFX_RC6pp			_MMIO(0x138110)
#define VLV_RENDER_C0_COUNT			_MMIO(0x138118)
#define VLV_MEDIA_C0_COUNT			_MMIO(0x13811C)

#define GEN6_PCODE_MAILBOX			_MMIO(0x138124)
#define   GEN6_PCODE_READY			(1<<31)
#define   GEN6_PCODE_ERROR_MASK			0xFF
#define     GEN6_PCODE_SUCCESS			0x0
#define     GEN6_PCODE_ILLEGAL_CMD		0x1
#define     GEN6_PCODE_MIN_FREQ_TABLE_GT_RATIO_OUT_OF_RANGE 0x2
#define     GEN6_PCODE_TIMEOUT			0x3
#define     GEN6_PCODE_UNIMPLEMENTED_CMD	0xFF
#define     GEN7_PCODE_TIMEOUT			0x2
#define     GEN7_PCODE_ILLEGAL_DATA		0x3
#define     GEN7_PCODE_MIN_FREQ_TABLE_GT_RATIO_OUT_OF_RANGE 0x10
#define   GEN6_PCODE_WRITE_RC6VIDS		0x4
#define   GEN6_PCODE_READ_RC6VIDS		0x5
#define     GEN6_ENCODE_RC6_VID(mv)		(((mv) - 245) / 5)
#define     GEN6_DECODE_RC6_VID(vids)		(((vids) * 5) + 245)
#define   BDW_PCODE_DISPLAY_FREQ_CHANGE_REQ	0x18
#define   GEN9_PCODE_READ_MEM_LATENCY		0x6
#define     GEN9_MEM_LATENCY_LEVEL_MASK		0xFF
#define     GEN9_MEM_LATENCY_LEVEL_1_5_SHIFT	8
#define     GEN9_MEM_LATENCY_LEVEL_2_6_SHIFT	16
#define     GEN9_MEM_LATENCY_LEVEL_3_7_SHIFT	24
#define   SKL_PCODE_CDCLK_CONTROL		0x7
#define     SKL_CDCLK_PREPARE_FOR_CHANGE	0x3
#define     SKL_CDCLK_READY_FOR_CHANGE		0x1
#define   GEN6_PCODE_WRITE_MIN_FREQ_TABLE	0x8
#define   GEN6_PCODE_READ_MIN_FREQ_TABLE	0x9
#define   GEN6_READ_OC_PARAMS			0xc
#define   GEN6_PCODE_READ_D_COMP		0x10
#define   GEN6_PCODE_WRITE_D_COMP		0x11
#define   HSW_PCODE_DE_WRITE_FREQ_REQ		0x17
#define   DISPLAY_IPS_CONTROL			0x19
            /* See also IPS_CTL */
#define     IPS_PCODE_CONTROL			(1 << 30)
#define   HSW_PCODE_DYNAMIC_DUTY_CYCLE_CONTROL	0x1A
#define   GEN9_PCODE_SAGV_CONTROL		0x21
#define     GEN9_SAGV_DISABLE			0x0
#define     GEN9_SAGV_IS_DISABLED		0x1
#define     GEN9_SAGV_ENABLE			0x3
#define GEN6_PCODE_DATA				_MMIO(0x138128)
#define   GEN6_PCODE_FREQ_IA_RATIO_SHIFT	8
#define   GEN6_PCODE_FREQ_RING_RATIO_SHIFT	16
#define GEN6_PCODE_DATA1			_MMIO(0x13812C)

#define GEN6_GT_CORE_STATUS		_MMIO(0x138060)
#define   GEN6_CORE_CPD_STATE_MASK	(7<<4)
#define   GEN6_RCn_MASK			7
#define   GEN6_RC0			0
#define   GEN6_RC3			2
#define   GEN6_RC6			3
#define   GEN6_RC7			4

#define GEN8_GT_SLICE_INFO		_MMIO(0x138064)
#define   GEN8_LSLICESTAT_MASK		0x7

#define CHV_POWER_SS0_SIG1		_MMIO(0xa720)
#define CHV_POWER_SS1_SIG1		_MMIO(0xa728)
#define   CHV_SS_PG_ENABLE		(1<<1)
#define   CHV_EU08_PG_ENABLE		(1<<9)
#define   CHV_EU19_PG_ENABLE		(1<<17)
#define   CHV_EU210_PG_ENABLE		(1<<25)

#define CHV_POWER_SS0_SIG2		_MMIO(0xa724)
#define CHV_POWER_SS1_SIG2		_MMIO(0xa72c)
#define   CHV_EU311_PG_ENABLE		(1<<1)

#define GEN9_SLICE_PGCTL_ACK(slice)	_MMIO(0x804c + (slice)*0x4)
#define GEN10_SLICE_PGCTL_ACK(slice)	_MMIO(0x804c + ((slice) / 3) * 0x34 + \
					      ((slice) % 3) * 0x4)
#define   GEN9_PGCTL_SLICE_ACK		(1 << 0)
#define   GEN9_PGCTL_SS_ACK(subslice)	(1 << (2 + (subslice)*2))
#define   GEN10_PGCTL_VALID_SS_MASK(slice) ((slice) == 0 ? 0x7F : 0x1F)

#define GEN9_SS01_EU_PGCTL_ACK(slice)	_MMIO(0x805c + (slice)*0x8)
#define GEN10_SS01_EU_PGCTL_ACK(slice)	_MMIO(0x805c + ((slice) / 3) * 0x30 + \
					      ((slice) % 3) * 0x8)
#define GEN9_SS23_EU_PGCTL_ACK(slice)	_MMIO(0x8060 + (slice)*0x8)
#define GEN10_SS23_EU_PGCTL_ACK(slice)	_MMIO(0x8060 + ((slice) / 3) * 0x30 + \
					      ((slice) % 3) * 0x8)
#define   GEN9_PGCTL_SSA_EU08_ACK	(1 << 0)
#define   GEN9_PGCTL_SSA_EU19_ACK	(1 << 2)
#define   GEN9_PGCTL_SSA_EU210_ACK	(1 << 4)
#define   GEN9_PGCTL_SSA_EU311_ACK	(1 << 6)
#define   GEN9_PGCTL_SSB_EU08_ACK	(1 << 8)
#define   GEN9_PGCTL_SSB_EU19_ACK	(1 << 10)
#define   GEN9_PGCTL_SSB_EU210_ACK	(1 << 12)
#define   GEN9_PGCTL_SSB_EU311_ACK	(1 << 14)

#define GEN7_MISCCPCTL				_MMIO(0x9424)
#define   GEN7_DOP_CLOCK_GATE_ENABLE		(1<<0)
#define   GEN8_DOP_CLOCK_GATE_CFCLK_ENABLE	(1<<2)
#define   GEN8_DOP_CLOCK_GATE_GUC_ENABLE	(1<<4)
#define   GEN8_DOP_CLOCK_GATE_MEDIA_ENABLE     (1<<6)

#define GEN8_GARBCNTL                   _MMIO(0xB004)
#define   GEN9_GAPS_TSV_CREDIT_DISABLE  (1<<7)

/* IVYBRIDGE DPF */
#define GEN7_L3CDERRST1(slice)		_MMIO(0xB008 + (slice) * 0x200) /* L3CD Error Status 1 */
#define   GEN7_L3CDERRST1_ROW_MASK	(0x7ff<<14)
#define   GEN7_PARITY_ERROR_VALID	(1<<13)
#define   GEN7_L3CDERRST1_BANK_MASK	(3<<11)
#define   GEN7_L3CDERRST1_SUBBANK_MASK	(7<<8)
#define GEN7_PARITY_ERROR_ROW(reg) \
		((reg & GEN7_L3CDERRST1_ROW_MASK) >> 14)
#define GEN7_PARITY_ERROR_BANK(reg) \
		((reg & GEN7_L3CDERRST1_BANK_MASK) >> 11)
#define GEN7_PARITY_ERROR_SUBBANK(reg) \
		((reg & GEN7_L3CDERRST1_SUBBANK_MASK) >> 8)
#define   GEN7_L3CDERRST1_ENABLE	(1<<7)

#define GEN7_L3LOG(slice, i)		_MMIO(0xB070 + (slice) * 0x200 + (i) * 4)
#define GEN7_L3LOG_SIZE			0x80

#define GEN7_HALF_SLICE_CHICKEN1	_MMIO(0xe100) /* IVB GT1 + VLV */
#define GEN7_HALF_SLICE_CHICKEN1_GT2	_MMIO(0xf100)
#define   GEN7_MAX_PS_THREAD_DEP		(8<<12)
#define   GEN7_SINGLE_SUBSCAN_DISPATCH_ENABLE	(1<<10)
#define   GEN7_SBE_SS_CACHE_DISPATCH_PORT_SHARING_DISABLE	(1<<4)
#define   GEN7_PSD_SINGLE_PORT_DISPATCH_ENABLE	(1<<3)

#define GEN9_HALF_SLICE_CHICKEN5	_MMIO(0xe188)
#define   GEN9_DG_MIRROR_FIX_ENABLE	(1<<5)
#define   GEN9_CCS_TLB_PREFETCH_ENABLE	(1<<3)

#define GEN8_ROW_CHICKEN		_MMIO(0xe4f0)
#define   FLOW_CONTROL_ENABLE		(1<<15)
#define   PARTIAL_INSTRUCTION_SHOOTDOWN_DISABLE	(1<<8)
#define   STALL_DOP_GATING_DISABLE		(1<<5)
#define   THROTTLE_12_5				(7<<2)
<<<<<<< HEAD
=======
#define   DISABLE_EARLY_EOT			(1<<1)
>>>>>>> 661e50bc

#define GEN7_ROW_CHICKEN2		_MMIO(0xe4f4)
#define GEN7_ROW_CHICKEN2_GT2		_MMIO(0xf4f4)
#define   DOP_CLOCK_GATING_DISABLE	(1<<0)
#define   PUSH_CONSTANT_DEREF_DISABLE	(1<<8)

#define HSW_ROW_CHICKEN3		_MMIO(0xe49c)
#define  HSW_ROW_CHICKEN3_L3_GLOBAL_ATOMICS_DISABLE    (1 << 6)

#define HALF_SLICE_CHICKEN2		_MMIO(0xe180)
#define   GEN8_ST_PO_DISABLE		(1<<13)

#define HALF_SLICE_CHICKEN3		_MMIO(0xe184)
#define   HSW_SAMPLE_C_PERFORMANCE	(1<<9)
#define   GEN8_CENTROID_PIXEL_OPT_DIS	(1<<8)
#define   GEN9_DISABLE_OCL_OOB_SUPPRESS_LOGIC	(1<<5)
#define   CNL_FAST_ANISO_L1_BANKING_FIX	(1<<4)
#define   GEN8_SAMPLER_POWER_BYPASS_DIS	(1<<1)

#define GEN9_HALF_SLICE_CHICKEN7	_MMIO(0xe194)
#define   GEN9_SAMPLER_HASH_COMPRESSED_READ_ADDR	(1<<8)
#define   GEN9_ENABLE_YV12_BUGFIX	(1<<4)
#define   GEN9_ENABLE_GPGPU_PREEMPTION	(1<<2)

/* Audio */
#define G4X_AUD_VID_DID			_MMIO(dev_priv->info.display_mmio_offset + 0x62020)
#define   INTEL_AUDIO_DEVCL		0x808629FB
#define   INTEL_AUDIO_DEVBLC		0x80862801
#define   INTEL_AUDIO_DEVCTG		0x80862802

#define G4X_AUD_CNTL_ST			_MMIO(0x620B4)
#define   G4X_ELDV_DEVCL_DEVBLC		(1 << 13)
#define   G4X_ELDV_DEVCTG		(1 << 14)
#define   G4X_ELD_ADDR_MASK		(0xf << 5)
#define   G4X_ELD_ACK			(1 << 4)
#define G4X_HDMIW_HDMIEDID		_MMIO(0x6210C)

#define _IBX_HDMIW_HDMIEDID_A		0xE2050
#define _IBX_HDMIW_HDMIEDID_B		0xE2150
#define IBX_HDMIW_HDMIEDID(pipe)	_MMIO_PIPE(pipe, _IBX_HDMIW_HDMIEDID_A, \
						  _IBX_HDMIW_HDMIEDID_B)
#define _IBX_AUD_CNTL_ST_A		0xE20B4
#define _IBX_AUD_CNTL_ST_B		0xE21B4
#define IBX_AUD_CNTL_ST(pipe)		_MMIO_PIPE(pipe, _IBX_AUD_CNTL_ST_A, \
						  _IBX_AUD_CNTL_ST_B)
#define   IBX_ELD_BUFFER_SIZE_MASK	(0x1f << 10)
#define   IBX_ELD_ADDRESS_MASK		(0x1f << 5)
#define   IBX_ELD_ACK			(1 << 4)
#define IBX_AUD_CNTL_ST2		_MMIO(0xE20C0)
#define   IBX_CP_READY(port)		((1 << 1) << (((port) - 1) * 4))
#define   IBX_ELD_VALID(port)		((1 << 0) << (((port) - 1) * 4))

#define _CPT_HDMIW_HDMIEDID_A		0xE5050
#define _CPT_HDMIW_HDMIEDID_B		0xE5150
#define CPT_HDMIW_HDMIEDID(pipe)	_MMIO_PIPE(pipe, _CPT_HDMIW_HDMIEDID_A, _CPT_HDMIW_HDMIEDID_B)
#define _CPT_AUD_CNTL_ST_A		0xE50B4
#define _CPT_AUD_CNTL_ST_B		0xE51B4
#define CPT_AUD_CNTL_ST(pipe)		_MMIO_PIPE(pipe, _CPT_AUD_CNTL_ST_A, _CPT_AUD_CNTL_ST_B)
#define CPT_AUD_CNTRL_ST2		_MMIO(0xE50C0)

#define _VLV_HDMIW_HDMIEDID_A		(VLV_DISPLAY_BASE + 0x62050)
#define _VLV_HDMIW_HDMIEDID_B		(VLV_DISPLAY_BASE + 0x62150)
#define VLV_HDMIW_HDMIEDID(pipe)	_MMIO_PIPE(pipe, _VLV_HDMIW_HDMIEDID_A, _VLV_HDMIW_HDMIEDID_B)
#define _VLV_AUD_CNTL_ST_A		(VLV_DISPLAY_BASE + 0x620B4)
#define _VLV_AUD_CNTL_ST_B		(VLV_DISPLAY_BASE + 0x621B4)
#define VLV_AUD_CNTL_ST(pipe)		_MMIO_PIPE(pipe, _VLV_AUD_CNTL_ST_A, _VLV_AUD_CNTL_ST_B)
#define VLV_AUD_CNTL_ST2		_MMIO(VLV_DISPLAY_BASE + 0x620C0)

/* These are the 4 32-bit write offset registers for each stream
 * output buffer.  It determines the offset from the
 * 3DSTATE_SO_BUFFERs that the next streamed vertex output goes to.
 */
#define GEN7_SO_WRITE_OFFSET(n)		_MMIO(0x5280 + (n) * 4)

#define _IBX_AUD_CONFIG_A		0xe2000
#define _IBX_AUD_CONFIG_B		0xe2100
#define IBX_AUD_CFG(pipe)		_MMIO_PIPE(pipe, _IBX_AUD_CONFIG_A, _IBX_AUD_CONFIG_B)
#define _CPT_AUD_CONFIG_A		0xe5000
#define _CPT_AUD_CONFIG_B		0xe5100
#define CPT_AUD_CFG(pipe)		_MMIO_PIPE(pipe, _CPT_AUD_CONFIG_A, _CPT_AUD_CONFIG_B)
#define _VLV_AUD_CONFIG_A		(VLV_DISPLAY_BASE + 0x62000)
#define _VLV_AUD_CONFIG_B		(VLV_DISPLAY_BASE + 0x62100)
#define VLV_AUD_CFG(pipe)		_MMIO_PIPE(pipe, _VLV_AUD_CONFIG_A, _VLV_AUD_CONFIG_B)

#define   AUD_CONFIG_N_VALUE_INDEX		(1 << 29)
#define   AUD_CONFIG_N_PROG_ENABLE		(1 << 28)
#define   AUD_CONFIG_UPPER_N_SHIFT		20
#define   AUD_CONFIG_UPPER_N_MASK		(0xff << 20)
#define   AUD_CONFIG_LOWER_N_SHIFT		4
#define   AUD_CONFIG_LOWER_N_MASK		(0xfff << 4)
#define   AUD_CONFIG_N_MASK			(AUD_CONFIG_UPPER_N_MASK | AUD_CONFIG_LOWER_N_MASK)
#define   AUD_CONFIG_N(n) \
	(((((n) >> 12) & 0xff) << AUD_CONFIG_UPPER_N_SHIFT) |	\
	 (((n) & 0xfff) << AUD_CONFIG_LOWER_N_SHIFT))
#define   AUD_CONFIG_PIXEL_CLOCK_HDMI_SHIFT	16
#define   AUD_CONFIG_PIXEL_CLOCK_HDMI_MASK	(0xf << 16)
#define   AUD_CONFIG_PIXEL_CLOCK_HDMI_25175	(0 << 16)
#define   AUD_CONFIG_PIXEL_CLOCK_HDMI_25200	(1 << 16)
#define   AUD_CONFIG_PIXEL_CLOCK_HDMI_27000	(2 << 16)
#define   AUD_CONFIG_PIXEL_CLOCK_HDMI_27027	(3 << 16)
#define   AUD_CONFIG_PIXEL_CLOCK_HDMI_54000	(4 << 16)
#define   AUD_CONFIG_PIXEL_CLOCK_HDMI_54054	(5 << 16)
#define   AUD_CONFIG_PIXEL_CLOCK_HDMI_74176	(6 << 16)
#define   AUD_CONFIG_PIXEL_CLOCK_HDMI_74250	(7 << 16)
#define   AUD_CONFIG_PIXEL_CLOCK_HDMI_148352	(8 << 16)
#define   AUD_CONFIG_PIXEL_CLOCK_HDMI_148500	(9 << 16)
#define   AUD_CONFIG_DISABLE_NCTS		(1 << 3)

/* HSW Audio */
#define _HSW_AUD_CONFIG_A		0x65000
#define _HSW_AUD_CONFIG_B		0x65100
#define HSW_AUD_CFG(pipe)		_MMIO_PIPE(pipe, _HSW_AUD_CONFIG_A, _HSW_AUD_CONFIG_B)

#define _HSW_AUD_MISC_CTRL_A		0x65010
#define _HSW_AUD_MISC_CTRL_B		0x65110
#define HSW_AUD_MISC_CTRL(pipe)		_MMIO_PIPE(pipe, _HSW_AUD_MISC_CTRL_A, _HSW_AUD_MISC_CTRL_B)

#define _HSW_AUD_M_CTS_ENABLE_A		0x65028
#define _HSW_AUD_M_CTS_ENABLE_B		0x65128
#define HSW_AUD_M_CTS_ENABLE(pipe)	_MMIO_PIPE(pipe, _HSW_AUD_M_CTS_ENABLE_A, _HSW_AUD_M_CTS_ENABLE_B)
#define   AUD_M_CTS_M_VALUE_INDEX	(1 << 21)
#define   AUD_M_CTS_M_PROG_ENABLE	(1 << 20)
#define   AUD_CONFIG_M_MASK		0xfffff

#define _HSW_AUD_DIP_ELD_CTRL_ST_A	0x650b4
#define _HSW_AUD_DIP_ELD_CTRL_ST_B	0x651b4
#define HSW_AUD_DIP_ELD_CTRL(pipe)	_MMIO_PIPE(pipe, _HSW_AUD_DIP_ELD_CTRL_ST_A, _HSW_AUD_DIP_ELD_CTRL_ST_B)

/* Audio Digital Converter */
#define _HSW_AUD_DIG_CNVT_1		0x65080
#define _HSW_AUD_DIG_CNVT_2		0x65180
#define AUD_DIG_CNVT(pipe)		_MMIO_PIPE(pipe, _HSW_AUD_DIG_CNVT_1, _HSW_AUD_DIG_CNVT_2)
#define DIP_PORT_SEL_MASK		0x3

#define _HSW_AUD_EDID_DATA_A		0x65050
#define _HSW_AUD_EDID_DATA_B		0x65150
#define HSW_AUD_EDID_DATA(pipe)		_MMIO_PIPE(pipe, _HSW_AUD_EDID_DATA_A, _HSW_AUD_EDID_DATA_B)

#define HSW_AUD_PIPE_CONV_CFG		_MMIO(0x6507c)
#define HSW_AUD_PIN_ELD_CP_VLD		_MMIO(0x650c0)
#define   AUDIO_INACTIVE(trans)		((1 << 3) << ((trans) * 4))
#define   AUDIO_OUTPUT_ENABLE(trans)	((1 << 2) << ((trans) * 4))
#define   AUDIO_CP_READY(trans)		((1 << 1) << ((trans) * 4))
#define   AUDIO_ELD_VALID(trans)	((1 << 0) << ((trans) * 4))

#define HSW_AUD_CHICKENBIT			_MMIO(0x65f10)
#define   SKL_AUD_CODEC_WAKE_SIGNAL		(1 << 15)

/* HSW Power Wells */
#define _HSW_PWR_WELL_CTL1			0x45400
#define _HSW_PWR_WELL_CTL2			0x45404
#define _HSW_PWR_WELL_CTL3			0x45408
#define _HSW_PWR_WELL_CTL4			0x4540C

/*
 * Each power well control register contains up to 16 (request, status) HW
 * flag tuples. The register index and HW flag shift is determined by the
 * power well ID (see i915_power_well_id). There are 4 possible sources of
 * power well requests each source having its own set of control registers:
 * BIOS, DRIVER, KVMR, DEBUG.
 */
#define _HSW_PW_REG_IDX(pw)			((pw) >> 4)
#define _HSW_PW_SHIFT(pw)			(((pw) & 0xf) * 2)
/* TODO: Add all PWR_WELL_CTL registers below for new platforms */
#define HSW_PWR_WELL_CTL_BIOS(pw)	_MMIO(_PICK(_HSW_PW_REG_IDX(pw),       \
						    _HSW_PWR_WELL_CTL1))
#define HSW_PWR_WELL_CTL_DRIVER(pw)	_MMIO(_PICK(_HSW_PW_REG_IDX(pw),       \
						    _HSW_PWR_WELL_CTL2))
#define HSW_PWR_WELL_CTL_KVMR		_MMIO(_HSW_PWR_WELL_CTL3)
#define HSW_PWR_WELL_CTL_DEBUG(pw)	_MMIO(_PICK(_HSW_PW_REG_IDX(pw),       \
						    _HSW_PWR_WELL_CTL4))

#define   HSW_PWR_WELL_CTL_REQ(pw)		(1 << (_HSW_PW_SHIFT(pw) + 1))
#define   HSW_PWR_WELL_CTL_STATE(pw)		(1 << _HSW_PW_SHIFT(pw))
#define HSW_PWR_WELL_CTL5			_MMIO(0x45410)
#define   HSW_PWR_WELL_ENABLE_SINGLE_STEP	(1<<31)
#define   HSW_PWR_WELL_PWR_GATE_OVERRIDE	(1<<20)
#define   HSW_PWR_WELL_FORCE_ON			(1<<19)
#define HSW_PWR_WELL_CTL6			_MMIO(0x45414)

/* SKL Fuse Status */
enum skl_power_gate {
	SKL_PG0,
	SKL_PG1,
	SKL_PG2,
};

#define SKL_FUSE_STATUS				_MMIO(0x42000)
#define  SKL_FUSE_DOWNLOAD_STATUS		(1<<31)
/* PG0 (HW control->no power well ID), PG1..PG2 (SKL_DISP_PW1..SKL_DISP_PW2) */
#define  SKL_PW_TO_PG(pw)			((pw) - SKL_DISP_PW_1 + SKL_PG1)
#define  SKL_FUSE_PG_DIST_STATUS(pg)		(1 << (27 - (pg)))

/* Per-pipe DDI Function Control */
#define _TRANS_DDI_FUNC_CTL_A		0x60400
#define _TRANS_DDI_FUNC_CTL_B		0x61400
#define _TRANS_DDI_FUNC_CTL_C		0x62400
#define _TRANS_DDI_FUNC_CTL_EDP		0x6F400
#define TRANS_DDI_FUNC_CTL(tran) _MMIO_TRANS2(tran, _TRANS_DDI_FUNC_CTL_A)

#define  TRANS_DDI_FUNC_ENABLE		(1<<31)
/* Those bits are ignored by pipe EDP since it can only connect to DDI A */
#define  TRANS_DDI_PORT_MASK		(7<<28)
#define  TRANS_DDI_PORT_SHIFT		28
#define  TRANS_DDI_SELECT_PORT(x)	((x)<<28)
#define  TRANS_DDI_PORT_NONE		(0<<28)
#define  TRANS_DDI_MODE_SELECT_MASK	(7<<24)
#define  TRANS_DDI_MODE_SELECT_HDMI	(0<<24)
#define  TRANS_DDI_MODE_SELECT_DVI	(1<<24)
#define  TRANS_DDI_MODE_SELECT_DP_SST	(2<<24)
#define  TRANS_DDI_MODE_SELECT_DP_MST	(3<<24)
#define  TRANS_DDI_MODE_SELECT_FDI	(4<<24)
#define  TRANS_DDI_BPC_MASK		(7<<20)
#define  TRANS_DDI_BPC_8		(0<<20)
#define  TRANS_DDI_BPC_10		(1<<20)
#define  TRANS_DDI_BPC_6		(2<<20)
#define  TRANS_DDI_BPC_12		(3<<20)
#define  TRANS_DDI_PVSYNC		(1<<17)
#define  TRANS_DDI_PHSYNC		(1<<16)
#define  TRANS_DDI_EDP_INPUT_MASK	(7<<12)
#define  TRANS_DDI_EDP_INPUT_A_ON	(0<<12)
#define  TRANS_DDI_EDP_INPUT_A_ONOFF	(4<<12)
#define  TRANS_DDI_EDP_INPUT_B_ONOFF	(5<<12)
#define  TRANS_DDI_EDP_INPUT_C_ONOFF	(6<<12)
#define  TRANS_DDI_DP_VC_PAYLOAD_ALLOC	(1<<8)
#define  TRANS_DDI_HDMI_SCRAMBLER_CTS_ENABLE (1<<7)
#define  TRANS_DDI_HDMI_SCRAMBLER_RESET_FREQ (1<<6)
#define  TRANS_DDI_BFI_ENABLE		(1<<4)
#define  TRANS_DDI_HIGH_TMDS_CHAR_RATE	(1<<4)
#define  TRANS_DDI_HDMI_SCRAMBLING	(1<<0)
#define  TRANS_DDI_HDMI_SCRAMBLING_MASK (TRANS_DDI_HDMI_SCRAMBLER_CTS_ENABLE \
					| TRANS_DDI_HDMI_SCRAMBLER_RESET_FREQ \
					| TRANS_DDI_HDMI_SCRAMBLING)

/* DisplayPort Transport Control */
#define _DP_TP_CTL_A			0x64040
#define _DP_TP_CTL_B			0x64140
#define DP_TP_CTL(port) _MMIO_PORT(port, _DP_TP_CTL_A, _DP_TP_CTL_B)
#define  DP_TP_CTL_ENABLE			(1<<31)
#define  DP_TP_CTL_MODE_SST			(0<<27)
#define  DP_TP_CTL_MODE_MST			(1<<27)
#define  DP_TP_CTL_FORCE_ACT			(1<<25)
#define  DP_TP_CTL_ENHANCED_FRAME_ENABLE	(1<<18)
#define  DP_TP_CTL_FDI_AUTOTRAIN		(1<<15)
#define  DP_TP_CTL_LINK_TRAIN_MASK		(7<<8)
#define  DP_TP_CTL_LINK_TRAIN_PAT1		(0<<8)
#define  DP_TP_CTL_LINK_TRAIN_PAT2		(1<<8)
#define  DP_TP_CTL_LINK_TRAIN_PAT3		(4<<8)
#define  DP_TP_CTL_LINK_TRAIN_IDLE		(2<<8)
#define  DP_TP_CTL_LINK_TRAIN_NORMAL		(3<<8)
#define  DP_TP_CTL_SCRAMBLE_DISABLE		(1<<7)

/* DisplayPort Transport Status */
#define _DP_TP_STATUS_A			0x64044
#define _DP_TP_STATUS_B			0x64144
#define DP_TP_STATUS(port) _MMIO_PORT(port, _DP_TP_STATUS_A, _DP_TP_STATUS_B)
#define  DP_TP_STATUS_IDLE_DONE			(1<<25)
#define  DP_TP_STATUS_ACT_SENT			(1<<24)
#define  DP_TP_STATUS_MODE_STATUS_MST		(1<<23)
#define  DP_TP_STATUS_AUTOTRAIN_DONE		(1<<12)
#define  DP_TP_STATUS_PAYLOAD_MAPPING_VC2	(3 << 8)
#define  DP_TP_STATUS_PAYLOAD_MAPPING_VC1	(3 << 4)
#define  DP_TP_STATUS_PAYLOAD_MAPPING_VC0	(3 << 0)

/* DDI Buffer Control */
#define _DDI_BUF_CTL_A				0x64000
#define _DDI_BUF_CTL_B				0x64100
#define DDI_BUF_CTL(port) _MMIO_PORT(port, _DDI_BUF_CTL_A, _DDI_BUF_CTL_B)
#define  DDI_BUF_CTL_ENABLE			(1<<31)
#define  DDI_BUF_TRANS_SELECT(n)	((n) << 24)
#define  DDI_BUF_EMP_MASK			(0xf<<24)
#define  DDI_BUF_PORT_REVERSAL			(1<<16)
#define  DDI_BUF_IS_IDLE			(1<<7)
#define  DDI_A_4_LANES				(1<<4)
#define  DDI_PORT_WIDTH(width)			(((width) - 1) << 1)
#define  DDI_PORT_WIDTH_MASK			(7 << 1)
#define  DDI_PORT_WIDTH_SHIFT			1
#define  DDI_INIT_DISPLAY_DETECTED		(1<<0)

/* DDI Buffer Translations */
#define _DDI_BUF_TRANS_A		0x64E00
#define _DDI_BUF_TRANS_B		0x64E60
#define DDI_BUF_TRANS_LO(port, i)	_MMIO(_PORT(port, _DDI_BUF_TRANS_A, _DDI_BUF_TRANS_B) + (i) * 8)
#define  DDI_BUF_BALANCE_LEG_ENABLE	(1 << 31)
#define DDI_BUF_TRANS_HI(port, i)	_MMIO(_PORT(port, _DDI_BUF_TRANS_A, _DDI_BUF_TRANS_B) + (i) * 8 + 4)

/* Sideband Interface (SBI) is programmed indirectly, via
 * SBI_ADDR, which contains the register offset; and SBI_DATA,
 * which contains the payload */
#define SBI_ADDR			_MMIO(0xC6000)
#define SBI_DATA			_MMIO(0xC6004)
#define SBI_CTL_STAT			_MMIO(0xC6008)
#define  SBI_CTL_DEST_ICLK		(0x0<<16)
#define  SBI_CTL_DEST_MPHY		(0x1<<16)
#define  SBI_CTL_OP_IORD		(0x2<<8)
#define  SBI_CTL_OP_IOWR		(0x3<<8)
#define  SBI_CTL_OP_CRRD		(0x6<<8)
#define  SBI_CTL_OP_CRWR		(0x7<<8)
#define  SBI_RESPONSE_FAIL		(0x1<<1)
#define  SBI_RESPONSE_SUCCESS		(0x0<<1)
#define  SBI_BUSY			(0x1<<0)
#define  SBI_READY			(0x0<<0)

/* SBI offsets */
#define  SBI_SSCDIVINTPHASE			0x0200
#define  SBI_SSCDIVINTPHASE6			0x0600
#define   SBI_SSCDIVINTPHASE_DIVSEL_SHIFT	1
#define   SBI_SSCDIVINTPHASE_DIVSEL_MASK	(0x7f<<1)
#define   SBI_SSCDIVINTPHASE_DIVSEL(x)		((x)<<1)
#define   SBI_SSCDIVINTPHASE_INCVAL_SHIFT	8
#define   SBI_SSCDIVINTPHASE_INCVAL_MASK	(0x7f<<8)
#define   SBI_SSCDIVINTPHASE_INCVAL(x)		((x)<<8)
#define   SBI_SSCDIVINTPHASE_DIR(x)		((x)<<15)
#define   SBI_SSCDIVINTPHASE_PROPAGATE		(1<<0)
#define  SBI_SSCDITHPHASE			0x0204
#define  SBI_SSCCTL				0x020c
#define  SBI_SSCCTL6				0x060C
#define   SBI_SSCCTL_PATHALT			(1<<3)
#define   SBI_SSCCTL_DISABLE			(1<<0)
#define  SBI_SSCAUXDIV6				0x0610
#define   SBI_SSCAUXDIV_FINALDIV2SEL_SHIFT	4
#define   SBI_SSCAUXDIV_FINALDIV2SEL_MASK	(1<<4)
#define   SBI_SSCAUXDIV_FINALDIV2SEL(x)		((x)<<4)
#define  SBI_DBUFF0				0x2a00
#define  SBI_GEN0				0x1f00
#define   SBI_GEN0_CFG_BUFFENABLE_DISABLE	(1<<0)

/* LPT PIXCLK_GATE */
#define PIXCLK_GATE			_MMIO(0xC6020)
#define  PIXCLK_GATE_UNGATE		(1<<0)
#define  PIXCLK_GATE_GATE		(0<<0)

/* SPLL */
#define SPLL_CTL			_MMIO(0x46020)
#define  SPLL_PLL_ENABLE		(1<<31)
#define  SPLL_PLL_SSC			(1<<28)
#define  SPLL_PLL_NON_SSC		(2<<28)
#define  SPLL_PLL_LCPLL			(3<<28)
#define  SPLL_PLL_REF_MASK		(3<<28)
#define  SPLL_PLL_FREQ_810MHz		(0<<26)
#define  SPLL_PLL_FREQ_1350MHz		(1<<26)
#define  SPLL_PLL_FREQ_2700MHz		(2<<26)
#define  SPLL_PLL_FREQ_MASK		(3<<26)

/* WRPLL */
#define _WRPLL_CTL1			0x46040
#define _WRPLL_CTL2			0x46060
#define WRPLL_CTL(pll)			_MMIO_PIPE(pll, _WRPLL_CTL1, _WRPLL_CTL2)
#define  WRPLL_PLL_ENABLE		(1<<31)
#define  WRPLL_PLL_SSC			(1<<28)
#define  WRPLL_PLL_NON_SSC		(2<<28)
#define  WRPLL_PLL_LCPLL		(3<<28)
#define  WRPLL_PLL_REF_MASK		(3<<28)
/* WRPLL divider programming */
#define  WRPLL_DIVIDER_REFERENCE(x)	((x)<<0)
#define  WRPLL_DIVIDER_REF_MASK		(0xff)
#define  WRPLL_DIVIDER_POST(x)		((x)<<8)
#define  WRPLL_DIVIDER_POST_MASK	(0x3f<<8)
#define  WRPLL_DIVIDER_POST_SHIFT	8
#define  WRPLL_DIVIDER_FEEDBACK(x)	((x)<<16)
#define  WRPLL_DIVIDER_FB_SHIFT		16
#define  WRPLL_DIVIDER_FB_MASK		(0xff<<16)

/* Port clock selection */
#define _PORT_CLK_SEL_A			0x46100
#define _PORT_CLK_SEL_B			0x46104
#define PORT_CLK_SEL(port) _MMIO_PORT(port, _PORT_CLK_SEL_A, _PORT_CLK_SEL_B)
#define  PORT_CLK_SEL_LCPLL_2700	(0<<29)
#define  PORT_CLK_SEL_LCPLL_1350	(1<<29)
#define  PORT_CLK_SEL_LCPLL_810		(2<<29)
#define  PORT_CLK_SEL_SPLL		(3<<29)
#define  PORT_CLK_SEL_WRPLL(pll)	(((pll)+4)<<29)
#define  PORT_CLK_SEL_WRPLL1		(4<<29)
#define  PORT_CLK_SEL_WRPLL2		(5<<29)
#define  PORT_CLK_SEL_NONE		(7<<29)
#define  PORT_CLK_SEL_MASK		(7<<29)

/* Transcoder clock selection */
#define _TRANS_CLK_SEL_A		0x46140
#define _TRANS_CLK_SEL_B		0x46144
#define TRANS_CLK_SEL(tran) _MMIO_TRANS(tran, _TRANS_CLK_SEL_A, _TRANS_CLK_SEL_B)
/* For each transcoder, we need to select the corresponding port clock */
#define  TRANS_CLK_SEL_DISABLED		(0x0<<29)
#define  TRANS_CLK_SEL_PORT(x)		(((x)+1)<<29)

#define CDCLK_FREQ			_MMIO(0x46200)

#define _TRANSA_MSA_MISC		0x60410
#define _TRANSB_MSA_MISC		0x61410
#define _TRANSC_MSA_MISC		0x62410
#define _TRANS_EDP_MSA_MISC		0x6f410
#define TRANS_MSA_MISC(tran) _MMIO_TRANS2(tran, _TRANSA_MSA_MISC)

#define  TRANS_MSA_SYNC_CLK		(1<<0)
#define  TRANS_MSA_6_BPC		(0<<5)
#define  TRANS_MSA_8_BPC		(1<<5)
#define  TRANS_MSA_10_BPC		(2<<5)
#define  TRANS_MSA_12_BPC		(3<<5)
#define  TRANS_MSA_16_BPC		(4<<5)

/* LCPLL Control */
#define LCPLL_CTL			_MMIO(0x130040)
#define  LCPLL_PLL_DISABLE		(1<<31)
#define  LCPLL_PLL_LOCK			(1<<30)
#define  LCPLL_CLK_FREQ_MASK		(3<<26)
#define  LCPLL_CLK_FREQ_450		(0<<26)
#define  LCPLL_CLK_FREQ_54O_BDW		(1<<26)
#define  LCPLL_CLK_FREQ_337_5_BDW	(2<<26)
#define  LCPLL_CLK_FREQ_675_BDW		(3<<26)
#define  LCPLL_CD_CLOCK_DISABLE		(1<<25)
#define  LCPLL_ROOT_CD_CLOCK_DISABLE	(1<<24)
#define  LCPLL_CD2X_CLOCK_DISABLE	(1<<23)
#define  LCPLL_POWER_DOWN_ALLOW		(1<<22)
#define  LCPLL_CD_SOURCE_FCLK		(1<<21)
#define  LCPLL_CD_SOURCE_FCLK_DONE	(1<<19)

/*
 * SKL Clocks
 */

/* CDCLK_CTL */
#define CDCLK_CTL			_MMIO(0x46000)
#define  CDCLK_FREQ_SEL_MASK		(3<<26)
#define  CDCLK_FREQ_450_432		(0<<26)
#define  CDCLK_FREQ_540			(1<<26)
#define  CDCLK_FREQ_337_308		(2<<26)
#define  CDCLK_FREQ_675_617		(3<<26)
#define  BXT_CDCLK_CD2X_DIV_SEL_MASK	(3<<22)
#define  BXT_CDCLK_CD2X_DIV_SEL_1	(0<<22)
#define  BXT_CDCLK_CD2X_DIV_SEL_1_5	(1<<22)
#define  BXT_CDCLK_CD2X_DIV_SEL_2	(2<<22)
#define  BXT_CDCLK_CD2X_DIV_SEL_4	(3<<22)
#define  BXT_CDCLK_CD2X_PIPE(pipe)	((pipe)<<20)
#define  CDCLK_DIVMUX_CD_OVERRIDE	(1<<19)
#define  BXT_CDCLK_CD2X_PIPE_NONE	BXT_CDCLK_CD2X_PIPE(3)
#define  BXT_CDCLK_SSA_PRECHARGE_ENABLE	(1<<16)
#define  CDCLK_FREQ_DECIMAL_MASK	(0x7ff)

/* LCPLL_CTL */
#define LCPLL1_CTL		_MMIO(0x46010)
#define LCPLL2_CTL		_MMIO(0x46014)
#define  LCPLL_PLL_ENABLE	(1<<31)

/* DPLL control1 */
#define DPLL_CTRL1		_MMIO(0x6C058)
#define  DPLL_CTRL1_HDMI_MODE(id)		(1<<((id)*6+5))
#define  DPLL_CTRL1_SSC(id)			(1<<((id)*6+4))
#define  DPLL_CTRL1_LINK_RATE_MASK(id)		(7<<((id)*6+1))
#define  DPLL_CTRL1_LINK_RATE_SHIFT(id)		((id)*6+1)
#define  DPLL_CTRL1_LINK_RATE(linkrate, id)	((linkrate)<<((id)*6+1))
#define  DPLL_CTRL1_OVERRIDE(id)		(1<<((id)*6))
#define  DPLL_CTRL1_LINK_RATE_2700		0
#define  DPLL_CTRL1_LINK_RATE_1350		1
#define  DPLL_CTRL1_LINK_RATE_810		2
#define  DPLL_CTRL1_LINK_RATE_1620		3
#define  DPLL_CTRL1_LINK_RATE_1080		4
#define  DPLL_CTRL1_LINK_RATE_2160		5

/* DPLL control2 */
#define DPLL_CTRL2				_MMIO(0x6C05C)
#define  DPLL_CTRL2_DDI_CLK_OFF(port)		(1<<((port)+15))
#define  DPLL_CTRL2_DDI_CLK_SEL_MASK(port)	(3<<((port)*3+1))
#define  DPLL_CTRL2_DDI_CLK_SEL_SHIFT(port)    ((port)*3+1)
#define  DPLL_CTRL2_DDI_CLK_SEL(clk, port)	((clk)<<((port)*3+1))
#define  DPLL_CTRL2_DDI_SEL_OVERRIDE(port)     (1<<((port)*3))

/* DPLL Status */
#define DPLL_STATUS	_MMIO(0x6C060)
#define  DPLL_LOCK(id) (1<<((id)*8))

/* DPLL cfg */
#define _DPLL1_CFGCR1	0x6C040
#define _DPLL2_CFGCR1	0x6C048
#define _DPLL3_CFGCR1	0x6C050
#define  DPLL_CFGCR1_FREQ_ENABLE	(1<<31)
#define  DPLL_CFGCR1_DCO_FRACTION_MASK	(0x7fff<<9)
#define  DPLL_CFGCR1_DCO_FRACTION(x)	((x)<<9)
#define  DPLL_CFGCR1_DCO_INTEGER_MASK	(0x1ff)

#define _DPLL1_CFGCR2	0x6C044
#define _DPLL2_CFGCR2	0x6C04C
#define _DPLL3_CFGCR2	0x6C054
#define  DPLL_CFGCR2_QDIV_RATIO_MASK	(0xff<<8)
#define  DPLL_CFGCR2_QDIV_RATIO(x)	((x)<<8)
#define  DPLL_CFGCR2_QDIV_MODE(x)	((x)<<7)
#define  DPLL_CFGCR2_KDIV_MASK		(3<<5)
#define  DPLL_CFGCR2_KDIV(x)		((x)<<5)
#define  DPLL_CFGCR2_KDIV_5 (0<<5)
#define  DPLL_CFGCR2_KDIV_2 (1<<5)
#define  DPLL_CFGCR2_KDIV_3 (2<<5)
#define  DPLL_CFGCR2_KDIV_1 (3<<5)
#define  DPLL_CFGCR2_PDIV_MASK		(7<<2)
#define  DPLL_CFGCR2_PDIV(x)		((x)<<2)
#define  DPLL_CFGCR2_PDIV_1 (0<<2)
#define  DPLL_CFGCR2_PDIV_2 (1<<2)
#define  DPLL_CFGCR2_PDIV_3 (2<<2)
#define  DPLL_CFGCR2_PDIV_7 (4<<2)
#define  DPLL_CFGCR2_CENTRAL_FREQ_MASK	(3)

#define DPLL_CFGCR1(id)	_MMIO_PIPE((id) - SKL_DPLL1, _DPLL1_CFGCR1, _DPLL2_CFGCR1)
#define DPLL_CFGCR2(id)	_MMIO_PIPE((id) - SKL_DPLL1, _DPLL1_CFGCR2, _DPLL2_CFGCR2)

/*
 * CNL Clocks
 */
#define DPCLKA_CFGCR0				_MMIO(0x6C200)
#define  DPCLKA_CFGCR0_DDI_CLK_OFF(port)	(1 << ((port)+10))
#define  DPCLKA_CFGCR0_DDI_CLK_SEL_MASK(port)	(3 << ((port)*2))
#define  DPCLKA_CFGCR0_DDI_CLK_SEL_SHIFT(port)	((port)*2)
#define  DPCLKA_CFGCR0_DDI_CLK_SEL(pll, port)	((pll) << ((port)*2))

/* CNL PLL */
#define DPLL0_ENABLE		0x46010
#define DPLL1_ENABLE		0x46014
#define  PLL_ENABLE		(1 << 31)
#define  PLL_LOCK		(1 << 30)
#define  PLL_POWER_ENABLE	(1 << 27)
#define  PLL_POWER_STATE	(1 << 26)
#define CNL_DPLL_ENABLE(pll)	_MMIO_PLL(pll, DPLL0_ENABLE, DPLL1_ENABLE)

#define _CNL_DPLL0_CFGCR0		0x6C000
#define _CNL_DPLL1_CFGCR0		0x6C080
#define  DPLL_CFGCR0_HDMI_MODE		(1 << 30)
#define  DPLL_CFGCR0_SSC_ENABLE		(1 << 29)
#define  DPLL_CFGCR0_LINK_RATE_MASK	(0xf << 25)
#define  DPLL_CFGCR0_LINK_RATE_2700	(0 << 25)
#define  DPLL_CFGCR0_LINK_RATE_1350	(1 << 25)
#define  DPLL_CFGCR0_LINK_RATE_810	(2 << 25)
#define  DPLL_CFGCR0_LINK_RATE_1620	(3 << 25)
#define  DPLL_CFGCR0_LINK_RATE_1080	(4 << 25)
#define  DPLL_CFGCR0_LINK_RATE_2160	(5 << 25)
#define  DPLL_CFGCR0_LINK_RATE_3240	(6 << 25)
#define  DPLL_CFGCR0_LINK_RATE_4050	(7 << 25)
#define  DPLL_CFGCR0_DCO_FRACTION_MASK	(0x7fff << 10)
#define  DPLL_CFGCR0_DCO_FRACTION_SHIFT	(10)
#define  DPLL_CFGCR0_DCO_FRACTION(x)	((x) << 10)
#define  DPLL_CFGCR0_DCO_INTEGER_MASK	(0x3ff)
#define CNL_DPLL_CFGCR0(pll)		_MMIO_PLL(pll, _CNL_DPLL0_CFGCR0, _CNL_DPLL1_CFGCR0)

#define _CNL_DPLL0_CFGCR1		0x6C004
#define _CNL_DPLL1_CFGCR1		0x6C084
#define  DPLL_CFGCR1_QDIV_RATIO_MASK	(0xff << 10)
#define  DPLL_CFGCR1_QDIV_RATIO_SHIFT	(10)
#define  DPLL_CFGCR1_QDIV_RATIO(x)	((x) << 10)
#define  DPLL_CFGCR1_QDIV_MODE(x)	((x) << 9)
#define  DPLL_CFGCR1_KDIV_MASK		(7 << 6)
#define  DPLL_CFGCR1_KDIV(x)		((x) << 6)
#define  DPLL_CFGCR1_KDIV_1		(1 << 6)
#define  DPLL_CFGCR1_KDIV_2		(2 << 6)
#define  DPLL_CFGCR1_KDIV_4		(4 << 6)
#define  DPLL_CFGCR1_PDIV_MASK		(0xf << 2)
#define  DPLL_CFGCR1_PDIV(x)		((x) << 2)
#define  DPLL_CFGCR1_PDIV_2		(1 << 2)
#define  DPLL_CFGCR1_PDIV_3		(2 << 2)
#define  DPLL_CFGCR1_PDIV_5		(4 << 2)
#define  DPLL_CFGCR1_PDIV_7		(8 << 2)
#define  DPLL_CFGCR1_CENTRAL_FREQ	(3 << 0)
#define CNL_DPLL_CFGCR1(pll)		_MMIO_PLL(pll, _CNL_DPLL0_CFGCR1, _CNL_DPLL1_CFGCR1)

/* BXT display engine PLL */
#define BXT_DE_PLL_CTL			_MMIO(0x6d000)
#define   BXT_DE_PLL_RATIO(x)		(x)	/* {60,65,100} * 19.2MHz */
#define   BXT_DE_PLL_RATIO_MASK		0xff

#define BXT_DE_PLL_ENABLE		_MMIO(0x46070)
#define   BXT_DE_PLL_PLL_ENABLE		(1 << 31)
#define   BXT_DE_PLL_LOCK		(1 << 30)
#define   CNL_CDCLK_PLL_RATIO(x)	(x)
#define   CNL_CDCLK_PLL_RATIO_MASK	0xff

/* GEN9 DC */
#define DC_STATE_EN			_MMIO(0x45504)
#define  DC_STATE_DISABLE		0
#define  DC_STATE_EN_UPTO_DC5		(1<<0)
#define  DC_STATE_EN_DC9		(1<<3)
#define  DC_STATE_EN_UPTO_DC6		(2<<0)
#define  DC_STATE_EN_UPTO_DC5_DC6_MASK   0x3

#define  DC_STATE_DEBUG                  _MMIO(0x45520)
#define  DC_STATE_DEBUG_MASK_CORES	(1<<0)
#define  DC_STATE_DEBUG_MASK_MEMORY_UP	(1<<1)

/* Please see hsw_read_dcomp() and hsw_write_dcomp() before using this register,
 * since on HSW we can't write to it using I915_WRITE. */
#define D_COMP_HSW			_MMIO(MCHBAR_MIRROR_BASE_SNB + 0x5F0C)
#define D_COMP_BDW			_MMIO(0x138144)
#define  D_COMP_RCOMP_IN_PROGRESS	(1<<9)
#define  D_COMP_COMP_FORCE		(1<<8)
#define  D_COMP_COMP_DISABLE		(1<<0)

/* Pipe WM_LINETIME - watermark line time */
#define _PIPE_WM_LINETIME_A		0x45270
#define _PIPE_WM_LINETIME_B		0x45274
#define PIPE_WM_LINETIME(pipe) _MMIO_PIPE(pipe, _PIPE_WM_LINETIME_A, _PIPE_WM_LINETIME_B)
#define   PIPE_WM_LINETIME_MASK			(0x1ff)
#define   PIPE_WM_LINETIME_TIME(x)		((x))
#define   PIPE_WM_LINETIME_IPS_LINETIME_MASK	(0x1ff<<16)
#define   PIPE_WM_LINETIME_IPS_LINETIME(x)	((x)<<16)

/* SFUSE_STRAP */
#define SFUSE_STRAP			_MMIO(0xc2014)
#define  SFUSE_STRAP_FUSE_LOCK		(1<<13)
#define  SFUSE_STRAP_RAW_FREQUENCY	(1<<8)
#define  SFUSE_STRAP_DISPLAY_DISABLED	(1<<7)
#define  SFUSE_STRAP_CRT_DISABLED	(1<<6)
#define  SFUSE_STRAP_DDIB_DETECTED	(1<<2)
#define  SFUSE_STRAP_DDIC_DETECTED	(1<<1)
#define  SFUSE_STRAP_DDID_DETECTED	(1<<0)

#define WM_MISC				_MMIO(0x45260)
#define  WM_MISC_DATA_PARTITION_5_6	(1 << 0)

#define WM_DBG				_MMIO(0x45280)
#define  WM_DBG_DISALLOW_MULTIPLE_LP	(1<<0)
#define  WM_DBG_DISALLOW_MAXFIFO	(1<<1)
#define  WM_DBG_DISALLOW_SPRITE		(1<<2)

/* pipe CSC */
#define _PIPE_A_CSC_COEFF_RY_GY	0x49010
#define _PIPE_A_CSC_COEFF_BY	0x49014
#define _PIPE_A_CSC_COEFF_RU_GU	0x49018
#define _PIPE_A_CSC_COEFF_BU	0x4901c
#define _PIPE_A_CSC_COEFF_RV_GV	0x49020
#define _PIPE_A_CSC_COEFF_BV	0x49024
#define _PIPE_A_CSC_MODE	0x49028
#define   CSC_BLACK_SCREEN_OFFSET	(1 << 2)
#define   CSC_POSITION_BEFORE_GAMMA	(1 << 1)
#define   CSC_MODE_YUV_TO_RGB		(1 << 0)
#define _PIPE_A_CSC_PREOFF_HI	0x49030
#define _PIPE_A_CSC_PREOFF_ME	0x49034
#define _PIPE_A_CSC_PREOFF_LO	0x49038
#define _PIPE_A_CSC_POSTOFF_HI	0x49040
#define _PIPE_A_CSC_POSTOFF_ME	0x49044
#define _PIPE_A_CSC_POSTOFF_LO	0x49048

#define _PIPE_B_CSC_COEFF_RY_GY	0x49110
#define _PIPE_B_CSC_COEFF_BY	0x49114
#define _PIPE_B_CSC_COEFF_RU_GU	0x49118
#define _PIPE_B_CSC_COEFF_BU	0x4911c
#define _PIPE_B_CSC_COEFF_RV_GV	0x49120
#define _PIPE_B_CSC_COEFF_BV	0x49124
#define _PIPE_B_CSC_MODE	0x49128
#define _PIPE_B_CSC_PREOFF_HI	0x49130
#define _PIPE_B_CSC_PREOFF_ME	0x49134
#define _PIPE_B_CSC_PREOFF_LO	0x49138
#define _PIPE_B_CSC_POSTOFF_HI	0x49140
#define _PIPE_B_CSC_POSTOFF_ME	0x49144
#define _PIPE_B_CSC_POSTOFF_LO	0x49148

#define PIPE_CSC_COEFF_RY_GY(pipe)	_MMIO_PIPE(pipe, _PIPE_A_CSC_COEFF_RY_GY, _PIPE_B_CSC_COEFF_RY_GY)
#define PIPE_CSC_COEFF_BY(pipe)		_MMIO_PIPE(pipe, _PIPE_A_CSC_COEFF_BY, _PIPE_B_CSC_COEFF_BY)
#define PIPE_CSC_COEFF_RU_GU(pipe)	_MMIO_PIPE(pipe, _PIPE_A_CSC_COEFF_RU_GU, _PIPE_B_CSC_COEFF_RU_GU)
#define PIPE_CSC_COEFF_BU(pipe)		_MMIO_PIPE(pipe, _PIPE_A_CSC_COEFF_BU, _PIPE_B_CSC_COEFF_BU)
#define PIPE_CSC_COEFF_RV_GV(pipe)	_MMIO_PIPE(pipe, _PIPE_A_CSC_COEFF_RV_GV, _PIPE_B_CSC_COEFF_RV_GV)
#define PIPE_CSC_COEFF_BV(pipe)		_MMIO_PIPE(pipe, _PIPE_A_CSC_COEFF_BV, _PIPE_B_CSC_COEFF_BV)
#define PIPE_CSC_MODE(pipe)		_MMIO_PIPE(pipe, _PIPE_A_CSC_MODE, _PIPE_B_CSC_MODE)
#define PIPE_CSC_PREOFF_HI(pipe)	_MMIO_PIPE(pipe, _PIPE_A_CSC_PREOFF_HI, _PIPE_B_CSC_PREOFF_HI)
#define PIPE_CSC_PREOFF_ME(pipe)	_MMIO_PIPE(pipe, _PIPE_A_CSC_PREOFF_ME, _PIPE_B_CSC_PREOFF_ME)
#define PIPE_CSC_PREOFF_LO(pipe)	_MMIO_PIPE(pipe, _PIPE_A_CSC_PREOFF_LO, _PIPE_B_CSC_PREOFF_LO)
#define PIPE_CSC_POSTOFF_HI(pipe)	_MMIO_PIPE(pipe, _PIPE_A_CSC_POSTOFF_HI, _PIPE_B_CSC_POSTOFF_HI)
#define PIPE_CSC_POSTOFF_ME(pipe)	_MMIO_PIPE(pipe, _PIPE_A_CSC_POSTOFF_ME, _PIPE_B_CSC_POSTOFF_ME)
#define PIPE_CSC_POSTOFF_LO(pipe)	_MMIO_PIPE(pipe, _PIPE_A_CSC_POSTOFF_LO, _PIPE_B_CSC_POSTOFF_LO)

/* pipe degamma/gamma LUTs on IVB+ */
#define _PAL_PREC_INDEX_A	0x4A400
#define _PAL_PREC_INDEX_B	0x4AC00
#define _PAL_PREC_INDEX_C	0x4B400
#define   PAL_PREC_10_12_BIT		(0 << 31)
#define   PAL_PREC_SPLIT_MODE		(1 << 31)
#define   PAL_PREC_AUTO_INCREMENT	(1 << 15)
#define   PAL_PREC_INDEX_VALUE_MASK	(0x3ff << 0)
#define _PAL_PREC_DATA_A	0x4A404
#define _PAL_PREC_DATA_B	0x4AC04
#define _PAL_PREC_DATA_C	0x4B404
#define _PAL_PREC_GC_MAX_A	0x4A410
#define _PAL_PREC_GC_MAX_B	0x4AC10
#define _PAL_PREC_GC_MAX_C	0x4B410
#define _PAL_PREC_EXT_GC_MAX_A	0x4A420
#define _PAL_PREC_EXT_GC_MAX_B	0x4AC20
#define _PAL_PREC_EXT_GC_MAX_C	0x4B420
#define _PAL_PREC_EXT2_GC_MAX_A	0x4A430
#define _PAL_PREC_EXT2_GC_MAX_B	0x4AC30
#define _PAL_PREC_EXT2_GC_MAX_C	0x4B430

#define PREC_PAL_INDEX(pipe)		_MMIO_PIPE(pipe, _PAL_PREC_INDEX_A, _PAL_PREC_INDEX_B)
#define PREC_PAL_DATA(pipe)		_MMIO_PIPE(pipe, _PAL_PREC_DATA_A, _PAL_PREC_DATA_B)
#define PREC_PAL_GC_MAX(pipe, i)	_MMIO(_PIPE(pipe, _PAL_PREC_GC_MAX_A, _PAL_PREC_GC_MAX_B) + (i) * 4)
#define PREC_PAL_EXT_GC_MAX(pipe, i)	_MMIO(_PIPE(pipe, _PAL_PREC_EXT_GC_MAX_A, _PAL_PREC_EXT_GC_MAX_B) + (i) * 4)

#define _PRE_CSC_GAMC_INDEX_A	0x4A484
#define _PRE_CSC_GAMC_INDEX_B	0x4AC84
#define _PRE_CSC_GAMC_INDEX_C	0x4B484
#define   PRE_CSC_GAMC_AUTO_INCREMENT	(1 << 10)
#define _PRE_CSC_GAMC_DATA_A	0x4A488
#define _PRE_CSC_GAMC_DATA_B	0x4AC88
#define _PRE_CSC_GAMC_DATA_C	0x4B488

#define PRE_CSC_GAMC_INDEX(pipe)	_MMIO_PIPE(pipe, _PRE_CSC_GAMC_INDEX_A, _PRE_CSC_GAMC_INDEX_B)
#define PRE_CSC_GAMC_DATA(pipe)		_MMIO_PIPE(pipe, _PRE_CSC_GAMC_DATA_A, _PRE_CSC_GAMC_DATA_B)

/* pipe CSC & degamma/gamma LUTs on CHV */
#define _CGM_PIPE_A_CSC_COEFF01	(VLV_DISPLAY_BASE + 0x67900)
#define _CGM_PIPE_A_CSC_COEFF23	(VLV_DISPLAY_BASE + 0x67904)
#define _CGM_PIPE_A_CSC_COEFF45	(VLV_DISPLAY_BASE + 0x67908)
#define _CGM_PIPE_A_CSC_COEFF67	(VLV_DISPLAY_BASE + 0x6790C)
#define _CGM_PIPE_A_CSC_COEFF8	(VLV_DISPLAY_BASE + 0x67910)
#define _CGM_PIPE_A_DEGAMMA	(VLV_DISPLAY_BASE + 0x66000)
#define _CGM_PIPE_A_GAMMA	(VLV_DISPLAY_BASE + 0x67000)
#define _CGM_PIPE_A_MODE	(VLV_DISPLAY_BASE + 0x67A00)
#define   CGM_PIPE_MODE_GAMMA	(1 << 2)
#define   CGM_PIPE_MODE_CSC	(1 << 1)
#define   CGM_PIPE_MODE_DEGAMMA	(1 << 0)

#define _CGM_PIPE_B_CSC_COEFF01	(VLV_DISPLAY_BASE + 0x69900)
#define _CGM_PIPE_B_CSC_COEFF23	(VLV_DISPLAY_BASE + 0x69904)
#define _CGM_PIPE_B_CSC_COEFF45	(VLV_DISPLAY_BASE + 0x69908)
#define _CGM_PIPE_B_CSC_COEFF67	(VLV_DISPLAY_BASE + 0x6990C)
#define _CGM_PIPE_B_CSC_COEFF8	(VLV_DISPLAY_BASE + 0x69910)
#define _CGM_PIPE_B_DEGAMMA	(VLV_DISPLAY_BASE + 0x68000)
#define _CGM_PIPE_B_GAMMA	(VLV_DISPLAY_BASE + 0x69000)
#define _CGM_PIPE_B_MODE	(VLV_DISPLAY_BASE + 0x69A00)

#define CGM_PIPE_CSC_COEFF01(pipe)	_MMIO_PIPE(pipe, _CGM_PIPE_A_CSC_COEFF01, _CGM_PIPE_B_CSC_COEFF01)
#define CGM_PIPE_CSC_COEFF23(pipe)	_MMIO_PIPE(pipe, _CGM_PIPE_A_CSC_COEFF23, _CGM_PIPE_B_CSC_COEFF23)
#define CGM_PIPE_CSC_COEFF45(pipe)	_MMIO_PIPE(pipe, _CGM_PIPE_A_CSC_COEFF45, _CGM_PIPE_B_CSC_COEFF45)
#define CGM_PIPE_CSC_COEFF67(pipe)	_MMIO_PIPE(pipe, _CGM_PIPE_A_CSC_COEFF67, _CGM_PIPE_B_CSC_COEFF67)
#define CGM_PIPE_CSC_COEFF8(pipe)	_MMIO_PIPE(pipe, _CGM_PIPE_A_CSC_COEFF8, _CGM_PIPE_B_CSC_COEFF8)
#define CGM_PIPE_DEGAMMA(pipe, i, w)	_MMIO(_PIPE(pipe, _CGM_PIPE_A_DEGAMMA, _CGM_PIPE_B_DEGAMMA) + (i) * 8 + (w) * 4)
#define CGM_PIPE_GAMMA(pipe, i, w)	_MMIO(_PIPE(pipe, _CGM_PIPE_A_GAMMA, _CGM_PIPE_B_GAMMA) + (i) * 8 + (w) * 4)
#define CGM_PIPE_MODE(pipe)		_MMIO_PIPE(pipe, _CGM_PIPE_A_MODE, _CGM_PIPE_B_MODE)

/* MIPI DSI registers */

#define _MIPI_PORT(port, a, c)	(((port) == PORT_A) ? a : c)	/* ports A and C only */
#define _MMIO_MIPI(port, a, c)	_MMIO(_MIPI_PORT(port, a, c))

#define MIPIO_TXESC_CLK_DIV1			_MMIO(0x160004)
#define  GLK_TX_ESC_CLK_DIV1_MASK			0x3FF
#define MIPIO_TXESC_CLK_DIV2			_MMIO(0x160008)
#define  GLK_TX_ESC_CLK_DIV2_MASK			0x3FF

/* Gen4+ Timestamp and Pipe Frame time stamp registers */
#define GEN4_TIMESTAMP		_MMIO(0x2358)
#define ILK_TIMESTAMP_HI	_MMIO(0x70070)
#define IVB_TIMESTAMP_CTR	_MMIO(0x44070)

<<<<<<< HEAD
=======
#define GEN9_TIMESTAMP_OVERRIDE				_MMIO(0x44074)
#define  GEN9_TIMESTAMP_OVERRIDE_US_COUNTER_DIVIDER_SHIFT	0
#define  GEN9_TIMESTAMP_OVERRIDE_US_COUNTER_DIVIDER_MASK	0x3ff
#define  GEN9_TIMESTAMP_OVERRIDE_US_COUNTER_DENOMINATOR_SHIFT	12
#define  GEN9_TIMESTAMP_OVERRIDE_US_COUNTER_DENOMINATOR_MASK	(0xf << 12)

>>>>>>> 661e50bc
#define _PIPE_FRMTMSTMP_A		0x70048
#define PIPE_FRMTMSTMP(pipe)		\
			_MMIO_PIPE2(pipe, _PIPE_FRMTMSTMP_A)

/* BXT MIPI clock controls */
#define BXT_MAX_VAR_OUTPUT_KHZ			39500

#define BXT_MIPI_CLOCK_CTL			_MMIO(0x46090)
#define  BXT_MIPI1_DIV_SHIFT			26
#define  BXT_MIPI2_DIV_SHIFT			10
#define  BXT_MIPI_DIV_SHIFT(port)		\
			_MIPI_PORT(port, BXT_MIPI1_DIV_SHIFT, \
					BXT_MIPI2_DIV_SHIFT)

/* TX control divider to select actual TX clock output from (8x/var) */
#define  BXT_MIPI1_TX_ESCLK_SHIFT		26
#define  BXT_MIPI2_TX_ESCLK_SHIFT		10
#define  BXT_MIPI_TX_ESCLK_SHIFT(port)		\
			_MIPI_PORT(port, BXT_MIPI1_TX_ESCLK_SHIFT, \
					BXT_MIPI2_TX_ESCLK_SHIFT)
#define  BXT_MIPI1_TX_ESCLK_FIXDIV_MASK		(0x3F << 26)
#define  BXT_MIPI2_TX_ESCLK_FIXDIV_MASK		(0x3F << 10)
#define  BXT_MIPI_TX_ESCLK_FIXDIV_MASK(port)	\
			_MIPI_PORT(port, BXT_MIPI1_TX_ESCLK_FIXDIV_MASK, \
					BXT_MIPI2_TX_ESCLK_FIXDIV_MASK)
#define  BXT_MIPI_TX_ESCLK_DIVIDER(port, val)	\
		((val & 0x3F) << BXT_MIPI_TX_ESCLK_SHIFT(port))
/* RX upper control divider to select actual RX clock output from 8x */
#define  BXT_MIPI1_RX_ESCLK_UPPER_SHIFT		21
#define  BXT_MIPI2_RX_ESCLK_UPPER_SHIFT		5
#define  BXT_MIPI_RX_ESCLK_UPPER_SHIFT(port)		\
			_MIPI_PORT(port, BXT_MIPI1_RX_ESCLK_UPPER_SHIFT, \
					BXT_MIPI2_RX_ESCLK_UPPER_SHIFT)
#define  BXT_MIPI1_RX_ESCLK_UPPER_FIXDIV_MASK		(3 << 21)
#define  BXT_MIPI2_RX_ESCLK_UPPER_FIXDIV_MASK		(3 << 5)
#define  BXT_MIPI_RX_ESCLK_UPPER_FIXDIV_MASK(port)	\
			_MIPI_PORT(port, BXT_MIPI1_RX_ESCLK_UPPER_FIXDIV_MASK, \
					BXT_MIPI2_RX_ESCLK_UPPER_FIXDIV_MASK)
#define  BXT_MIPI_RX_ESCLK_UPPER_DIVIDER(port, val)	\
		((val & 3) << BXT_MIPI_RX_ESCLK_UPPER_SHIFT(port))
/* 8/3X divider to select the actual 8/3X clock output from 8x */
#define  BXT_MIPI1_8X_BY3_SHIFT                19
#define  BXT_MIPI2_8X_BY3_SHIFT                3
#define  BXT_MIPI_8X_BY3_SHIFT(port)          \
			_MIPI_PORT(port, BXT_MIPI1_8X_BY3_SHIFT, \
					BXT_MIPI2_8X_BY3_SHIFT)
#define  BXT_MIPI1_8X_BY3_DIVIDER_MASK         (3 << 19)
#define  BXT_MIPI2_8X_BY3_DIVIDER_MASK         (3 << 3)
#define  BXT_MIPI_8X_BY3_DIVIDER_MASK(port)    \
			_MIPI_PORT(port, BXT_MIPI1_8X_BY3_DIVIDER_MASK, \
						BXT_MIPI2_8X_BY3_DIVIDER_MASK)
#define  BXT_MIPI_8X_BY3_DIVIDER(port, val)    \
			((val & 3) << BXT_MIPI_8X_BY3_SHIFT(port))
/* RX lower control divider to select actual RX clock output from 8x */
#define  BXT_MIPI1_RX_ESCLK_LOWER_SHIFT		16
#define  BXT_MIPI2_RX_ESCLK_LOWER_SHIFT		0
#define  BXT_MIPI_RX_ESCLK_LOWER_SHIFT(port)		\
			_MIPI_PORT(port, BXT_MIPI1_RX_ESCLK_LOWER_SHIFT, \
					BXT_MIPI2_RX_ESCLK_LOWER_SHIFT)
#define  BXT_MIPI1_RX_ESCLK_LOWER_FIXDIV_MASK		(3 << 16)
#define  BXT_MIPI2_RX_ESCLK_LOWER_FIXDIV_MASK		(3 << 0)
#define  BXT_MIPI_RX_ESCLK_LOWER_FIXDIV_MASK(port)	\
			_MIPI_PORT(port, BXT_MIPI1_RX_ESCLK_LOWER_FIXDIV_MASK, \
					BXT_MIPI2_RX_ESCLK_LOWER_FIXDIV_MASK)
#define  BXT_MIPI_RX_ESCLK_LOWER_DIVIDER(port, val)	\
		((val & 3) << BXT_MIPI_RX_ESCLK_LOWER_SHIFT(port))

#define RX_DIVIDER_BIT_1_2                     0x3
#define RX_DIVIDER_BIT_3_4                     0xC

/* BXT MIPI mode configure */
#define  _BXT_MIPIA_TRANS_HACTIVE			0x6B0F8
#define  _BXT_MIPIC_TRANS_HACTIVE			0x6B8F8
#define  BXT_MIPI_TRANS_HACTIVE(tc)	_MMIO_MIPI(tc, \
		_BXT_MIPIA_TRANS_HACTIVE, _BXT_MIPIC_TRANS_HACTIVE)

#define  _BXT_MIPIA_TRANS_VACTIVE			0x6B0FC
#define  _BXT_MIPIC_TRANS_VACTIVE			0x6B8FC
#define  BXT_MIPI_TRANS_VACTIVE(tc)	_MMIO_MIPI(tc, \
		_BXT_MIPIA_TRANS_VACTIVE, _BXT_MIPIC_TRANS_VACTIVE)

#define  _BXT_MIPIA_TRANS_VTOTAL			0x6B100
#define  _BXT_MIPIC_TRANS_VTOTAL			0x6B900
#define  BXT_MIPI_TRANS_VTOTAL(tc)	_MMIO_MIPI(tc, \
		_BXT_MIPIA_TRANS_VTOTAL, _BXT_MIPIC_TRANS_VTOTAL)

#define BXT_DSI_PLL_CTL			_MMIO(0x161000)
#define  BXT_DSI_PLL_PVD_RATIO_SHIFT	16
#define  BXT_DSI_PLL_PVD_RATIO_MASK	(3 << BXT_DSI_PLL_PVD_RATIO_SHIFT)
#define  BXT_DSI_PLL_PVD_RATIO_1	(1 << BXT_DSI_PLL_PVD_RATIO_SHIFT)
#define  BXT_DSIC_16X_BY1		(0 << 10)
#define  BXT_DSIC_16X_BY2		(1 << 10)
#define  BXT_DSIC_16X_BY3		(2 << 10)
#define  BXT_DSIC_16X_BY4		(3 << 10)
#define  BXT_DSIC_16X_MASK		(3 << 10)
#define  BXT_DSIA_16X_BY1		(0 << 8)
#define  BXT_DSIA_16X_BY2		(1 << 8)
#define  BXT_DSIA_16X_BY3		(2 << 8)
#define  BXT_DSIA_16X_BY4		(3 << 8)
#define  BXT_DSIA_16X_MASK		(3 << 8)
#define  BXT_DSI_FREQ_SEL_SHIFT		8
#define  BXT_DSI_FREQ_SEL_MASK		(0xF << BXT_DSI_FREQ_SEL_SHIFT)

#define BXT_DSI_PLL_RATIO_MAX		0x7D
#define BXT_DSI_PLL_RATIO_MIN		0x22
#define GLK_DSI_PLL_RATIO_MAX		0x6F
#define GLK_DSI_PLL_RATIO_MIN		0x22
#define BXT_DSI_PLL_RATIO_MASK		0xFF
#define BXT_REF_CLOCK_KHZ		19200

#define BXT_DSI_PLL_ENABLE		_MMIO(0x46080)
#define  BXT_DSI_PLL_DO_ENABLE		(1 << 31)
#define  BXT_DSI_PLL_LOCKED		(1 << 30)

#define _MIPIA_PORT_CTRL			(VLV_DISPLAY_BASE + 0x61190)
#define _MIPIC_PORT_CTRL			(VLV_DISPLAY_BASE + 0x61700)
#define MIPI_PORT_CTRL(port)	_MMIO_MIPI(port, _MIPIA_PORT_CTRL, _MIPIC_PORT_CTRL)

 /* BXT port control */
#define _BXT_MIPIA_PORT_CTRL				0x6B0C0
#define _BXT_MIPIC_PORT_CTRL				0x6B8C0
#define BXT_MIPI_PORT_CTRL(tc)	_MMIO_MIPI(tc, _BXT_MIPIA_PORT_CTRL, _BXT_MIPIC_PORT_CTRL)

#define BXT_P_DSI_REGULATOR_CFG			_MMIO(0x160020)
#define  STAP_SELECT					(1 << 0)

#define BXT_P_DSI_REGULATOR_TX_CTRL		_MMIO(0x160054)
#define  HS_IO_CTRL_SELECT				(1 << 0)

#define  DPI_ENABLE					(1 << 31) /* A + C */
#define  MIPIA_MIPI4DPHY_DELAY_COUNT_SHIFT		27
#define  MIPIA_MIPI4DPHY_DELAY_COUNT_MASK		(0xf << 27)
#define  DUAL_LINK_MODE_SHIFT				26
#define  DUAL_LINK_MODE_MASK				(1 << 26)
#define  DUAL_LINK_MODE_FRONT_BACK			(0 << 26)
#define  DUAL_LINK_MODE_PIXEL_ALTERNATIVE		(1 << 26)
#define  DITHERING_ENABLE				(1 << 25) /* A + C */
#define  FLOPPED_HSTX					(1 << 23)
#define  DE_INVERT					(1 << 19) /* XXX */
#define  MIPIA_FLISDSI_DELAY_COUNT_SHIFT		18
#define  MIPIA_FLISDSI_DELAY_COUNT_MASK			(0xf << 18)
#define  AFE_LATCHOUT					(1 << 17)
#define  LP_OUTPUT_HOLD					(1 << 16)
#define  MIPIC_FLISDSI_DELAY_COUNT_HIGH_SHIFT		15
#define  MIPIC_FLISDSI_DELAY_COUNT_HIGH_MASK		(1 << 15)
#define  MIPIC_MIPI4DPHY_DELAY_COUNT_SHIFT		11
#define  MIPIC_MIPI4DPHY_DELAY_COUNT_MASK		(0xf << 11)
#define  CSB_SHIFT					9
#define  CSB_MASK					(3 << 9)
#define  CSB_20MHZ					(0 << 9)
#define  CSB_10MHZ					(1 << 9)
#define  CSB_40MHZ					(2 << 9)
#define  BANDGAP_MASK					(1 << 8)
#define  BANDGAP_PNW_CIRCUIT				(0 << 8)
#define  BANDGAP_LNC_CIRCUIT				(1 << 8)
#define  MIPIC_FLISDSI_DELAY_COUNT_LOW_SHIFT		5
#define  MIPIC_FLISDSI_DELAY_COUNT_LOW_MASK		(7 << 5)
#define  TEARING_EFFECT_DELAY				(1 << 4) /* A + C */
#define  TEARING_EFFECT_SHIFT				2 /* A + C */
#define  TEARING_EFFECT_MASK				(3 << 2)
#define  TEARING_EFFECT_OFF				(0 << 2)
#define  TEARING_EFFECT_DSI				(1 << 2)
#define  TEARING_EFFECT_GPIO				(2 << 2)
#define  LANE_CONFIGURATION_SHIFT			0
#define  LANE_CONFIGURATION_MASK			(3 << 0)
#define  LANE_CONFIGURATION_4LANE			(0 << 0)
#define  LANE_CONFIGURATION_DUAL_LINK_A			(1 << 0)
#define  LANE_CONFIGURATION_DUAL_LINK_B			(2 << 0)

#define _MIPIA_TEARING_CTRL			(VLV_DISPLAY_BASE + 0x61194)
#define _MIPIC_TEARING_CTRL			(VLV_DISPLAY_BASE + 0x61704)
#define MIPI_TEARING_CTRL(port)			_MMIO_MIPI(port, _MIPIA_TEARING_CTRL, _MIPIC_TEARING_CTRL)
#define  TEARING_EFFECT_DELAY_SHIFT			0
#define  TEARING_EFFECT_DELAY_MASK			(0xffff << 0)

/* XXX: all bits reserved */
#define _MIPIA_AUTOPWG			(VLV_DISPLAY_BASE + 0x611a0)

/* MIPI DSI Controller and D-PHY registers */

#define _MIPIA_DEVICE_READY		(dev_priv->mipi_mmio_base + 0xb000)
#define _MIPIC_DEVICE_READY		(dev_priv->mipi_mmio_base + 0xb800)
#define MIPI_DEVICE_READY(port)		_MMIO_MIPI(port, _MIPIA_DEVICE_READY, _MIPIC_DEVICE_READY)
#define  BUS_POSSESSION					(1 << 3) /* set to give bus to receiver */
#define  ULPS_STATE_MASK				(3 << 1)
#define  ULPS_STATE_ENTER				(2 << 1)
#define  ULPS_STATE_EXIT				(1 << 1)
#define  ULPS_STATE_NORMAL_OPERATION			(0 << 1)
#define  DEVICE_READY					(1 << 0)

#define _MIPIA_INTR_STAT		(dev_priv->mipi_mmio_base + 0xb004)
#define _MIPIC_INTR_STAT		(dev_priv->mipi_mmio_base + 0xb804)
#define MIPI_INTR_STAT(port)		_MMIO_MIPI(port, _MIPIA_INTR_STAT, _MIPIC_INTR_STAT)
#define _MIPIA_INTR_EN			(dev_priv->mipi_mmio_base + 0xb008)
#define _MIPIC_INTR_EN			(dev_priv->mipi_mmio_base + 0xb808)
#define MIPI_INTR_EN(port)		_MMIO_MIPI(port, _MIPIA_INTR_EN, _MIPIC_INTR_EN)
#define  TEARING_EFFECT					(1 << 31)
#define  SPL_PKT_SENT_INTERRUPT				(1 << 30)
#define  GEN_READ_DATA_AVAIL				(1 << 29)
#define  LP_GENERIC_WR_FIFO_FULL			(1 << 28)
#define  HS_GENERIC_WR_FIFO_FULL			(1 << 27)
#define  RX_PROT_VIOLATION				(1 << 26)
#define  RX_INVALID_TX_LENGTH				(1 << 25)
#define  ACK_WITH_NO_ERROR				(1 << 24)
#define  TURN_AROUND_ACK_TIMEOUT			(1 << 23)
#define  LP_RX_TIMEOUT					(1 << 22)
#define  HS_TX_TIMEOUT					(1 << 21)
#define  DPI_FIFO_UNDERRUN				(1 << 20)
#define  LOW_CONTENTION					(1 << 19)
#define  HIGH_CONTENTION				(1 << 18)
#define  TXDSI_VC_ID_INVALID				(1 << 17)
#define  TXDSI_DATA_TYPE_NOT_RECOGNISED			(1 << 16)
#define  TXCHECKSUM_ERROR				(1 << 15)
#define  TXECC_MULTIBIT_ERROR				(1 << 14)
#define  TXECC_SINGLE_BIT_ERROR				(1 << 13)
#define  TXFALSE_CONTROL_ERROR				(1 << 12)
#define  RXDSI_VC_ID_INVALID				(1 << 11)
#define  RXDSI_DATA_TYPE_NOT_REGOGNISED			(1 << 10)
#define  RXCHECKSUM_ERROR				(1 << 9)
#define  RXECC_MULTIBIT_ERROR				(1 << 8)
#define  RXECC_SINGLE_BIT_ERROR				(1 << 7)
#define  RXFALSE_CONTROL_ERROR				(1 << 6)
#define  RXHS_RECEIVE_TIMEOUT_ERROR			(1 << 5)
#define  RX_LP_TX_SYNC_ERROR				(1 << 4)
#define  RXEXCAPE_MODE_ENTRY_ERROR			(1 << 3)
#define  RXEOT_SYNC_ERROR				(1 << 2)
#define  RXSOT_SYNC_ERROR				(1 << 1)
#define  RXSOT_ERROR					(1 << 0)

#define _MIPIA_DSI_FUNC_PRG		(dev_priv->mipi_mmio_base + 0xb00c)
#define _MIPIC_DSI_FUNC_PRG		(dev_priv->mipi_mmio_base + 0xb80c)
#define MIPI_DSI_FUNC_PRG(port)		_MMIO_MIPI(port, _MIPIA_DSI_FUNC_PRG, _MIPIC_DSI_FUNC_PRG)
#define  CMD_MODE_DATA_WIDTH_MASK			(7 << 13)
#define  CMD_MODE_NOT_SUPPORTED				(0 << 13)
#define  CMD_MODE_DATA_WIDTH_16_BIT			(1 << 13)
#define  CMD_MODE_DATA_WIDTH_9_BIT			(2 << 13)
#define  CMD_MODE_DATA_WIDTH_8_BIT			(3 << 13)
#define  CMD_MODE_DATA_WIDTH_OPTION1			(4 << 13)
#define  CMD_MODE_DATA_WIDTH_OPTION2			(5 << 13)
#define  VID_MODE_FORMAT_MASK				(0xf << 7)
#define  VID_MODE_NOT_SUPPORTED				(0 << 7)
#define  VID_MODE_FORMAT_RGB565				(1 << 7)
#define  VID_MODE_FORMAT_RGB666_PACKED			(2 << 7)
#define  VID_MODE_FORMAT_RGB666				(3 << 7)
#define  VID_MODE_FORMAT_RGB888				(4 << 7)
#define  CMD_MODE_CHANNEL_NUMBER_SHIFT			5
#define  CMD_MODE_CHANNEL_NUMBER_MASK			(3 << 5)
#define  VID_MODE_CHANNEL_NUMBER_SHIFT			3
#define  VID_MODE_CHANNEL_NUMBER_MASK			(3 << 3)
#define  DATA_LANES_PRG_REG_SHIFT			0
#define  DATA_LANES_PRG_REG_MASK			(7 << 0)

#define _MIPIA_HS_TX_TIMEOUT		(dev_priv->mipi_mmio_base + 0xb010)
#define _MIPIC_HS_TX_TIMEOUT		(dev_priv->mipi_mmio_base + 0xb810)
#define MIPI_HS_TX_TIMEOUT(port)	_MMIO_MIPI(port, _MIPIA_HS_TX_TIMEOUT, _MIPIC_HS_TX_TIMEOUT)
#define  HIGH_SPEED_TX_TIMEOUT_COUNTER_MASK		0xffffff

#define _MIPIA_LP_RX_TIMEOUT		(dev_priv->mipi_mmio_base + 0xb014)
#define _MIPIC_LP_RX_TIMEOUT		(dev_priv->mipi_mmio_base + 0xb814)
#define MIPI_LP_RX_TIMEOUT(port)	_MMIO_MIPI(port, _MIPIA_LP_RX_TIMEOUT, _MIPIC_LP_RX_TIMEOUT)
#define  LOW_POWER_RX_TIMEOUT_COUNTER_MASK		0xffffff

#define _MIPIA_TURN_AROUND_TIMEOUT	(dev_priv->mipi_mmio_base + 0xb018)
#define _MIPIC_TURN_AROUND_TIMEOUT	(dev_priv->mipi_mmio_base + 0xb818)
#define MIPI_TURN_AROUND_TIMEOUT(port)	_MMIO_MIPI(port, _MIPIA_TURN_AROUND_TIMEOUT, _MIPIC_TURN_AROUND_TIMEOUT)
#define  TURN_AROUND_TIMEOUT_MASK			0x3f

#define _MIPIA_DEVICE_RESET_TIMER	(dev_priv->mipi_mmio_base + 0xb01c)
#define _MIPIC_DEVICE_RESET_TIMER	(dev_priv->mipi_mmio_base + 0xb81c)
#define MIPI_DEVICE_RESET_TIMER(port)	_MMIO_MIPI(port, _MIPIA_DEVICE_RESET_TIMER, _MIPIC_DEVICE_RESET_TIMER)
#define  DEVICE_RESET_TIMER_MASK			0xffff

#define _MIPIA_DPI_RESOLUTION		(dev_priv->mipi_mmio_base + 0xb020)
#define _MIPIC_DPI_RESOLUTION		(dev_priv->mipi_mmio_base + 0xb820)
#define MIPI_DPI_RESOLUTION(port)	_MMIO_MIPI(port, _MIPIA_DPI_RESOLUTION, _MIPIC_DPI_RESOLUTION)
#define  VERTICAL_ADDRESS_SHIFT				16
#define  VERTICAL_ADDRESS_MASK				(0xffff << 16)
#define  HORIZONTAL_ADDRESS_SHIFT			0
#define  HORIZONTAL_ADDRESS_MASK			0xffff

#define _MIPIA_DBI_FIFO_THROTTLE	(dev_priv->mipi_mmio_base + 0xb024)
#define _MIPIC_DBI_FIFO_THROTTLE	(dev_priv->mipi_mmio_base + 0xb824)
#define MIPI_DBI_FIFO_THROTTLE(port)	_MMIO_MIPI(port, _MIPIA_DBI_FIFO_THROTTLE, _MIPIC_DBI_FIFO_THROTTLE)
#define  DBI_FIFO_EMPTY_HALF				(0 << 0)
#define  DBI_FIFO_EMPTY_QUARTER				(1 << 0)
#define  DBI_FIFO_EMPTY_7_LOCATIONS			(2 << 0)

/* regs below are bits 15:0 */
#define _MIPIA_HSYNC_PADDING_COUNT	(dev_priv->mipi_mmio_base + 0xb028)
#define _MIPIC_HSYNC_PADDING_COUNT	(dev_priv->mipi_mmio_base + 0xb828)
#define MIPI_HSYNC_PADDING_COUNT(port)	_MMIO_MIPI(port, _MIPIA_HSYNC_PADDING_COUNT, _MIPIC_HSYNC_PADDING_COUNT)

#define _MIPIA_HBP_COUNT		(dev_priv->mipi_mmio_base + 0xb02c)
#define _MIPIC_HBP_COUNT		(dev_priv->mipi_mmio_base + 0xb82c)
#define MIPI_HBP_COUNT(port)		_MMIO_MIPI(port, _MIPIA_HBP_COUNT, _MIPIC_HBP_COUNT)

#define _MIPIA_HFP_COUNT		(dev_priv->mipi_mmio_base + 0xb030)
#define _MIPIC_HFP_COUNT		(dev_priv->mipi_mmio_base + 0xb830)
#define MIPI_HFP_COUNT(port)		_MMIO_MIPI(port, _MIPIA_HFP_COUNT, _MIPIC_HFP_COUNT)

#define _MIPIA_HACTIVE_AREA_COUNT	(dev_priv->mipi_mmio_base + 0xb034)
#define _MIPIC_HACTIVE_AREA_COUNT	(dev_priv->mipi_mmio_base + 0xb834)
#define MIPI_HACTIVE_AREA_COUNT(port)	_MMIO_MIPI(port, _MIPIA_HACTIVE_AREA_COUNT, _MIPIC_HACTIVE_AREA_COUNT)

#define _MIPIA_VSYNC_PADDING_COUNT	(dev_priv->mipi_mmio_base + 0xb038)
#define _MIPIC_VSYNC_PADDING_COUNT	(dev_priv->mipi_mmio_base + 0xb838)
#define MIPI_VSYNC_PADDING_COUNT(port)	_MMIO_MIPI(port, _MIPIA_VSYNC_PADDING_COUNT, _MIPIC_VSYNC_PADDING_COUNT)

#define _MIPIA_VBP_COUNT		(dev_priv->mipi_mmio_base + 0xb03c)
#define _MIPIC_VBP_COUNT		(dev_priv->mipi_mmio_base + 0xb83c)
#define MIPI_VBP_COUNT(port)		_MMIO_MIPI(port, _MIPIA_VBP_COUNT, _MIPIC_VBP_COUNT)

#define _MIPIA_VFP_COUNT		(dev_priv->mipi_mmio_base + 0xb040)
#define _MIPIC_VFP_COUNT		(dev_priv->mipi_mmio_base + 0xb840)
#define MIPI_VFP_COUNT(port)		_MMIO_MIPI(port, _MIPIA_VFP_COUNT, _MIPIC_VFP_COUNT)

#define _MIPIA_HIGH_LOW_SWITCH_COUNT	(dev_priv->mipi_mmio_base + 0xb044)
#define _MIPIC_HIGH_LOW_SWITCH_COUNT	(dev_priv->mipi_mmio_base + 0xb844)
#define MIPI_HIGH_LOW_SWITCH_COUNT(port)	_MMIO_MIPI(port,	_MIPIA_HIGH_LOW_SWITCH_COUNT, _MIPIC_HIGH_LOW_SWITCH_COUNT)

/* regs above are bits 15:0 */

#define _MIPIA_DPI_CONTROL		(dev_priv->mipi_mmio_base + 0xb048)
#define _MIPIC_DPI_CONTROL		(dev_priv->mipi_mmio_base + 0xb848)
#define MIPI_DPI_CONTROL(port)		_MMIO_MIPI(port, _MIPIA_DPI_CONTROL, _MIPIC_DPI_CONTROL)
#define  DPI_LP_MODE					(1 << 6)
#define  BACKLIGHT_OFF					(1 << 5)
#define  BACKLIGHT_ON					(1 << 4)
#define  COLOR_MODE_OFF					(1 << 3)
#define  COLOR_MODE_ON					(1 << 2)
#define  TURN_ON					(1 << 1)
#define  SHUTDOWN					(1 << 0)

#define _MIPIA_DPI_DATA			(dev_priv->mipi_mmio_base + 0xb04c)
#define _MIPIC_DPI_DATA			(dev_priv->mipi_mmio_base + 0xb84c)
#define MIPI_DPI_DATA(port)		_MMIO_MIPI(port, _MIPIA_DPI_DATA, _MIPIC_DPI_DATA)
#define  COMMAND_BYTE_SHIFT				0
#define  COMMAND_BYTE_MASK				(0x3f << 0)

#define _MIPIA_INIT_COUNT		(dev_priv->mipi_mmio_base + 0xb050)
#define _MIPIC_INIT_COUNT		(dev_priv->mipi_mmio_base + 0xb850)
#define MIPI_INIT_COUNT(port)		_MMIO_MIPI(port, _MIPIA_INIT_COUNT, _MIPIC_INIT_COUNT)
#define  MASTER_INIT_TIMER_SHIFT			0
#define  MASTER_INIT_TIMER_MASK				(0xffff << 0)

#define _MIPIA_MAX_RETURN_PKT_SIZE	(dev_priv->mipi_mmio_base + 0xb054)
#define _MIPIC_MAX_RETURN_PKT_SIZE	(dev_priv->mipi_mmio_base + 0xb854)
#define MIPI_MAX_RETURN_PKT_SIZE(port)	_MMIO_MIPI(port, \
			_MIPIA_MAX_RETURN_PKT_SIZE, _MIPIC_MAX_RETURN_PKT_SIZE)
#define  MAX_RETURN_PKT_SIZE_SHIFT			0
#define  MAX_RETURN_PKT_SIZE_MASK			(0x3ff << 0)

#define _MIPIA_VIDEO_MODE_FORMAT	(dev_priv->mipi_mmio_base + 0xb058)
#define _MIPIC_VIDEO_MODE_FORMAT	(dev_priv->mipi_mmio_base + 0xb858)
#define MIPI_VIDEO_MODE_FORMAT(port)	_MMIO_MIPI(port, _MIPIA_VIDEO_MODE_FORMAT, _MIPIC_VIDEO_MODE_FORMAT)
#define  RANDOM_DPI_DISPLAY_RESOLUTION			(1 << 4)
#define  DISABLE_VIDEO_BTA				(1 << 3)
#define  IP_TG_CONFIG					(1 << 2)
#define  VIDEO_MODE_NON_BURST_WITH_SYNC_PULSE		(1 << 0)
#define  VIDEO_MODE_NON_BURST_WITH_SYNC_EVENTS		(2 << 0)
#define  VIDEO_MODE_BURST				(3 << 0)

#define _MIPIA_EOT_DISABLE		(dev_priv->mipi_mmio_base + 0xb05c)
#define _MIPIC_EOT_DISABLE		(dev_priv->mipi_mmio_base + 0xb85c)
#define MIPI_EOT_DISABLE(port)		_MMIO_MIPI(port, _MIPIA_EOT_DISABLE, _MIPIC_EOT_DISABLE)
#define  BXT_DEFEATURE_DPI_FIFO_CTR			(1 << 9)
#define  BXT_DPHY_DEFEATURE_EN				(1 << 8)
#define  LP_RX_TIMEOUT_ERROR_RECOVERY_DISABLE		(1 << 7)
#define  HS_RX_TIMEOUT_ERROR_RECOVERY_DISABLE		(1 << 6)
#define  LOW_CONTENTION_RECOVERY_DISABLE		(1 << 5)
#define  HIGH_CONTENTION_RECOVERY_DISABLE		(1 << 4)
#define  TXDSI_TYPE_NOT_RECOGNISED_ERROR_RECOVERY_DISABLE (1 << 3)
#define  TXECC_MULTIBIT_ERROR_RECOVERY_DISABLE		(1 << 2)
#define  CLOCKSTOP					(1 << 1)
#define  EOT_DISABLE					(1 << 0)

#define _MIPIA_LP_BYTECLK		(dev_priv->mipi_mmio_base + 0xb060)
#define _MIPIC_LP_BYTECLK		(dev_priv->mipi_mmio_base + 0xb860)
#define MIPI_LP_BYTECLK(port)		_MMIO_MIPI(port, _MIPIA_LP_BYTECLK, _MIPIC_LP_BYTECLK)
#define  LP_BYTECLK_SHIFT				0
#define  LP_BYTECLK_MASK				(0xffff << 0)

#define _MIPIA_TLPX_TIME_COUNT		(dev_priv->mipi_mmio_base + 0xb0a4)
#define _MIPIC_TLPX_TIME_COUNT		(dev_priv->mipi_mmio_base + 0xb8a4)
#define MIPI_TLPX_TIME_COUNT(port)	 _MMIO_MIPI(port, _MIPIA_TLPX_TIME_COUNT, _MIPIC_TLPX_TIME_COUNT)

#define _MIPIA_CLK_LANE_TIMING		(dev_priv->mipi_mmio_base + 0xb098)
#define _MIPIC_CLK_LANE_TIMING		(dev_priv->mipi_mmio_base + 0xb898)
#define MIPI_CLK_LANE_TIMING(port)	 _MMIO_MIPI(port, _MIPIA_CLK_LANE_TIMING, _MIPIC_CLK_LANE_TIMING)

/* bits 31:0 */
#define _MIPIA_LP_GEN_DATA		(dev_priv->mipi_mmio_base + 0xb064)
#define _MIPIC_LP_GEN_DATA		(dev_priv->mipi_mmio_base + 0xb864)
#define MIPI_LP_GEN_DATA(port)		_MMIO_MIPI(port, _MIPIA_LP_GEN_DATA, _MIPIC_LP_GEN_DATA)

/* bits 31:0 */
#define _MIPIA_HS_GEN_DATA		(dev_priv->mipi_mmio_base + 0xb068)
#define _MIPIC_HS_GEN_DATA		(dev_priv->mipi_mmio_base + 0xb868)
#define MIPI_HS_GEN_DATA(port)		_MMIO_MIPI(port, _MIPIA_HS_GEN_DATA, _MIPIC_HS_GEN_DATA)

#define _MIPIA_LP_GEN_CTRL		(dev_priv->mipi_mmio_base + 0xb06c)
#define _MIPIC_LP_GEN_CTRL		(dev_priv->mipi_mmio_base + 0xb86c)
#define MIPI_LP_GEN_CTRL(port)		_MMIO_MIPI(port, _MIPIA_LP_GEN_CTRL, _MIPIC_LP_GEN_CTRL)
#define _MIPIA_HS_GEN_CTRL		(dev_priv->mipi_mmio_base + 0xb070)
#define _MIPIC_HS_GEN_CTRL		(dev_priv->mipi_mmio_base + 0xb870)
#define MIPI_HS_GEN_CTRL(port)		_MMIO_MIPI(port, _MIPIA_HS_GEN_CTRL, _MIPIC_HS_GEN_CTRL)
#define  LONG_PACKET_WORD_COUNT_SHIFT			8
#define  LONG_PACKET_WORD_COUNT_MASK			(0xffff << 8)
#define  SHORT_PACKET_PARAM_SHIFT			8
#define  SHORT_PACKET_PARAM_MASK			(0xffff << 8)
#define  VIRTUAL_CHANNEL_SHIFT				6
#define  VIRTUAL_CHANNEL_MASK				(3 << 6)
#define  DATA_TYPE_SHIFT				0
#define  DATA_TYPE_MASK					(0x3f << 0)
/* data type values, see include/video/mipi_display.h */

#define _MIPIA_GEN_FIFO_STAT		(dev_priv->mipi_mmio_base + 0xb074)
#define _MIPIC_GEN_FIFO_STAT		(dev_priv->mipi_mmio_base + 0xb874)
#define MIPI_GEN_FIFO_STAT(port)	_MMIO_MIPI(port, _MIPIA_GEN_FIFO_STAT, _MIPIC_GEN_FIFO_STAT)
#define  DPI_FIFO_EMPTY					(1 << 28)
#define  DBI_FIFO_EMPTY					(1 << 27)
#define  LP_CTRL_FIFO_EMPTY				(1 << 26)
#define  LP_CTRL_FIFO_HALF_EMPTY			(1 << 25)
#define  LP_CTRL_FIFO_FULL				(1 << 24)
#define  HS_CTRL_FIFO_EMPTY				(1 << 18)
#define  HS_CTRL_FIFO_HALF_EMPTY			(1 << 17)
#define  HS_CTRL_FIFO_FULL				(1 << 16)
#define  LP_DATA_FIFO_EMPTY				(1 << 10)
#define  LP_DATA_FIFO_HALF_EMPTY			(1 << 9)
#define  LP_DATA_FIFO_FULL				(1 << 8)
#define  HS_DATA_FIFO_EMPTY				(1 << 2)
#define  HS_DATA_FIFO_HALF_EMPTY			(1 << 1)
#define  HS_DATA_FIFO_FULL				(1 << 0)

#define _MIPIA_HS_LS_DBI_ENABLE		(dev_priv->mipi_mmio_base + 0xb078)
#define _MIPIC_HS_LS_DBI_ENABLE		(dev_priv->mipi_mmio_base + 0xb878)
#define MIPI_HS_LP_DBI_ENABLE(port)	_MMIO_MIPI(port, _MIPIA_HS_LS_DBI_ENABLE, _MIPIC_HS_LS_DBI_ENABLE)
#define  DBI_HS_LP_MODE_MASK				(1 << 0)
#define  DBI_LP_MODE					(1 << 0)
#define  DBI_HS_MODE					(0 << 0)

#define _MIPIA_DPHY_PARAM		(dev_priv->mipi_mmio_base + 0xb080)
#define _MIPIC_DPHY_PARAM		(dev_priv->mipi_mmio_base + 0xb880)
#define MIPI_DPHY_PARAM(port)		_MMIO_MIPI(port, _MIPIA_DPHY_PARAM, _MIPIC_DPHY_PARAM)
#define  EXIT_ZERO_COUNT_SHIFT				24
#define  EXIT_ZERO_COUNT_MASK				(0x3f << 24)
#define  TRAIL_COUNT_SHIFT				16
#define  TRAIL_COUNT_MASK				(0x1f << 16)
#define  CLK_ZERO_COUNT_SHIFT				8
#define  CLK_ZERO_COUNT_MASK				(0xff << 8)
#define  PREPARE_COUNT_SHIFT				0
#define  PREPARE_COUNT_MASK				(0x3f << 0)

/* bits 31:0 */
#define _MIPIA_DBI_BW_CTRL		(dev_priv->mipi_mmio_base + 0xb084)
#define _MIPIC_DBI_BW_CTRL		(dev_priv->mipi_mmio_base + 0xb884)
#define MIPI_DBI_BW_CTRL(port)		_MMIO_MIPI(port, _MIPIA_DBI_BW_CTRL, _MIPIC_DBI_BW_CTRL)

#define _MIPIA_CLK_LANE_SWITCH_TIME_CNT		(dev_priv->mipi_mmio_base + 0xb088)
#define _MIPIC_CLK_LANE_SWITCH_TIME_CNT		(dev_priv->mipi_mmio_base + 0xb888)
#define MIPI_CLK_LANE_SWITCH_TIME_CNT(port)	_MMIO_MIPI(port, _MIPIA_CLK_LANE_SWITCH_TIME_CNT, _MIPIC_CLK_LANE_SWITCH_TIME_CNT)
#define  LP_HS_SSW_CNT_SHIFT				16
#define  LP_HS_SSW_CNT_MASK				(0xffff << 16)
#define  HS_LP_PWR_SW_CNT_SHIFT				0
#define  HS_LP_PWR_SW_CNT_MASK				(0xffff << 0)

#define _MIPIA_STOP_STATE_STALL		(dev_priv->mipi_mmio_base + 0xb08c)
#define _MIPIC_STOP_STATE_STALL		(dev_priv->mipi_mmio_base + 0xb88c)
#define MIPI_STOP_STATE_STALL(port)	_MMIO_MIPI(port, _MIPIA_STOP_STATE_STALL, _MIPIC_STOP_STATE_STALL)
#define  STOP_STATE_STALL_COUNTER_SHIFT			0
#define  STOP_STATE_STALL_COUNTER_MASK			(0xff << 0)

#define _MIPIA_INTR_STAT_REG_1		(dev_priv->mipi_mmio_base + 0xb090)
#define _MIPIC_INTR_STAT_REG_1		(dev_priv->mipi_mmio_base + 0xb890)
#define MIPI_INTR_STAT_REG_1(port)	_MMIO_MIPI(port, _MIPIA_INTR_STAT_REG_1, _MIPIC_INTR_STAT_REG_1)
#define _MIPIA_INTR_EN_REG_1		(dev_priv->mipi_mmio_base + 0xb094)
#define _MIPIC_INTR_EN_REG_1		(dev_priv->mipi_mmio_base + 0xb894)
#define MIPI_INTR_EN_REG_1(port)	_MMIO_MIPI(port, _MIPIA_INTR_EN_REG_1, _MIPIC_INTR_EN_REG_1)
#define  RX_CONTENTION_DETECTED				(1 << 0)

/* XXX: only pipe A ?!? */
#define MIPIA_DBI_TYPEC_CTRL		(dev_priv->mipi_mmio_base + 0xb100)
#define  DBI_TYPEC_ENABLE				(1 << 31)
#define  DBI_TYPEC_WIP					(1 << 30)
#define  DBI_TYPEC_OPTION_SHIFT				28
#define  DBI_TYPEC_OPTION_MASK				(3 << 28)
#define  DBI_TYPEC_FREQ_SHIFT				24
#define  DBI_TYPEC_FREQ_MASK				(0xf << 24)
#define  DBI_TYPEC_OVERRIDE				(1 << 8)
#define  DBI_TYPEC_OVERRIDE_COUNTER_SHIFT		0
#define  DBI_TYPEC_OVERRIDE_COUNTER_MASK		(0xff << 0)


/* MIPI adapter registers */

#define _MIPIA_CTRL			(dev_priv->mipi_mmio_base + 0xb104)
#define _MIPIC_CTRL			(dev_priv->mipi_mmio_base + 0xb904)
#define MIPI_CTRL(port)			_MMIO_MIPI(port, _MIPIA_CTRL, _MIPIC_CTRL)
#define  ESCAPE_CLOCK_DIVIDER_SHIFT			5 /* A only */
#define  ESCAPE_CLOCK_DIVIDER_MASK			(3 << 5)
#define  ESCAPE_CLOCK_DIVIDER_1				(0 << 5)
#define  ESCAPE_CLOCK_DIVIDER_2				(1 << 5)
#define  ESCAPE_CLOCK_DIVIDER_4				(2 << 5)
#define  READ_REQUEST_PRIORITY_SHIFT			3
#define  READ_REQUEST_PRIORITY_MASK			(3 << 3)
#define  READ_REQUEST_PRIORITY_LOW			(0 << 3)
#define  READ_REQUEST_PRIORITY_HIGH			(3 << 3)
#define  RGB_FLIP_TO_BGR				(1 << 2)

#define  BXT_PIPE_SELECT_SHIFT				7
#define  BXT_PIPE_SELECT_MASK				(7 << 7)
#define  BXT_PIPE_SELECT(pipe)				((pipe) << 7)
#define  GLK_PHY_STATUS_PORT_READY			(1 << 31) /* RO */
#define  GLK_ULPS_NOT_ACTIVE				(1 << 30) /* RO */
#define  GLK_MIPIIO_RESET_RELEASED			(1 << 28)
#define  GLK_CLOCK_LANE_STOP_STATE			(1 << 27) /* RO */
#define  GLK_DATA_LANE_STOP_STATE			(1 << 26) /* RO */
#define  GLK_LP_WAKE					(1 << 22)
#define  GLK_LP11_LOW_PWR_MODE				(1 << 21)
#define  GLK_LP00_LOW_PWR_MODE				(1 << 20)
#define  GLK_FIREWALL_ENABLE				(1 << 16)
#define  BXT_PIXEL_OVERLAP_CNT_MASK			(0xf << 10)
#define  BXT_PIXEL_OVERLAP_CNT_SHIFT			10
#define  BXT_DSC_ENABLE					(1 << 3)
#define  BXT_RGB_FLIP					(1 << 2)
#define  GLK_MIPIIO_PORT_POWERED			(1 << 1) /* RO */
#define  GLK_MIPIIO_ENABLE				(1 << 0)

#define _MIPIA_DATA_ADDRESS		(dev_priv->mipi_mmio_base + 0xb108)
#define _MIPIC_DATA_ADDRESS		(dev_priv->mipi_mmio_base + 0xb908)
#define MIPI_DATA_ADDRESS(port)		_MMIO_MIPI(port, _MIPIA_DATA_ADDRESS, _MIPIC_DATA_ADDRESS)
#define  DATA_MEM_ADDRESS_SHIFT				5
#define  DATA_MEM_ADDRESS_MASK				(0x7ffffff << 5)
#define  DATA_VALID					(1 << 0)

#define _MIPIA_DATA_LENGTH		(dev_priv->mipi_mmio_base + 0xb10c)
#define _MIPIC_DATA_LENGTH		(dev_priv->mipi_mmio_base + 0xb90c)
#define MIPI_DATA_LENGTH(port)		_MMIO_MIPI(port, _MIPIA_DATA_LENGTH, _MIPIC_DATA_LENGTH)
#define  DATA_LENGTH_SHIFT				0
#define  DATA_LENGTH_MASK				(0xfffff << 0)

#define _MIPIA_COMMAND_ADDRESS		(dev_priv->mipi_mmio_base + 0xb110)
#define _MIPIC_COMMAND_ADDRESS		(dev_priv->mipi_mmio_base + 0xb910)
#define MIPI_COMMAND_ADDRESS(port)	_MMIO_MIPI(port, _MIPIA_COMMAND_ADDRESS, _MIPIC_COMMAND_ADDRESS)
#define  COMMAND_MEM_ADDRESS_SHIFT			5
#define  COMMAND_MEM_ADDRESS_MASK			(0x7ffffff << 5)
#define  AUTO_PWG_ENABLE				(1 << 2)
#define  MEMORY_WRITE_DATA_FROM_PIPE_RENDERING		(1 << 1)
#define  COMMAND_VALID					(1 << 0)

#define _MIPIA_COMMAND_LENGTH		(dev_priv->mipi_mmio_base + 0xb114)
#define _MIPIC_COMMAND_LENGTH		(dev_priv->mipi_mmio_base + 0xb914)
#define MIPI_COMMAND_LENGTH(port)	_MMIO_MIPI(port, _MIPIA_COMMAND_LENGTH, _MIPIC_COMMAND_LENGTH)
#define  COMMAND_LENGTH_SHIFT(n)			(8 * (n)) /* n: 0...3 */
#define  COMMAND_LENGTH_MASK(n)				(0xff << (8 * (n)))

#define _MIPIA_READ_DATA_RETURN0	(dev_priv->mipi_mmio_base + 0xb118)
#define _MIPIC_READ_DATA_RETURN0	(dev_priv->mipi_mmio_base + 0xb918)
#define MIPI_READ_DATA_RETURN(port, n) _MMIO(_MIPI(port, _MIPIA_READ_DATA_RETURN0, _MIPIC_READ_DATA_RETURN0) + 4 * (n)) /* n: 0...7 */

#define _MIPIA_READ_DATA_VALID		(dev_priv->mipi_mmio_base + 0xb138)
#define _MIPIC_READ_DATA_VALID		(dev_priv->mipi_mmio_base + 0xb938)
#define MIPI_READ_DATA_VALID(port)	_MMIO_MIPI(port, _MIPIA_READ_DATA_VALID, _MIPIC_READ_DATA_VALID)
#define  READ_DATA_VALID(n)				(1 << (n))

/* For UMS only (deprecated): */
#define _PALETTE_A (dev_priv->info.display_mmio_offset + 0xa000)
#define _PALETTE_B (dev_priv->info.display_mmio_offset + 0xa800)

/* MOCS (Memory Object Control State) registers */
#define GEN9_LNCFCMOCS(i)	_MMIO(0xb020 + (i) * 4)	/* L3 Cache Control */

#define GEN9_GFX_MOCS(i)	_MMIO(0xc800 + (i) * 4)	/* Graphics MOCS registers */
#define GEN9_MFX0_MOCS(i)	_MMIO(0xc900 + (i) * 4)	/* Media 0 MOCS registers */
#define GEN9_MFX1_MOCS(i)	_MMIO(0xca00 + (i) * 4)	/* Media 1 MOCS registers */
#define GEN9_VEBOX_MOCS(i)	_MMIO(0xcb00 + (i) * 4)	/* Video MOCS registers */
#define GEN9_BLT_MOCS(i)	_MMIO(0xcc00 + (i) * 4)	/* Blitter MOCS registers */

/* gamt regs */
#define GEN8_L3_LRA_1_GPGPU _MMIO(0x4dd4)
#define   GEN8_L3_LRA_1_GPGPU_DEFAULT_VALUE_BDW  0x67F1427F /* max/min for LRA1/2 */
#define   GEN8_L3_LRA_1_GPGPU_DEFAULT_VALUE_CHV  0x5FF101FF /* max/min for LRA1/2 */
#define   GEN9_L3_LRA_1_GPGPU_DEFAULT_VALUE_SKL  0x67F1427F /*    "        " */
#define   GEN9_L3_LRA_1_GPGPU_DEFAULT_VALUE_BXT  0x5FF101FF /*    "        " */

#define MMCD_MISC_CTRL		_MMIO(0x4ddc) /* skl+ */
#define  MMCD_PCLA		(1 << 31)
#define  MMCD_HOTSPOT_EN	(1 << 27)

#endif /* _I915_REG_H_ */<|MERGE_RESOLUTION|>--- conflicted
+++ resolved
@@ -3861,12 +3861,9 @@
 #define   PWM2_GATING_DIS		(1 << 14)
 #define   PWM1_GATING_DIS		(1 << 13)
 
-<<<<<<< HEAD
-=======
 #define GEN9_CLKGATE_DIS_4		_MMIO(0x4653C)
 #define   BXT_GMBUS_GATING_DIS		(1 << 14)
 
->>>>>>> 661e50bc
 #define _CLKGATE_DIS_PSL_A		0x46520
 #define _CLKGATE_DIS_PSL_B		0x46524
 #define _CLKGATE_DIS_PSL_C		0x46528
@@ -3882,13 +3879,10 @@
  */
 #define SLICE_UNIT_LEVEL_CLKGATE	_MMIO(0x94d4)
 #define  SARBUNIT_CLKGATE_DIS		(1 << 5)
-<<<<<<< HEAD
-=======
 #define  RCCUNIT_CLKGATE_DIS		(1 << 7)
 
 #define UNSLICE_UNIT_LEVEL_CLKGATE	_MMIO(0x9434)
 #define  VFUNIT_CLKGATE_DIS		(1 << 20)
->>>>>>> 661e50bc
 
 /*
  * Display engine regs
@@ -8162,10 +8156,7 @@
 #define   PARTIAL_INSTRUCTION_SHOOTDOWN_DISABLE	(1<<8)
 #define   STALL_DOP_GATING_DISABLE		(1<<5)
 #define   THROTTLE_12_5				(7<<2)
-<<<<<<< HEAD
-=======
 #define   DISABLE_EARLY_EOT			(1<<1)
->>>>>>> 661e50bc
 
 #define GEN7_ROW_CHICKEN2		_MMIO(0xe4f4)
 #define GEN7_ROW_CHICKEN2_GT2		_MMIO(0xf4f4)
@@ -8912,15 +8903,12 @@
 #define ILK_TIMESTAMP_HI	_MMIO(0x70070)
 #define IVB_TIMESTAMP_CTR	_MMIO(0x44070)
 
-<<<<<<< HEAD
-=======
 #define GEN9_TIMESTAMP_OVERRIDE				_MMIO(0x44074)
 #define  GEN9_TIMESTAMP_OVERRIDE_US_COUNTER_DIVIDER_SHIFT	0
 #define  GEN9_TIMESTAMP_OVERRIDE_US_COUNTER_DIVIDER_MASK	0x3ff
 #define  GEN9_TIMESTAMP_OVERRIDE_US_COUNTER_DENOMINATOR_SHIFT	12
 #define  GEN9_TIMESTAMP_OVERRIDE_US_COUNTER_DENOMINATOR_MASK	(0xf << 12)
 
->>>>>>> 661e50bc
 #define _PIPE_FRMTMSTMP_A		0x70048
 #define PIPE_FRMTMSTMP(pipe)		\
 			_MMIO_PIPE2(pipe, _PIPE_FRMTMSTMP_A)
