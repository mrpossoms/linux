/* Copyright 2003 Tungsten Graphics, Inc., Cedar Park, Texas.
 * All Rights Reserved.
 *
 * Permission is hereby granted, free of charge, to any person obtaining a
 * copy of this software and associated documentation files (the
 * "Software"), to deal in the Software without restriction, including
 * without limitation the rights to use, copy, modify, merge, publish,
 * distribute, sub license, and/or sell copies of the Software, and to
 * permit persons to whom the Software is furnished to do so, subject to
 * the following conditions:
 *
 * The above copyright notice and this permission notice (including the
 * next paragraph) shall be included in all copies or substantial portions
 * of the Software.
 *
 * THE SOFTWARE IS PROVIDED "AS IS", WITHOUT WARRANTY OF ANY KIND, EXPRESS
 * OR IMPLIED, INCLUDING BUT NOT LIMITED TO THE WARRANTIES OF
 * MERCHANTABILITY, FITNESS FOR A PARTICULAR PURPOSE AND NON-INFRINGEMENT.
 * IN NO EVENT SHALL TUNGSTEN GRAPHICS AND/OR ITS SUPPLIERS BE LIABLE FOR
 * ANY CLAIM, DAMAGES OR OTHER LIABILITY, WHETHER IN AN ACTION OF CONTRACT,
 * TORT OR OTHERWISE, ARISING FROM, OUT OF OR IN CONNECTION WITH THE
 * SOFTWARE OR THE USE OR OTHER DEALINGS IN THE SOFTWARE.
 */

#ifndef _I915_REG_H_
#define _I915_REG_H_

#define _PIPE(pipe, a, b) ((a) + (pipe)*((b)-(a)))

#define _PORT(port, a, b) ((a) + (port)*((b)-(a)))

#define _MASKED_BIT_ENABLE(a) (((a) << 16) | (a))
#define _MASKED_BIT_DISABLE(a) ((a) << 16)

/*
 * The Bridge device's PCI config space has information about the
 * fb aperture size and the amount of pre-reserved memory.
 * This is all handled in the intel-gtt.ko module. i915.ko only
 * cares about the vga bit for the vga rbiter.
 */
#define INTEL_GMCH_CTRL		0x52
#define INTEL_GMCH_VGA_DISABLE  (1 << 1)

/* PCI config space */

#define HPLLCC	0xc0 /* 855 only */
#define   GC_CLOCK_CONTROL_MASK		(0xf << 0)
#define   GC_CLOCK_133_200		(0 << 0)
#define   GC_CLOCK_100_200		(1 << 0)
#define   GC_CLOCK_100_133		(2 << 0)
#define   GC_CLOCK_166_250		(3 << 0)
#define GCFGC2	0xda
#define GCFGC	0xf0 /* 915+ only */
#define   GC_LOW_FREQUENCY_ENABLE	(1 << 7)
#define   GC_DISPLAY_CLOCK_190_200_MHZ	(0 << 4)
#define   GC_DISPLAY_CLOCK_333_MHZ	(4 << 4)
#define   GC_DISPLAY_CLOCK_MASK		(7 << 4)
#define   GM45_GC_RENDER_CLOCK_MASK	(0xf << 0)
#define   GM45_GC_RENDER_CLOCK_266_MHZ	(8 << 0)
#define   GM45_GC_RENDER_CLOCK_320_MHZ	(9 << 0)
#define   GM45_GC_RENDER_CLOCK_400_MHZ	(0xb << 0)
#define   GM45_GC_RENDER_CLOCK_533_MHZ	(0xc << 0)
#define   I965_GC_RENDER_CLOCK_MASK	(0xf << 0)
#define   I965_GC_RENDER_CLOCK_267_MHZ	(2 << 0)
#define   I965_GC_RENDER_CLOCK_333_MHZ	(3 << 0)
#define   I965_GC_RENDER_CLOCK_444_MHZ	(4 << 0)
#define   I965_GC_RENDER_CLOCK_533_MHZ	(5 << 0)
#define   I945_GC_RENDER_CLOCK_MASK	(7 << 0)
#define   I945_GC_RENDER_CLOCK_166_MHZ	(0 << 0)
#define   I945_GC_RENDER_CLOCK_200_MHZ	(1 << 0)
#define   I945_GC_RENDER_CLOCK_250_MHZ	(3 << 0)
#define   I945_GC_RENDER_CLOCK_400_MHZ	(5 << 0)
#define   I915_GC_RENDER_CLOCK_MASK	(7 << 0)
#define   I915_GC_RENDER_CLOCK_166_MHZ	(0 << 0)
#define   I915_GC_RENDER_CLOCK_200_MHZ	(1 << 0)
#define   I915_GC_RENDER_CLOCK_333_MHZ	(4 << 0)
#define LBB	0xf4

/* Graphics reset regs */
#define I965_GDRST 0xc0 /* PCI config register */
#define ILK_GDSR 0x2ca4 /* MCHBAR offset */
#define  GRDOM_FULL	(0<<2)
#define  GRDOM_RENDER	(1<<2)
#define  GRDOM_MEDIA	(3<<2)
#define  GRDOM_RESET_ENABLE (1<<0)

#define GEN6_MBCUNIT_SNPCR	0x900c /* for LLC config */
#define   GEN6_MBC_SNPCR_SHIFT	21
#define   GEN6_MBC_SNPCR_MASK	(3<<21)
#define   GEN6_MBC_SNPCR_MAX	(0<<21)
#define   GEN6_MBC_SNPCR_MED	(1<<21)
#define   GEN6_MBC_SNPCR_LOW	(2<<21)
#define   GEN6_MBC_SNPCR_MIN	(3<<21) /* only 1/16th of the cache is shared */

#define GEN6_MBCTL		0x0907c
#define   GEN6_MBCTL_ENABLE_BOOT_FETCH	(1 << 4)
#define   GEN6_MBCTL_CTX_FETCH_NEEDED	(1 << 3)
#define   GEN6_MBCTL_BME_UPDATE_ENABLE	(1 << 2)
#define   GEN6_MBCTL_MAE_UPDATE_ENABLE	(1 << 1)
#define   GEN6_MBCTL_BOOT_FETCH_MECH	(1 << 0)

#define GEN6_GDRST	0x941c
#define  GEN6_GRDOM_FULL		(1 << 0)
#define  GEN6_GRDOM_RENDER		(1 << 1)
#define  GEN6_GRDOM_MEDIA		(1 << 2)
#define  GEN6_GRDOM_BLT			(1 << 3)

/* PPGTT stuff */
#define GEN6_GTT_ADDR_ENCODE(addr)	((addr) | (((addr) >> 28) & 0xff0))

#define GEN6_PDE_VALID			(1 << 0)
#define GEN6_PDE_LARGE_PAGE		(2 << 0) /* use 32kb pages */
/* gen6+ has bit 11-4 for physical addr bit 39-32 */
#define GEN6_PDE_ADDR_ENCODE(addr)	GEN6_GTT_ADDR_ENCODE(addr)

#define GEN6_PTE_VALID			(1 << 0)
#define GEN6_PTE_UNCACHED		(1 << 1)
#define HSW_PTE_UNCACHED		(0)
#define GEN6_PTE_CACHE_LLC		(2 << 1)
#define GEN6_PTE_CACHE_LLC_MLC		(3 << 1)
#define GEN6_PTE_CACHE_BITS		(3 << 1)
#define GEN6_PTE_GFDT			(1 << 3)
#define GEN6_PTE_ADDR_ENCODE(addr)	GEN6_GTT_ADDR_ENCODE(addr)

#define RING_PP_DIR_BASE(ring)		((ring)->mmio_base+0x228)
#define RING_PP_DIR_BASE_READ(ring)	((ring)->mmio_base+0x518)
#define RING_PP_DIR_DCLV(ring)		((ring)->mmio_base+0x220)
#define   PP_DIR_DCLV_2G		0xffffffff

#define GAM_ECOCHK			0x4090
#define   ECOCHK_SNB_BIT		(1<<10)
#define   ECOCHK_PPGTT_CACHE64B		(0x3<<3)
#define   ECOCHK_PPGTT_CACHE4B		(0x0<<3)

#define GAC_ECO_BITS			0x14090
#define   ECOBITS_PPGTT_CACHE64B	(3<<8)
#define   ECOBITS_PPGTT_CACHE4B		(0<<8)

#define GAB_CTL				0x24000
#define   GAB_CTL_CONT_AFTER_PAGEFAULT	(1<<8)

/* VGA stuff */

#define VGA_ST01_MDA 0x3ba
#define VGA_ST01_CGA 0x3da

#define VGA_MSR_WRITE 0x3c2
#define VGA_MSR_READ 0x3cc
#define   VGA_MSR_MEM_EN (1<<1)
#define   VGA_MSR_CGA_MODE (1<<0)

#define VGA_SR_INDEX 0x3c4
#define VGA_SR_DATA 0x3c5

#define VGA_AR_INDEX 0x3c0
#define   VGA_AR_VID_EN (1<<5)
#define VGA_AR_DATA_WRITE 0x3c0
#define VGA_AR_DATA_READ 0x3c1

#define VGA_GR_INDEX 0x3ce
#define VGA_GR_DATA 0x3cf
/* GR05 */
#define   VGA_GR_MEM_READ_MODE_SHIFT 3
#define     VGA_GR_MEM_READ_MODE_PLANE 1
/* GR06 */
#define   VGA_GR_MEM_MODE_MASK 0xc
#define   VGA_GR_MEM_MODE_SHIFT 2
#define   VGA_GR_MEM_A0000_AFFFF 0
#define   VGA_GR_MEM_A0000_BFFFF 1
#define   VGA_GR_MEM_B0000_B7FFF 2
#define   VGA_GR_MEM_B0000_BFFFF 3

#define VGA_DACMASK 0x3c6
#define VGA_DACRX 0x3c7
#define VGA_DACWX 0x3c8
#define VGA_DACDATA 0x3c9

#define VGA_CR_INDEX_MDA 0x3b4
#define VGA_CR_DATA_MDA 0x3b5
#define VGA_CR_INDEX_CGA 0x3d4
#define VGA_CR_DATA_CGA 0x3d5

/*
 * Memory interface instructions used by the kernel
 */
#define MI_INSTR(opcode, flags) (((opcode) << 23) | (flags))

#define MI_NOOP			MI_INSTR(0, 0)
#define MI_USER_INTERRUPT	MI_INSTR(0x02, 0)
#define MI_WAIT_FOR_EVENT       MI_INSTR(0x03, 0)
#define   MI_WAIT_FOR_OVERLAY_FLIP	(1<<16)
#define   MI_WAIT_FOR_PLANE_B_FLIP      (1<<6)
#define   MI_WAIT_FOR_PLANE_A_FLIP      (1<<2)
#define   MI_WAIT_FOR_PLANE_A_SCANLINES (1<<1)
#define MI_FLUSH		MI_INSTR(0x04, 0)
#define   MI_READ_FLUSH		(1 << 0)
#define   MI_EXE_FLUSH		(1 << 1)
#define   MI_NO_WRITE_FLUSH	(1 << 2)
#define   MI_SCENE_COUNT	(1 << 3) /* just increment scene count */
#define   MI_END_SCENE		(1 << 4) /* flush binner and incr scene count */
#define   MI_INVALIDATE_ISP	(1 << 5) /* invalidate indirect state pointers */
#define MI_BATCH_BUFFER_END	MI_INSTR(0x0a, 0)
#define MI_SUSPEND_FLUSH	MI_INSTR(0x0b, 0)
#define   MI_SUSPEND_FLUSH_EN	(1<<0)
#define MI_REPORT_HEAD		MI_INSTR(0x07, 0)
#define MI_OVERLAY_FLIP		MI_INSTR(0x11, 0)
#define   MI_OVERLAY_CONTINUE	(0x0<<21)
#define   MI_OVERLAY_ON		(0x1<<21)
#define   MI_OVERLAY_OFF	(0x2<<21)
#define MI_LOAD_SCAN_LINES_INCL MI_INSTR(0x12, 0)
#define MI_DISPLAY_FLIP		MI_INSTR(0x14, 2)
#define MI_DISPLAY_FLIP_I915	MI_INSTR(0x14, 1)
#define   MI_DISPLAY_FLIP_PLANE(n) ((n) << 20)
/* IVB has funny definitions for which plane to flip. */
#define   MI_DISPLAY_FLIP_IVB_PLANE_A  (0 << 19)
#define   MI_DISPLAY_FLIP_IVB_PLANE_B  (1 << 19)
#define   MI_DISPLAY_FLIP_IVB_SPRITE_A (2 << 19)
#define   MI_DISPLAY_FLIP_IVB_SPRITE_B (3 << 19)
#define   MI_DISPLAY_FLIP_IVB_PLANE_C  (4 << 19)
#define   MI_DISPLAY_FLIP_IVB_SPRITE_C (5 << 19)
#define MI_ARB_ON_OFF		MI_INSTR(0x08, 0)
#define   MI_ARB_ENABLE			(1<<0)
#define   MI_ARB_DISABLE		(0<<0)

#define MI_SET_CONTEXT		MI_INSTR(0x18, 0)
#define   MI_MM_SPACE_GTT		(1<<8)
#define   MI_MM_SPACE_PHYSICAL		(0<<8)
#define   MI_SAVE_EXT_STATE_EN		(1<<3)
#define   MI_RESTORE_EXT_STATE_EN	(1<<2)
#define   MI_FORCE_RESTORE		(1<<1)
#define   MI_RESTORE_INHIBIT		(1<<0)
#define MI_STORE_DWORD_IMM	MI_INSTR(0x20, 1)
#define   MI_MEM_VIRTUAL	(1 << 22) /* 965+ only */
#define MI_STORE_DWORD_INDEX	MI_INSTR(0x21, 1)
#define   MI_STORE_DWORD_INDEX_SHIFT 2
/* Official intel docs are somewhat sloppy concerning MI_LOAD_REGISTER_IMM:
 * - Always issue a MI_NOOP _before_ the MI_LOAD_REGISTER_IMM - otherwise hw
 *   simply ignores the register load under certain conditions.
 * - One can actually load arbitrary many arbitrary registers: Simply issue x
 *   address/value pairs. Don't overdue it, though, x <= 2^4 must hold!
 */
#define MI_LOAD_REGISTER_IMM(x)	MI_INSTR(0x22, 2*x-1)
#define MI_FLUSH_DW		MI_INSTR(0x26, 1) /* for GEN6 */
#define   MI_INVALIDATE_TLB	(1<<18)
#define   MI_INVALIDATE_BSD	(1<<7)
#define MI_BATCH_BUFFER		MI_INSTR(0x30, 1)
#define   MI_BATCH_NON_SECURE		(1)
/* for snb/ivb/vlv this also means "batch in ppgtt" when ppgtt is enabled. */
#define   MI_BATCH_NON_SECURE_I965 	(1<<8)
#define   MI_BATCH_PPGTT_HSW		(1<<8)
#define   MI_BATCH_NON_SECURE_HSW 	(1<<13)
#define MI_BATCH_BUFFER_START	MI_INSTR(0x31, 0)
#define   MI_BATCH_GTT		    (2<<6) /* aliased with (1<<7) on gen4 */
#define MI_SEMAPHORE_MBOX	MI_INSTR(0x16, 1) /* gen6+ */
#define  MI_SEMAPHORE_GLOBAL_GTT    (1<<22)
#define  MI_SEMAPHORE_UPDATE	    (1<<21)
#define  MI_SEMAPHORE_COMPARE	    (1<<20)
#define  MI_SEMAPHORE_REGISTER	    (1<<18)
#define  MI_SEMAPHORE_SYNC_RV	    (2<<16)
#define  MI_SEMAPHORE_SYNC_RB	    (0<<16)
#define  MI_SEMAPHORE_SYNC_VR	    (0<<16)
#define  MI_SEMAPHORE_SYNC_VB	    (2<<16)
#define  MI_SEMAPHORE_SYNC_BR	    (2<<16)
#define  MI_SEMAPHORE_SYNC_BV	    (0<<16)
#define  MI_SEMAPHORE_SYNC_INVALID  (1<<0)
/*
 * 3D instructions used by the kernel
 */
#define GFX_INSTR(opcode, flags) ((0x3 << 29) | ((opcode) << 24) | (flags))

#define GFX_OP_RASTER_RULES    ((0x3<<29)|(0x7<<24))
#define GFX_OP_SCISSOR         ((0x3<<29)|(0x1c<<24)|(0x10<<19))
#define   SC_UPDATE_SCISSOR       (0x1<<1)
#define   SC_ENABLE_MASK          (0x1<<0)
#define   SC_ENABLE               (0x1<<0)
#define GFX_OP_LOAD_INDIRECT   ((0x3<<29)|(0x1d<<24)|(0x7<<16))
#define GFX_OP_SCISSOR_INFO    ((0x3<<29)|(0x1d<<24)|(0x81<<16)|(0x1))
#define   SCI_YMIN_MASK      (0xffff<<16)
#define   SCI_XMIN_MASK      (0xffff<<0)
#define   SCI_YMAX_MASK      (0xffff<<16)
#define   SCI_XMAX_MASK      (0xffff<<0)
#define GFX_OP_SCISSOR_ENABLE	 ((0x3<<29)|(0x1c<<24)|(0x10<<19))
#define GFX_OP_SCISSOR_RECT	 ((0x3<<29)|(0x1d<<24)|(0x81<<16)|1)
#define GFX_OP_COLOR_FACTOR      ((0x3<<29)|(0x1d<<24)|(0x1<<16)|0x0)
#define GFX_OP_STIPPLE           ((0x3<<29)|(0x1d<<24)|(0x83<<16))
#define GFX_OP_MAP_INFO          ((0x3<<29)|(0x1d<<24)|0x4)
#define GFX_OP_DESTBUFFER_VARS   ((0x3<<29)|(0x1d<<24)|(0x85<<16)|0x0)
#define GFX_OP_DESTBUFFER_INFO	 ((0x3<<29)|(0x1d<<24)|(0x8e<<16)|1)
#define GFX_OP_DRAWRECT_INFO     ((0x3<<29)|(0x1d<<24)|(0x80<<16)|(0x3))
#define GFX_OP_DRAWRECT_INFO_I965  ((0x7900<<16)|0x2)
#define SRC_COPY_BLT_CMD                ((2<<29)|(0x43<<22)|4)
#define XY_SRC_COPY_BLT_CMD		((2<<29)|(0x53<<22)|6)
#define XY_MONO_SRC_COPY_IMM_BLT	((2<<29)|(0x71<<22)|5)
#define XY_SRC_COPY_BLT_WRITE_ALPHA	(1<<21)
#define XY_SRC_COPY_BLT_WRITE_RGB	(1<<20)
#define   BLT_DEPTH_8			(0<<24)
#define   BLT_DEPTH_16_565		(1<<24)
#define   BLT_DEPTH_16_1555		(2<<24)
#define   BLT_DEPTH_32			(3<<24)
#define   BLT_ROP_GXCOPY		(0xcc<<16)
#define XY_SRC_COPY_BLT_SRC_TILED	(1<<15) /* 965+ only */
#define XY_SRC_COPY_BLT_DST_TILED	(1<<11) /* 965+ only */
#define CMD_OP_DISPLAYBUFFER_INFO ((0x0<<29)|(0x14<<23)|2)
#define   ASYNC_FLIP                (1<<22)
#define   DISPLAY_PLANE_A           (0<<20)
#define   DISPLAY_PLANE_B           (1<<20)
#define GFX_OP_PIPE_CONTROL(len)	((0x3<<29)|(0x3<<27)|(0x2<<24)|(len-2))
#define   PIPE_CONTROL_CS_STALL				(1<<20)
#define   PIPE_CONTROL_TLB_INVALIDATE			(1<<18)
#define   PIPE_CONTROL_QW_WRITE				(1<<14)
#define   PIPE_CONTROL_DEPTH_STALL			(1<<13)
#define   PIPE_CONTROL_WRITE_FLUSH			(1<<12)
#define   PIPE_CONTROL_RENDER_TARGET_CACHE_FLUSH	(1<<12) /* gen6+ */
#define   PIPE_CONTROL_INSTRUCTION_CACHE_INVALIDATE	(1<<11) /* MBZ on Ironlake */
#define   PIPE_CONTROL_TEXTURE_CACHE_INVALIDATE		(1<<10) /* GM45+ only */
#define   PIPE_CONTROL_INDIRECT_STATE_DISABLE		(1<<9)
#define   PIPE_CONTROL_NOTIFY				(1<<8)
#define   PIPE_CONTROL_VF_CACHE_INVALIDATE		(1<<4)
#define   PIPE_CONTROL_CONST_CACHE_INVALIDATE		(1<<3)
#define   PIPE_CONTROL_STATE_CACHE_INVALIDATE		(1<<2)
#define   PIPE_CONTROL_STALL_AT_SCOREBOARD		(1<<1)
#define   PIPE_CONTROL_DEPTH_CACHE_FLUSH		(1<<0)
#define   PIPE_CONTROL_GLOBAL_GTT (1<<2) /* in addr dword */


/*
 * Reset registers
 */
#define DEBUG_RESET_I830		0x6070
#define  DEBUG_RESET_FULL		(1<<7)
#define  DEBUG_RESET_RENDER		(1<<8)
#define  DEBUG_RESET_DISPLAY		(1<<9)

/*
 * DPIO - a special bus for various display related registers to hide behind:
 *  0x800c: m1, m2, n, p1, p2, k dividers
 *  0x8014: REF and SFR select
 *  0x8014: N divider, VCO select
 *  0x801c/3c: core clock bits
 *  0x8048/68: low pass filter coefficients
 *  0x8100: fast clock controls
 */
#define DPIO_PKT			0x2100
#define  DPIO_RID			(0<<24)
#define  DPIO_OP_WRITE			(1<<16)
#define  DPIO_OP_READ			(0<<16)
#define  DPIO_PORTID			(0x12<<8)
#define  DPIO_BYTE			(0xf<<4)
#define  DPIO_BUSY			(1<<0) /* status only */
#define DPIO_DATA			0x2104
#define DPIO_REG			0x2108
#define DPIO_CTL			0x2110
#define  DPIO_MODSEL1			(1<<3) /* if ref clk b == 27 */
#define  DPIO_MODSEL0			(1<<2) /* if ref clk a == 27 */
#define  DPIO_SFR_BYPASS		(1<<1)
#define  DPIO_RESET			(1<<0)

#define _DPIO_DIV_A			0x800c
#define   DPIO_POST_DIV_SHIFT		(28) /* 3 bits */
#define   DPIO_K_SHIFT			(24) /* 4 bits */
#define   DPIO_P1_SHIFT			(21) /* 3 bits */
#define   DPIO_P2_SHIFT			(16) /* 5 bits */
#define   DPIO_N_SHIFT			(12) /* 4 bits */
#define   DPIO_ENABLE_CALIBRATION	(1<<11)
#define   DPIO_M1DIV_SHIFT		(8) /* 3 bits */
#define   DPIO_M2DIV_MASK		0xff
#define _DPIO_DIV_B			0x802c
#define DPIO_DIV(pipe) _PIPE(pipe, _DPIO_DIV_A, _DPIO_DIV_B)

#define _DPIO_REFSFR_A			0x8014
#define   DPIO_REFSEL_OVERRIDE		27
#define   DPIO_PLL_MODESEL_SHIFT	24 /* 3 bits */
#define   DPIO_BIAS_CURRENT_CTL_SHIFT	21 /* 3 bits, always 0x7 */
#define   DPIO_PLL_REFCLK_SEL_SHIFT	16 /* 2 bits */
#define   DPIO_PLL_REFCLK_SEL_MASK	3
#define   DPIO_DRIVER_CTL_SHIFT		12 /* always set to 0x8 */
#define   DPIO_CLK_BIAS_CTL_SHIFT	8 /* always set to 0x5 */
#define _DPIO_REFSFR_B			0x8034
#define DPIO_REFSFR(pipe) _PIPE(pipe, _DPIO_REFSFR_A, _DPIO_REFSFR_B)

#define _DPIO_CORE_CLK_A		0x801c
#define _DPIO_CORE_CLK_B		0x803c
#define DPIO_CORE_CLK(pipe) _PIPE(pipe, _DPIO_CORE_CLK_A, _DPIO_CORE_CLK_B)

#define _DPIO_LFP_COEFF_A		0x8048
#define _DPIO_LFP_COEFF_B		0x8068
#define DPIO_LFP_COEFF(pipe) _PIPE(pipe, _DPIO_LFP_COEFF_A, _DPIO_LFP_COEFF_B)

#define DPIO_FASTCLK_DISABLE		0x8100

#define DPIO_DATA_CHANNEL1		0x8220
#define DPIO_DATA_CHANNEL2		0x8420

/*
 * Fence registers
 */
#define FENCE_REG_830_0			0x2000
#define FENCE_REG_945_8			0x3000
#define   I830_FENCE_START_MASK		0x07f80000
#define   I830_FENCE_TILING_Y_SHIFT	12
#define   I830_FENCE_SIZE_BITS(size)	((ffs((size) >> 19) - 1) << 8)
#define   I830_FENCE_PITCH_SHIFT	4
#define   I830_FENCE_REG_VALID		(1<<0)
#define   I915_FENCE_MAX_PITCH_VAL	4
#define   I830_FENCE_MAX_PITCH_VAL	6
#define   I830_FENCE_MAX_SIZE_VAL	(1<<8)

#define   I915_FENCE_START_MASK		0x0ff00000
#define   I915_FENCE_SIZE_BITS(size)	((ffs((size) >> 20) - 1) << 8)

#define FENCE_REG_965_0			0x03000
#define   I965_FENCE_PITCH_SHIFT	2
#define   I965_FENCE_TILING_Y_SHIFT	1
#define   I965_FENCE_REG_VALID		(1<<0)
#define   I965_FENCE_MAX_PITCH_VAL	0x0400

#define FENCE_REG_SANDYBRIDGE_0		0x100000
#define   SANDYBRIDGE_FENCE_PITCH_SHIFT	32

/* control register for cpu gtt access */
#define TILECTL				0x101000
#define   TILECTL_SWZCTL			(1 << 0)
#define   TILECTL_TLB_PREFETCH_DIS	(1 << 2)
#define   TILECTL_BACKSNOOP_DIS		(1 << 3)

/*
 * Instruction and interrupt control regs
 */
#define PGTBL_ER	0x02024
#define RENDER_RING_BASE	0x02000
#define BSD_RING_BASE		0x04000
#define GEN6_BSD_RING_BASE	0x12000
#define BLT_RING_BASE		0x22000
#define RING_TAIL(base)		((base)+0x30)
#define RING_HEAD(base)		((base)+0x34)
#define RING_START(base)	((base)+0x38)
#define RING_CTL(base)		((base)+0x3c)
#define RING_SYNC_0(base)	((base)+0x40)
#define RING_SYNC_1(base)	((base)+0x44)
#define GEN6_RVSYNC (RING_SYNC_0(RENDER_RING_BASE))
#define GEN6_RBSYNC (RING_SYNC_1(RENDER_RING_BASE))
#define GEN6_VRSYNC (RING_SYNC_1(GEN6_BSD_RING_BASE))
#define GEN6_VBSYNC (RING_SYNC_0(GEN6_BSD_RING_BASE))
#define GEN6_BRSYNC (RING_SYNC_0(BLT_RING_BASE))
#define GEN6_BVSYNC (RING_SYNC_1(BLT_RING_BASE))
#define RING_MAX_IDLE(base)	((base)+0x54)
#define RING_HWS_PGA(base)	((base)+0x80)
#define RING_HWS_PGA_GEN6(base)	((base)+0x2080)
#define ARB_MODE		0x04030
#define   ARB_MODE_SWIZZLE_SNB	(1<<4)
#define   ARB_MODE_SWIZZLE_IVB	(1<<5)
#define RENDER_HWS_PGA_GEN7	(0x04080)
#define RING_FAULT_REG(ring)	(0x4094 + 0x100*(ring)->id)
#define DONE_REG		0x40b0
#define BSD_HWS_PGA_GEN7	(0x04180)
#define BLT_HWS_PGA_GEN7	(0x04280)
#define RING_ACTHD(base)	((base)+0x74)
#define RING_NOPID(base)	((base)+0x94)
#define RING_IMR(base)		((base)+0xa8)
#define RING_TIMESTAMP(base)	((base)+0x358)
#define   TAIL_ADDR		0x001FFFF8
#define   HEAD_WRAP_COUNT	0xFFE00000
#define   HEAD_WRAP_ONE		0x00200000
#define   HEAD_ADDR		0x001FFFFC
#define   RING_NR_PAGES		0x001FF000
#define   RING_REPORT_MASK	0x00000006
#define   RING_REPORT_64K	0x00000002
#define   RING_REPORT_128K	0x00000004
#define   RING_NO_REPORT	0x00000000
#define   RING_VALID_MASK	0x00000001
#define   RING_VALID		0x00000001
#define   RING_INVALID		0x00000000
#define   RING_WAIT_I8XX	(1<<0) /* gen2, PRBx_HEAD */
#define   RING_WAIT		(1<<11) /* gen3+, PRBx_CTL */
#define   RING_WAIT_SEMAPHORE	(1<<10) /* gen6+ */
#if 0
#define PRB0_TAIL	0x02030
#define PRB0_HEAD	0x02034
#define PRB0_START	0x02038
#define PRB0_CTL	0x0203c
#define PRB1_TAIL	0x02040 /* 915+ only */
#define PRB1_HEAD	0x02044 /* 915+ only */
#define PRB1_START	0x02048 /* 915+ only */
#define PRB1_CTL	0x0204c /* 915+ only */
#endif
#define IPEIR_I965	0x02064
#define IPEHR_I965	0x02068
#define INSTDONE_I965	0x0206c
#define GEN7_INSTDONE_1		0x0206c
#define GEN7_SC_INSTDONE	0x07100
#define GEN7_SAMPLER_INSTDONE	0x0e160
#define GEN7_ROW_INSTDONE	0x0e164
#define I915_NUM_INSTDONE_REG	4
#define RING_IPEIR(base)	((base)+0x64)
#define RING_IPEHR(base)	((base)+0x68)
#define RING_INSTDONE(base)	((base)+0x6c)
#define RING_INSTPS(base)	((base)+0x70)
#define RING_DMA_FADD(base)	((base)+0x78)
#define RING_INSTPM(base)	((base)+0xc0)
#define INSTPS		0x02070 /* 965+ only */
#define INSTDONE1	0x0207c /* 965+ only */
#define ACTHD_I965	0x02074
#define HWS_PGA		0x02080
#define HWS_ADDRESS_MASK	0xfffff000
#define HWS_START_ADDRESS_SHIFT	4
#define PWRCTXA		0x2088 /* 965GM+ only */
#define   PWRCTX_EN	(1<<0)
#define IPEIR		0x02088
#define IPEHR		0x0208c
#define INSTDONE	0x02090
#define NOPID		0x02094
#define HWSTAM		0x02098
#define DMA_FADD_I8XX	0x020d0

#define ERROR_GEN6	0x040a0
#define GEN7_ERR_INT	0x44040
#define   ERR_INT_MMIO_UNCLAIMED (1<<13)

/* GM45+ chicken bits -- debug workaround bits that may be required
 * for various sorts of correct behavior.  The top 16 bits of each are
 * the enables for writing to the corresponding low bit.
 */
#define _3D_CHICKEN	0x02084
#define _3D_CHICKEN2	0x0208c
/* Disables pipelining of read flushes past the SF-WIZ interface.
 * Required on all Ironlake steppings according to the B-Spec, but the
 * particular danger of not doing so is not specified.
 */
# define _3D_CHICKEN2_WM_READ_PIPELINED			(1 << 14)
#define _3D_CHICKEN3	0x02090
<<<<<<< HEAD
#define  _3D_CHICKEN_SF_DISABLE_OBJEND_CULL		(1 << 10)
#define  _3D_CHICKEN_SF_DISABLE_FASTCLIP_CULL		(1 << 5)
=======
#define  _3D_CHICKEN3_SF_DISABLE_FASTCLIP_CULL		(1 << 5)
>>>>>>> 6f0c0580

#define MI_MODE		0x0209c
# define VS_TIMER_DISPATCH				(1 << 6)
# define MI_FLUSH_ENABLE				(1 << 12)

#define GEN6_GT_MODE	0x20d0
#define   GEN6_GT_MODE_HI	(1 << 9)

#define GFX_MODE	0x02520
#define GFX_MODE_GEN7	0x0229c
#define RING_MODE_GEN7(ring)	((ring)->mmio_base+0x29c)
#define   GFX_RUN_LIST_ENABLE		(1<<15)
#define   GFX_TLB_INVALIDATE_ALWAYS	(1<<13)
#define   GFX_SURFACE_FAULT_ENABLE	(1<<12)
#define   GFX_REPLAY_MODE		(1<<11)
#define   GFX_PSMI_GRANULARITY		(1<<10)
#define   GFX_PPGTT_ENABLE		(1<<9)

#define VLV_DISPLAY_BASE 0x180000

#define SCPD0		0x0209c /* 915+ only */
#define IER		0x020a0
#define IIR		0x020a4
#define IMR		0x020a8
#define ISR		0x020ac
#define VLV_IIR_RW	0x182084
#define VLV_IER		0x1820a0
#define VLV_IIR		0x1820a4
#define VLV_IMR		0x1820a8
#define VLV_ISR		0x1820ac
#define   I915_PIPE_CONTROL_NOTIFY_INTERRUPT		(1<<18)
#define   I915_DISPLAY_PORT_INTERRUPT			(1<<17)
#define   I915_RENDER_COMMAND_PARSER_ERROR_INTERRUPT	(1<<15)
#define   I915_GMCH_THERMAL_SENSOR_EVENT_INTERRUPT	(1<<14) /* p-state */
#define   I915_HWB_OOM_INTERRUPT			(1<<13)
#define   I915_SYNC_STATUS_INTERRUPT			(1<<12)
#define   I915_DISPLAY_PLANE_A_FLIP_PENDING_INTERRUPT	(1<<11)
#define   I915_DISPLAY_PLANE_B_FLIP_PENDING_INTERRUPT	(1<<10)
#define   I915_OVERLAY_PLANE_FLIP_PENDING_INTERRUPT	(1<<9)
#define   I915_DISPLAY_PLANE_C_FLIP_PENDING_INTERRUPT	(1<<8)
#define   I915_DISPLAY_PIPE_A_VBLANK_INTERRUPT		(1<<7)
#define   I915_DISPLAY_PIPE_A_EVENT_INTERRUPT		(1<<6)
#define   I915_DISPLAY_PIPE_B_VBLANK_INTERRUPT		(1<<5)
#define   I915_DISPLAY_PIPE_B_EVENT_INTERRUPT		(1<<4)
#define   I915_DEBUG_INTERRUPT				(1<<2)
#define   I915_USER_INTERRUPT				(1<<1)
#define   I915_ASLE_INTERRUPT				(1<<0)
#define   I915_BSD_USER_INTERRUPT                      (1<<25)
#define EIR		0x020b0
#define EMR		0x020b4
#define ESR		0x020b8
#define   GM45_ERROR_PAGE_TABLE				(1<<5)
#define   GM45_ERROR_MEM_PRIV				(1<<4)
#define   I915_ERROR_PAGE_TABLE				(1<<4)
#define   GM45_ERROR_CP_PRIV				(1<<3)
#define   I915_ERROR_MEMORY_REFRESH			(1<<1)
#define   I915_ERROR_INSTRUCTION			(1<<0)
#define INSTPM	        0x020c0
#define   INSTPM_SELF_EN (1<<12) /* 915GM only */
#define   INSTPM_AGPBUSY_DIS (1<<11) /* gen3: when disabled, pending interrupts
					will not assert AGPBUSY# and will only
					be delivered when out of C3. */
#define   INSTPM_FORCE_ORDERING				(1<<7) /* GEN6+ */
#define ACTHD	        0x020c8
#define FW_BLC		0x020d8
#define FW_BLC2		0x020dc
#define FW_BLC_SELF	0x020e0 /* 915+ only */
#define   FW_BLC_SELF_EN_MASK      (1<<31)
#define   FW_BLC_SELF_FIFO_MASK    (1<<16) /* 945 only */
#define   FW_BLC_SELF_EN           (1<<15) /* 945 only */
#define MM_BURST_LENGTH     0x00700000
#define MM_FIFO_WATERMARK   0x0001F000
#define LM_BURST_LENGTH     0x00000700
#define LM_FIFO_WATERMARK   0x0000001F
#define MI_ARB_STATE	0x020e4 /* 915+ only */

/* Make render/texture TLB fetches lower priorty than associated data
 *   fetches. This is not turned on by default
 */
#define   MI_ARB_RENDER_TLB_LOW_PRIORITY	(1 << 15)

/* Isoch request wait on GTT enable (Display A/B/C streams).
 * Make isoch requests stall on the TLB update. May cause
 * display underruns (test mode only)
 */
#define   MI_ARB_ISOCH_WAIT_GTT			(1 << 14)

/* Block grant count for isoch requests when block count is
 * set to a finite value.
 */
#define   MI_ARB_BLOCK_GRANT_MASK		(3 << 12)
#define   MI_ARB_BLOCK_GRANT_8			(0 << 12)	/* for 3 display planes */
#define   MI_ARB_BLOCK_GRANT_4			(1 << 12)	/* for 2 display planes */
#define   MI_ARB_BLOCK_GRANT_2			(2 << 12)	/* for 1 display plane */
#define   MI_ARB_BLOCK_GRANT_0			(3 << 12)	/* don't use */

/* Enable render writes to complete in C2/C3/C4 power states.
 * If this isn't enabled, render writes are prevented in low
 * power states. That seems bad to me.
 */
#define   MI_ARB_C3_LP_WRITE_ENABLE		(1 << 11)

/* This acknowledges an async flip immediately instead
 * of waiting for 2TLB fetches.
 */
#define   MI_ARB_ASYNC_FLIP_ACK_IMMEDIATE	(1 << 10)

/* Enables non-sequential data reads through arbiter
 */
#define   MI_ARB_DUAL_DATA_PHASE_DISABLE	(1 << 9)

/* Disable FSB snooping of cacheable write cycles from binner/render
 * command stream
 */
#define   MI_ARB_CACHE_SNOOP_DISABLE		(1 << 8)

/* Arbiter time slice for non-isoch streams */
#define   MI_ARB_TIME_SLICE_MASK		(7 << 5)
#define   MI_ARB_TIME_SLICE_1			(0 << 5)
#define   MI_ARB_TIME_SLICE_2			(1 << 5)
#define   MI_ARB_TIME_SLICE_4			(2 << 5)
#define   MI_ARB_TIME_SLICE_6			(3 << 5)
#define   MI_ARB_TIME_SLICE_8			(4 << 5)
#define   MI_ARB_TIME_SLICE_10			(5 << 5)
#define   MI_ARB_TIME_SLICE_14			(6 << 5)
#define   MI_ARB_TIME_SLICE_16			(7 << 5)

/* Low priority grace period page size */
#define   MI_ARB_LOW_PRIORITY_GRACE_4KB		(0 << 4)	/* default */
#define   MI_ARB_LOW_PRIORITY_GRACE_8KB		(1 << 4)

/* Disable display A/B trickle feed */
#define   MI_ARB_DISPLAY_TRICKLE_FEED_DISABLE	(1 << 2)

/* Set display plane priority */
#define   MI_ARB_DISPLAY_PRIORITY_A_B		(0 << 0)	/* display A > display B */
#define   MI_ARB_DISPLAY_PRIORITY_B_A		(1 << 0)	/* display B > display A */

#define CACHE_MODE_0	0x02120 /* 915+ only */
#define   CM0_IZ_OPT_DISABLE      (1<<6)
#define   CM0_ZR_OPT_DISABLE      (1<<5)
#define	  CM0_STC_EVICT_DISABLE_LRA_SNB	(1<<5)
#define   CM0_DEPTH_EVICT_DISABLE (1<<4)
#define   CM0_COLOR_EVICT_DISABLE (1<<3)
#define   CM0_DEPTH_WRITE_DISABLE (1<<1)
#define   CM0_RC_OP_FLUSH_DISABLE (1<<0)
#define BB_ADDR		0x02140 /* 8 bytes */
#define GFX_FLSH_CNTL	0x02170 /* 915+ only */
#define ECOSKPD		0x021d0
#define   ECO_GATING_CX_ONLY	(1<<3)
#define   ECO_FLIP_DONE		(1<<0)

#define CACHE_MODE_1		0x7004 /* IVB+ */
#define   PIXEL_SUBSPAN_COLLECT_OPT_DISABLE (1<<6)

/* GEN6 interrupt control
 * Note that the per-ring interrupt bits do alias with the global interrupt bits
 * in GTIMR. */
#define GEN6_RENDER_HWSTAM	0x2098
#define GEN6_RENDER_IMR		0x20a8
#define   GEN6_RENDER_CONTEXT_SWITCH_INTERRUPT		(1 << 8)
#define   GEN6_RENDER_PPGTT_PAGE_FAULT			(1 << 7)
#define   GEN6_RENDER_TIMEOUT_COUNTER_EXPIRED		(1 << 6)
#define   GEN6_RENDER_L3_PARITY_ERROR			(1 << 5)
#define   GEN6_RENDER_PIPE_CONTROL_NOTIFY_INTERRUPT	(1 << 4)
#define   GEN6_RENDER_COMMAND_PARSER_MASTER_ERROR	(1 << 3)
#define   GEN6_RENDER_SYNC_STATUS			(1 << 2)
#define   GEN6_RENDER_DEBUG_INTERRUPT			(1 << 1)
#define   GEN6_RENDER_USER_INTERRUPT			(1 << 0)

#define GEN6_BLITTER_HWSTAM	0x22098
#define GEN6_BLITTER_IMR	0x220a8
#define   GEN6_BLITTER_MI_FLUSH_DW_NOTIFY_INTERRUPT	(1 << 26)
#define   GEN6_BLITTER_COMMAND_PARSER_MASTER_ERROR	(1 << 25)
#define   GEN6_BLITTER_SYNC_STATUS			(1 << 24)
#define   GEN6_BLITTER_USER_INTERRUPT			(1 << 22)

#define GEN6_BLITTER_ECOSKPD	0x221d0
#define   GEN6_BLITTER_LOCK_SHIFT			16
#define   GEN6_BLITTER_FBC_NOTIFY			(1<<3)

#define GEN6_BSD_SLEEP_PSMI_CONTROL	0x12050
#define   GEN6_BSD_SLEEP_MSG_DISABLE	(1 << 0)
#define   GEN6_BSD_SLEEP_FLUSH_DISABLE	(1 << 2)
#define   GEN6_BSD_SLEEP_INDICATOR	(1 << 3)
#define   GEN6_BSD_GO_INDICATOR		(1 << 4)

#define GEN6_BSD_HWSTAM			0x12098
#define GEN6_BSD_IMR			0x120a8
#define   GEN6_BSD_USER_INTERRUPT	(1 << 12)

#define GEN6_BSD_RNCID			0x12198

#define GEN7_FF_THREAD_MODE		0x20a0
#define   GEN7_FF_SCHED_MASK		0x0077070
#define   GEN7_FF_TS_SCHED_HS1		(0x5<<16)
#define   GEN7_FF_TS_SCHED_HS0		(0x3<<16)
#define   GEN7_FF_TS_SCHED_LOAD_BALANCE	(0x1<<16)
#define   GEN7_FF_TS_SCHED_HW		(0x0<<16) /* Default */
#define   GEN7_FF_VS_SCHED_HS1		(0x5<<12)
#define   GEN7_FF_VS_SCHED_HS0		(0x3<<12)
#define   GEN7_FF_VS_SCHED_LOAD_BALANCE	(0x1<<12) /* Default */
#define   GEN7_FF_VS_SCHED_HW		(0x0<<12)
#define   GEN7_FF_DS_SCHED_HS1		(0x5<<4)
#define   GEN7_FF_DS_SCHED_HS0		(0x3<<4)
#define   GEN7_FF_DS_SCHED_LOAD_BALANCE	(0x1<<4)  /* Default */
#define   GEN7_FF_DS_SCHED_HW		(0x0<<4)

/*
 * Framebuffer compression (915+ only)
 */

#define FBC_CFB_BASE		0x03200 /* 4k page aligned */
#define FBC_LL_BASE		0x03204 /* 4k page aligned */
#define FBC_CONTROL		0x03208
#define   FBC_CTL_EN		(1<<31)
#define   FBC_CTL_PERIODIC	(1<<30)
#define   FBC_CTL_INTERVAL_SHIFT (16)
#define   FBC_CTL_UNCOMPRESSIBLE (1<<14)
#define   FBC_CTL_C3_IDLE	(1<<13)
#define   FBC_CTL_STRIDE_SHIFT	(5)
#define   FBC_CTL_FENCENO	(1<<0)
#define FBC_COMMAND		0x0320c
#define   FBC_CMD_COMPRESS	(1<<0)
#define FBC_STATUS		0x03210
#define   FBC_STAT_COMPRESSING	(1<<31)
#define   FBC_STAT_COMPRESSED	(1<<30)
#define   FBC_STAT_MODIFIED	(1<<29)
#define   FBC_STAT_CURRENT_LINE	(1<<0)
#define FBC_CONTROL2		0x03214
#define   FBC_CTL_FENCE_DBL	(0<<4)
#define   FBC_CTL_IDLE_IMM	(0<<2)
#define   FBC_CTL_IDLE_FULL	(1<<2)
#define   FBC_CTL_IDLE_LINE	(2<<2)
#define   FBC_CTL_IDLE_DEBUG	(3<<2)
#define   FBC_CTL_CPU_FENCE	(1<<1)
#define   FBC_CTL_PLANEA	(0<<0)
#define   FBC_CTL_PLANEB	(1<<0)
#define FBC_FENCE_OFF		0x0321b
#define FBC_TAG			0x03300

#define FBC_LL_SIZE		(1536)

/* Framebuffer compression for GM45+ */
#define DPFC_CB_BASE		0x3200
#define DPFC_CONTROL		0x3208
#define   DPFC_CTL_EN		(1<<31)
#define   DPFC_CTL_PLANEA	(0<<30)
#define   DPFC_CTL_PLANEB	(1<<30)
#define   DPFC_CTL_FENCE_EN	(1<<29)
#define   DPFC_CTL_PERSISTENT_MODE	(1<<25)
#define   DPFC_SR_EN		(1<<10)
#define   DPFC_CTL_LIMIT_1X	(0<<6)
#define   DPFC_CTL_LIMIT_2X	(1<<6)
#define   DPFC_CTL_LIMIT_4X	(2<<6)
#define DPFC_RECOMP_CTL		0x320c
#define   DPFC_RECOMP_STALL_EN	(1<<27)
#define   DPFC_RECOMP_STALL_WM_SHIFT (16)
#define   DPFC_RECOMP_STALL_WM_MASK (0x07ff0000)
#define   DPFC_RECOMP_TIMER_COUNT_SHIFT (0)
#define   DPFC_RECOMP_TIMER_COUNT_MASK (0x0000003f)
#define DPFC_STATUS		0x3210
#define   DPFC_INVAL_SEG_SHIFT  (16)
#define   DPFC_INVAL_SEG_MASK	(0x07ff0000)
#define   DPFC_COMP_SEG_SHIFT	(0)
#define   DPFC_COMP_SEG_MASK	(0x000003ff)
#define DPFC_STATUS2		0x3214
#define DPFC_FENCE_YOFF		0x3218
#define DPFC_CHICKEN		0x3224
#define   DPFC_HT_MODIFY	(1<<31)

/* Framebuffer compression for Ironlake */
#define ILK_DPFC_CB_BASE	0x43200
#define ILK_DPFC_CONTROL	0x43208
/* The bit 28-8 is reserved */
#define   DPFC_RESERVED		(0x1FFFFF00)
#define ILK_DPFC_RECOMP_CTL	0x4320c
#define ILK_DPFC_STATUS		0x43210
#define ILK_DPFC_FENCE_YOFF	0x43218
#define ILK_DPFC_CHICKEN	0x43224
#define ILK_FBC_RT_BASE		0x2128
#define   ILK_FBC_RT_VALID	(1<<0)

#define ILK_DISPLAY_CHICKEN1	0x42000
#define   ILK_FBCQ_DIS		(1<<22)
#define	  ILK_PABSTRETCH_DIS	(1<<21)


/*
 * Framebuffer compression for Sandybridge
 *
 * The following two registers are of type GTTMMADR
 */
#define SNB_DPFC_CTL_SA		0x100100
#define   SNB_CPU_FENCE_ENABLE	(1<<29)
#define DPFC_CPU_FENCE_OFFSET	0x100104


/*
 * GPIO regs
 */
#define GPIOA			0x5010
#define GPIOB			0x5014
#define GPIOC			0x5018
#define GPIOD			0x501c
#define GPIOE			0x5020
#define GPIOF			0x5024
#define GPIOG			0x5028
#define GPIOH			0x502c
# define GPIO_CLOCK_DIR_MASK		(1 << 0)
# define GPIO_CLOCK_DIR_IN		(0 << 1)
# define GPIO_CLOCK_DIR_OUT		(1 << 1)
# define GPIO_CLOCK_VAL_MASK		(1 << 2)
# define GPIO_CLOCK_VAL_OUT		(1 << 3)
# define GPIO_CLOCK_VAL_IN		(1 << 4)
# define GPIO_CLOCK_PULLUP_DISABLE	(1 << 5)
# define GPIO_DATA_DIR_MASK		(1 << 8)
# define GPIO_DATA_DIR_IN		(0 << 9)
# define GPIO_DATA_DIR_OUT		(1 << 9)
# define GPIO_DATA_VAL_MASK		(1 << 10)
# define GPIO_DATA_VAL_OUT		(1 << 11)
# define GPIO_DATA_VAL_IN		(1 << 12)
# define GPIO_DATA_PULLUP_DISABLE	(1 << 13)

#define GMBUS0			0x5100 /* clock/port select */
#define   GMBUS_RATE_100KHZ	(0<<8)
#define   GMBUS_RATE_50KHZ	(1<<8)
#define   GMBUS_RATE_400KHZ	(2<<8) /* reserved on Pineview */
#define   GMBUS_RATE_1MHZ	(3<<8) /* reserved on Pineview */
#define   GMBUS_HOLD_EXT	(1<<7) /* 300ns hold time, rsvd on Pineview */
#define   GMBUS_PORT_DISABLED	0
#define   GMBUS_PORT_SSC	1
#define   GMBUS_PORT_VGADDC	2
#define   GMBUS_PORT_PANEL	3
#define   GMBUS_PORT_DPC	4 /* HDMIC */
#define   GMBUS_PORT_DPB	5 /* SDVO, HDMIB */
#define   GMBUS_PORT_DPD	6 /* HDMID */
#define   GMBUS_PORT_RESERVED	7 /* 7 reserved */
#define   GMBUS_NUM_PORTS	(GMBUS_PORT_DPD - GMBUS_PORT_SSC + 1)
#define GMBUS1			0x5104 /* command/status */
#define   GMBUS_SW_CLR_INT	(1<<31)
#define   GMBUS_SW_RDY		(1<<30)
#define   GMBUS_ENT		(1<<29) /* enable timeout */
#define   GMBUS_CYCLE_NONE	(0<<25)
#define   GMBUS_CYCLE_WAIT	(1<<25)
#define   GMBUS_CYCLE_INDEX	(2<<25)
#define   GMBUS_CYCLE_STOP	(4<<25)
#define   GMBUS_BYTE_COUNT_SHIFT 16
#define   GMBUS_SLAVE_INDEX_SHIFT 8
#define   GMBUS_SLAVE_ADDR_SHIFT 1
#define   GMBUS_SLAVE_READ	(1<<0)
#define   GMBUS_SLAVE_WRITE	(0<<0)
#define GMBUS2			0x5108 /* status */
#define   GMBUS_INUSE		(1<<15)
#define   GMBUS_HW_WAIT_PHASE	(1<<14)
#define   GMBUS_STALL_TIMEOUT	(1<<13)
#define   GMBUS_INT		(1<<12)
#define   GMBUS_HW_RDY		(1<<11)
#define   GMBUS_SATOER		(1<<10)
#define   GMBUS_ACTIVE		(1<<9)
#define GMBUS3			0x510c /* data buffer bytes 3-0 */
#define GMBUS4			0x5110 /* interrupt mask (Pineview+) */
#define   GMBUS_SLAVE_TIMEOUT_EN (1<<4)
#define   GMBUS_NAK_EN		(1<<3)
#define   GMBUS_IDLE_EN		(1<<2)
#define   GMBUS_HW_WAIT_EN	(1<<1)
#define   GMBUS_HW_RDY_EN	(1<<0)
#define GMBUS5			0x5120 /* byte index */
#define   GMBUS_2BYTE_INDEX_EN	(1<<31)

/*
 * Clock control & power management
 */

#define VGA0	0x6000
#define VGA1	0x6004
#define VGA_PD	0x6010
#define   VGA0_PD_P2_DIV_4	(1 << 7)
#define   VGA0_PD_P1_DIV_2	(1 << 5)
#define   VGA0_PD_P1_SHIFT	0
#define   VGA0_PD_P1_MASK	(0x1f << 0)
#define   VGA1_PD_P2_DIV_4	(1 << 15)
#define   VGA1_PD_P1_DIV_2	(1 << 13)
#define   VGA1_PD_P1_SHIFT	8
#define   VGA1_PD_P1_MASK	(0x1f << 8)
#define _DPLL_A	0x06014
#define _DPLL_B	0x06018
#define DPLL(pipe) _PIPE(pipe, _DPLL_A, _DPLL_B)
#define   DPLL_VCO_ENABLE		(1 << 31)
#define   DPLL_DVO_HIGH_SPEED		(1 << 30)
#define   DPLL_EXT_BUFFER_ENABLE_VLV	(1 << 30)
#define   DPLL_SYNCLOCK_ENABLE		(1 << 29)
#define   DPLL_REFA_CLK_ENABLE_VLV	(1 << 29)
#define   DPLL_VGA_MODE_DIS		(1 << 28)
#define   DPLLB_MODE_DAC_SERIAL		(1 << 26) /* i915 */
#define   DPLLB_MODE_LVDS		(2 << 26) /* i915 */
#define   DPLL_MODE_MASK		(3 << 26)
#define   DPLL_DAC_SERIAL_P2_CLOCK_DIV_10 (0 << 24) /* i915 */
#define   DPLL_DAC_SERIAL_P2_CLOCK_DIV_5 (1 << 24) /* i915 */
#define   DPLLB_LVDS_P2_CLOCK_DIV_14	(0 << 24) /* i915 */
#define   DPLLB_LVDS_P2_CLOCK_DIV_7	(1 << 24) /* i915 */
#define   DPLL_P2_CLOCK_DIV_MASK	0x03000000 /* i915 */
#define   DPLL_FPA01_P1_POST_DIV_MASK	0x00ff0000 /* i915 */
#define   DPLL_FPA01_P1_POST_DIV_MASK_PINEVIEW	0x00ff8000 /* Pineview */
#define   DPLL_LOCK_VLV			(1<<15)
#define   DPLL_INTEGRATED_CLOCK_VLV	(1<<13)

#define SRX_INDEX		0x3c4
#define SRX_DATA		0x3c5
#define SR01			1
#define SR01_SCREEN_OFF		(1<<5)

#define PPCR			0x61204
#define PPCR_ON			(1<<0)

#define DVOB			0x61140
#define DVOB_ON			(1<<31)
#define DVOC			0x61160
#define DVOC_ON			(1<<31)
#define LVDS			0x61180
#define LVDS_ON			(1<<31)

/* Scratch pad debug 0 reg:
 */
#define   DPLL_FPA01_P1_POST_DIV_MASK_I830	0x001f0000
/*
 * The i830 generation, in LVDS mode, defines P1 as the bit number set within
 * this field (only one bit may be set).
 */
#define   DPLL_FPA01_P1_POST_DIV_MASK_I830_LVDS	0x003f0000
#define   DPLL_FPA01_P1_POST_DIV_SHIFT	16
#define   DPLL_FPA01_P1_POST_DIV_SHIFT_PINEVIEW 15
/* i830, required in DVO non-gang */
#define   PLL_P2_DIVIDE_BY_4		(1 << 23)
#define   PLL_P1_DIVIDE_BY_TWO		(1 << 21) /* i830 */
#define   PLL_REF_INPUT_DREFCLK		(0 << 13)
#define   PLL_REF_INPUT_TVCLKINA	(1 << 13) /* i830 */
#define   PLL_REF_INPUT_TVCLKINBC	(2 << 13) /* SDVO TVCLKIN */
#define   PLLB_REF_INPUT_SPREADSPECTRUMIN (3 << 13)
#define   PLL_REF_INPUT_MASK		(3 << 13)
#define   PLL_LOAD_PULSE_PHASE_SHIFT		9
/* Ironlake */
# define PLL_REF_SDVO_HDMI_MULTIPLIER_SHIFT     9
# define PLL_REF_SDVO_HDMI_MULTIPLIER_MASK      (7 << 9)
# define PLL_REF_SDVO_HDMI_MULTIPLIER(x)	(((x)-1) << 9)
# define DPLL_FPA1_P1_POST_DIV_SHIFT            0
# define DPLL_FPA1_P1_POST_DIV_MASK             0xff

/*
 * Parallel to Serial Load Pulse phase selection.
 * Selects the phase for the 10X DPLL clock for the PCIe
 * digital display port. The range is 4 to 13; 10 or more
 * is just a flip delay. The default is 6
 */
#define   PLL_LOAD_PULSE_PHASE_MASK		(0xf << PLL_LOAD_PULSE_PHASE_SHIFT)
#define   DISPLAY_RATE_SELECT_FPA1		(1 << 8)
/*
 * SDVO multiplier for 945G/GM. Not used on 965.
 */
#define   SDVO_MULTIPLIER_MASK			0x000000ff
#define   SDVO_MULTIPLIER_SHIFT_HIRES		4
#define   SDVO_MULTIPLIER_SHIFT_VGA		0
#define _DPLL_A_MD 0x0601c /* 965+ only */
/*
 * UDI pixel divider, controlling how many pixels are stuffed into a packet.
 *
 * Value is pixels minus 1.  Must be set to 1 pixel for SDVO.
 */
#define   DPLL_MD_UDI_DIVIDER_MASK		0x3f000000
#define   DPLL_MD_UDI_DIVIDER_SHIFT		24
/* UDI pixel divider for VGA, same as DPLL_MD_UDI_DIVIDER_MASK. */
#define   DPLL_MD_VGA_UDI_DIVIDER_MASK		0x003f0000
#define   DPLL_MD_VGA_UDI_DIVIDER_SHIFT		16
/*
 * SDVO/UDI pixel multiplier.
 *
 * SDVO requires that the bus clock rate be between 1 and 2 Ghz, and the bus
 * clock rate is 10 times the DPLL clock.  At low resolution/refresh rate
 * modes, the bus rate would be below the limits, so SDVO allows for stuffing
 * dummy bytes in the datastream at an increased clock rate, with both sides of
 * the link knowing how many bytes are fill.
 *
 * So, for a mode with a dotclock of 65Mhz, we would want to double the clock
 * rate to 130Mhz to get a bus rate of 1.30Ghz.  The DPLL clock rate would be
 * set to 130Mhz, and the SDVO multiplier set to 2x in this register and
 * through an SDVO command.
 *
 * This register field has values of multiplication factor minus 1, with
 * a maximum multiplier of 5 for SDVO.
 */
#define   DPLL_MD_UDI_MULTIPLIER_MASK		0x00003f00
#define   DPLL_MD_UDI_MULTIPLIER_SHIFT		8
/*
 * SDVO/UDI pixel multiplier for VGA, same as DPLL_MD_UDI_MULTIPLIER_MASK.
 * This best be set to the default value (3) or the CRT won't work. No,
 * I don't entirely understand what this does...
 */
#define   DPLL_MD_VGA_UDI_MULTIPLIER_MASK	0x0000003f
#define   DPLL_MD_VGA_UDI_MULTIPLIER_SHIFT	0
#define _DPLL_B_MD 0x06020 /* 965+ only */
#define DPLL_MD(pipe) _PIPE(pipe, _DPLL_A_MD, _DPLL_B_MD)

#define _FPA0	0x06040
#define _FPA1	0x06044
#define _FPB0	0x06048
#define _FPB1	0x0604c
#define FP0(pipe) _PIPE(pipe, _FPA0, _FPB0)
#define FP1(pipe) _PIPE(pipe, _FPA1, _FPB1)
#define   FP_N_DIV_MASK		0x003f0000
#define   FP_N_PINEVIEW_DIV_MASK	0x00ff0000
#define   FP_N_DIV_SHIFT		16
#define   FP_M1_DIV_MASK	0x00003f00
#define   FP_M1_DIV_SHIFT		 8
#define   FP_M2_DIV_MASK	0x0000003f
#define   FP_M2_PINEVIEW_DIV_MASK	0x000000ff
#define   FP_M2_DIV_SHIFT		 0
#define DPLL_TEST	0x606c
#define   DPLLB_TEST_SDVO_DIV_1		(0 << 22)
#define   DPLLB_TEST_SDVO_DIV_2		(1 << 22)
#define   DPLLB_TEST_SDVO_DIV_4		(2 << 22)
#define   DPLLB_TEST_SDVO_DIV_MASK	(3 << 22)
#define   DPLLB_TEST_N_BYPASS		(1 << 19)
#define   DPLLB_TEST_M_BYPASS		(1 << 18)
#define   DPLLB_INPUT_BUFFER_ENABLE	(1 << 16)
#define   DPLLA_TEST_N_BYPASS		(1 << 3)
#define   DPLLA_TEST_M_BYPASS		(1 << 2)
#define   DPLLA_INPUT_BUFFER_ENABLE	(1 << 0)
#define D_STATE		0x6104
#define  DSTATE_GFX_RESET_I830			(1<<6)
#define  DSTATE_PLL_D3_OFF			(1<<3)
#define  DSTATE_GFX_CLOCK_GATING		(1<<1)
#define  DSTATE_DOT_CLOCK_GATING		(1<<0)
#define DSPCLK_GATE_D		0x6200
# define DPUNIT_B_CLOCK_GATE_DISABLE		(1 << 30) /* 965 */
# define VSUNIT_CLOCK_GATE_DISABLE		(1 << 29) /* 965 */
# define VRHUNIT_CLOCK_GATE_DISABLE		(1 << 28) /* 965 */
# define VRDUNIT_CLOCK_GATE_DISABLE		(1 << 27) /* 965 */
# define AUDUNIT_CLOCK_GATE_DISABLE		(1 << 26) /* 965 */
# define DPUNIT_A_CLOCK_GATE_DISABLE		(1 << 25) /* 965 */
# define DPCUNIT_CLOCK_GATE_DISABLE		(1 << 24) /* 965 */
# define TVRUNIT_CLOCK_GATE_DISABLE		(1 << 23) /* 915-945 */
# define TVCUNIT_CLOCK_GATE_DISABLE		(1 << 22) /* 915-945 */
# define TVFUNIT_CLOCK_GATE_DISABLE		(1 << 21) /* 915-945 */
# define TVEUNIT_CLOCK_GATE_DISABLE		(1 << 20) /* 915-945 */
# define DVSUNIT_CLOCK_GATE_DISABLE		(1 << 19) /* 915-945 */
# define DSSUNIT_CLOCK_GATE_DISABLE		(1 << 18) /* 915-945 */
# define DDBUNIT_CLOCK_GATE_DISABLE		(1 << 17) /* 915-945 */
# define DPRUNIT_CLOCK_GATE_DISABLE		(1 << 16) /* 915-945 */
# define DPFUNIT_CLOCK_GATE_DISABLE		(1 << 15) /* 915-945 */
# define DPBMUNIT_CLOCK_GATE_DISABLE		(1 << 14) /* 915-945 */
# define DPLSUNIT_CLOCK_GATE_DISABLE		(1 << 13) /* 915-945 */
# define DPLUNIT_CLOCK_GATE_DISABLE		(1 << 12) /* 915-945 */
# define DPOUNIT_CLOCK_GATE_DISABLE		(1 << 11)
# define DPBUNIT_CLOCK_GATE_DISABLE		(1 << 10)
# define DCUNIT_CLOCK_GATE_DISABLE		(1 << 9)
# define DPUNIT_CLOCK_GATE_DISABLE		(1 << 8)
# define VRUNIT_CLOCK_GATE_DISABLE		(1 << 7) /* 915+: reserved */
# define OVHUNIT_CLOCK_GATE_DISABLE		(1 << 6) /* 830-865 */
# define DPIOUNIT_CLOCK_GATE_DISABLE		(1 << 6) /* 915-945 */
# define OVFUNIT_CLOCK_GATE_DISABLE		(1 << 5)
# define OVBUNIT_CLOCK_GATE_DISABLE		(1 << 4)
/**
 * This bit must be set on the 830 to prevent hangs when turning off the
 * overlay scaler.
 */
# define OVRUNIT_CLOCK_GATE_DISABLE		(1 << 3)
# define OVCUNIT_CLOCK_GATE_DISABLE		(1 << 2)
# define OVUUNIT_CLOCK_GATE_DISABLE		(1 << 1)
# define ZVUNIT_CLOCK_GATE_DISABLE		(1 << 0) /* 830 */
# define OVLUNIT_CLOCK_GATE_DISABLE		(1 << 0) /* 845,865 */

#define RENCLK_GATE_D1		0x6204
# define BLITTER_CLOCK_GATE_DISABLE		(1 << 13) /* 945GM only */
# define MPEG_CLOCK_GATE_DISABLE		(1 << 12) /* 945GM only */
# define PC_FE_CLOCK_GATE_DISABLE		(1 << 11)
# define PC_BE_CLOCK_GATE_DISABLE		(1 << 10)
# define WINDOWER_CLOCK_GATE_DISABLE		(1 << 9)
# define INTERPOLATOR_CLOCK_GATE_DISABLE	(1 << 8)
# define COLOR_CALCULATOR_CLOCK_GATE_DISABLE	(1 << 7)
# define MOTION_COMP_CLOCK_GATE_DISABLE		(1 << 6)
# define MAG_CLOCK_GATE_DISABLE			(1 << 5)
/** This bit must be unset on 855,865 */
# define MECI_CLOCK_GATE_DISABLE		(1 << 4)
# define DCMP_CLOCK_GATE_DISABLE		(1 << 3)
# define MEC_CLOCK_GATE_DISABLE			(1 << 2)
# define MECO_CLOCK_GATE_DISABLE		(1 << 1)
/** This bit must be set on 855,865. */
# define SV_CLOCK_GATE_DISABLE			(1 << 0)
# define I915_MPEG_CLOCK_GATE_DISABLE		(1 << 16)
# define I915_VLD_IP_PR_CLOCK_GATE_DISABLE	(1 << 15)
# define I915_MOTION_COMP_CLOCK_GATE_DISABLE	(1 << 14)
# define I915_BD_BF_CLOCK_GATE_DISABLE		(1 << 13)
# define I915_SF_SE_CLOCK_GATE_DISABLE		(1 << 12)
# define I915_WM_CLOCK_GATE_DISABLE		(1 << 11)
# define I915_IZ_CLOCK_GATE_DISABLE		(1 << 10)
# define I915_PI_CLOCK_GATE_DISABLE		(1 << 9)
# define I915_DI_CLOCK_GATE_DISABLE		(1 << 8)
# define I915_SH_SV_CLOCK_GATE_DISABLE		(1 << 7)
# define I915_PL_DG_QC_FT_CLOCK_GATE_DISABLE	(1 << 6)
# define I915_SC_CLOCK_GATE_DISABLE		(1 << 5)
# define I915_FL_CLOCK_GATE_DISABLE		(1 << 4)
# define I915_DM_CLOCK_GATE_DISABLE		(1 << 3)
# define I915_PS_CLOCK_GATE_DISABLE		(1 << 2)
# define I915_CC_CLOCK_GATE_DISABLE		(1 << 1)
# define I915_BY_CLOCK_GATE_DISABLE		(1 << 0)

# define I965_RCZ_CLOCK_GATE_DISABLE		(1 << 30)
/** This bit must always be set on 965G/965GM */
# define I965_RCC_CLOCK_GATE_DISABLE		(1 << 29)
# define I965_RCPB_CLOCK_GATE_DISABLE		(1 << 28)
# define I965_DAP_CLOCK_GATE_DISABLE		(1 << 27)
# define I965_ROC_CLOCK_GATE_DISABLE		(1 << 26)
# define I965_GW_CLOCK_GATE_DISABLE		(1 << 25)
# define I965_TD_CLOCK_GATE_DISABLE		(1 << 24)
/** This bit must always be set on 965G */
# define I965_ISC_CLOCK_GATE_DISABLE		(1 << 23)
# define I965_IC_CLOCK_GATE_DISABLE		(1 << 22)
# define I965_EU_CLOCK_GATE_DISABLE		(1 << 21)
# define I965_IF_CLOCK_GATE_DISABLE		(1 << 20)
# define I965_TC_CLOCK_GATE_DISABLE		(1 << 19)
# define I965_SO_CLOCK_GATE_DISABLE		(1 << 17)
# define I965_FBC_CLOCK_GATE_DISABLE		(1 << 16)
# define I965_MARI_CLOCK_GATE_DISABLE		(1 << 15)
# define I965_MASF_CLOCK_GATE_DISABLE		(1 << 14)
# define I965_MAWB_CLOCK_GATE_DISABLE		(1 << 13)
# define I965_EM_CLOCK_GATE_DISABLE		(1 << 12)
# define I965_UC_CLOCK_GATE_DISABLE		(1 << 11)
# define I965_SI_CLOCK_GATE_DISABLE		(1 << 6)
# define I965_MT_CLOCK_GATE_DISABLE		(1 << 5)
# define I965_PL_CLOCK_GATE_DISABLE		(1 << 4)
# define I965_DG_CLOCK_GATE_DISABLE		(1 << 3)
# define I965_QC_CLOCK_GATE_DISABLE		(1 << 2)
# define I965_FT_CLOCK_GATE_DISABLE		(1 << 1)
# define I965_DM_CLOCK_GATE_DISABLE		(1 << 0)

#define RENCLK_GATE_D2		0x6208
#define VF_UNIT_CLOCK_GATE_DISABLE		(1 << 9)
#define GS_UNIT_CLOCK_GATE_DISABLE		(1 << 7)
#define CL_UNIT_CLOCK_GATE_DISABLE		(1 << 6)
#define RAMCLK_GATE_D		0x6210		/* CRL only */
#define DEUC			0x6214          /* CRL only */

#define FW_BLC_SELF_VLV		0x6500
#define  FW_CSPWRDWNEN		(1<<15)

/*
 * Palette regs
 */

#define _PALETTE_A		0x0a000
#define _PALETTE_B		0x0a800
#define PALETTE(pipe) _PIPE(pipe, _PALETTE_A, _PALETTE_B)

/* MCH MMIO space */

/*
 * MCHBAR mirror.
 *
 * This mirrors the MCHBAR MMIO space whose location is determined by
 * device 0 function 0's pci config register 0x44 or 0x48 and matches it in
 * every way.  It is not accessible from the CP register read instructions.
 *
 */
#define MCHBAR_MIRROR_BASE	0x10000

#define MCHBAR_MIRROR_BASE_SNB	0x140000

/** 915-945 and GM965 MCH register controlling DRAM channel access */
#define DCC			0x10200
#define DCC_ADDRESSING_MODE_SINGLE_CHANNEL		(0 << 0)
#define DCC_ADDRESSING_MODE_DUAL_CHANNEL_ASYMMETRIC	(1 << 0)
#define DCC_ADDRESSING_MODE_DUAL_CHANNEL_INTERLEAVED	(2 << 0)
#define DCC_ADDRESSING_MODE_MASK			(3 << 0)
#define DCC_CHANNEL_XOR_DISABLE				(1 << 10)
#define DCC_CHANNEL_XOR_BIT_17				(1 << 9)

/** Pineview MCH register contains DDR3 setting */
#define CSHRDDR3CTL            0x101a8
#define CSHRDDR3CTL_DDR3       (1 << 2)

/** 965 MCH register controlling DRAM channel configuration */
#define C0DRB3			0x10206
#define C1DRB3			0x10606

/** snb MCH registers for reading the DRAM channel configuration */
#define MAD_DIMM_C0			(MCHBAR_MIRROR_BASE_SNB + 0x5004)
#define MAD_DIMM_C1			(MCHBAR_MIRROR_BASE_SNB + 0x5008)
#define MAD_DIMM_C2			(MCHBAR_MIRROR_BASE_SNB + 0x500C)
#define   MAD_DIMM_ECC_MASK		(0x3 << 24)
#define   MAD_DIMM_ECC_OFF		(0x0 << 24)
#define   MAD_DIMM_ECC_IO_ON_LOGIC_OFF	(0x1 << 24)
#define   MAD_DIMM_ECC_IO_OFF_LOGIC_ON	(0x2 << 24)
#define   MAD_DIMM_ECC_ON		(0x3 << 24)
#define   MAD_DIMM_ENH_INTERLEAVE	(0x1 << 22)
#define   MAD_DIMM_RANK_INTERLEAVE	(0x1 << 21)
#define   MAD_DIMM_B_WIDTH_X16		(0x1 << 20) /* X8 chips if unset */
#define   MAD_DIMM_A_WIDTH_X16		(0x1 << 19) /* X8 chips if unset */
#define   MAD_DIMM_B_DUAL_RANK		(0x1 << 18)
#define   MAD_DIMM_A_DUAL_RANK		(0x1 << 17)
#define   MAD_DIMM_A_SELECT		(0x1 << 16)
/* DIMM sizes are in multiples of 256mb. */
#define   MAD_DIMM_B_SIZE_SHIFT		8
#define   MAD_DIMM_B_SIZE_MASK		(0xff << MAD_DIMM_B_SIZE_SHIFT)
#define   MAD_DIMM_A_SIZE_SHIFT		0
#define   MAD_DIMM_A_SIZE_MASK		(0xff << MAD_DIMM_A_SIZE_SHIFT)


/* Clocking configuration register */
#define CLKCFG			0x10c00
#define CLKCFG_FSB_400					(5 << 0)	/* hrawclk 100 */
#define CLKCFG_FSB_533					(1 << 0)	/* hrawclk 133 */
#define CLKCFG_FSB_667					(3 << 0)	/* hrawclk 166 */
#define CLKCFG_FSB_800					(2 << 0)	/* hrawclk 200 */
#define CLKCFG_FSB_1067					(6 << 0)	/* hrawclk 266 */
#define CLKCFG_FSB_1333					(7 << 0)	/* hrawclk 333 */
/* Note, below two are guess */
#define CLKCFG_FSB_1600					(4 << 0)	/* hrawclk 400 */
#define CLKCFG_FSB_1600_ALT				(0 << 0)	/* hrawclk 400 */
#define CLKCFG_FSB_MASK					(7 << 0)
#define CLKCFG_MEM_533					(1 << 4)
#define CLKCFG_MEM_667					(2 << 4)
#define CLKCFG_MEM_800					(3 << 4)
#define CLKCFG_MEM_MASK					(7 << 4)

#define TSC1			0x11001
#define   TSE			(1<<0)
#define TR1			0x11006
#define TSFS			0x11020
#define   TSFS_SLOPE_MASK	0x0000ff00
#define   TSFS_SLOPE_SHIFT	8
#define   TSFS_INTR_MASK	0x000000ff

#define CRSTANDVID		0x11100
#define PXVFREQ_BASE		0x11110 /* P[0-15]VIDFREQ (0x1114c) (Ironlake) */
#define   PXVFREQ_PX_MASK	0x7f000000
#define   PXVFREQ_PX_SHIFT	24
#define VIDFREQ_BASE		0x11110
#define VIDFREQ1		0x11110 /* VIDFREQ1-4 (0x1111c) (Cantiga) */
#define VIDFREQ2		0x11114
#define VIDFREQ3		0x11118
#define VIDFREQ4		0x1111c
#define   VIDFREQ_P0_MASK	0x1f000000
#define   VIDFREQ_P0_SHIFT	24
#define   VIDFREQ_P0_CSCLK_MASK	0x00f00000
#define   VIDFREQ_P0_CSCLK_SHIFT 20
#define   VIDFREQ_P0_CRCLK_MASK	0x000f0000
#define   VIDFREQ_P0_CRCLK_SHIFT 16
#define   VIDFREQ_P1_MASK	0x00001f00
#define   VIDFREQ_P1_SHIFT	8
#define   VIDFREQ_P1_CSCLK_MASK	0x000000f0
#define   VIDFREQ_P1_CSCLK_SHIFT 4
#define   VIDFREQ_P1_CRCLK_MASK	0x0000000f
#define INTTOEXT_BASE_ILK	0x11300
#define INTTOEXT_BASE		0x11120 /* INTTOEXT1-8 (0x1113c) */
#define   INTTOEXT_MAP3_SHIFT	24
#define   INTTOEXT_MAP3_MASK	(0x1f << INTTOEXT_MAP3_SHIFT)
#define   INTTOEXT_MAP2_SHIFT	16
#define   INTTOEXT_MAP2_MASK	(0x1f << INTTOEXT_MAP2_SHIFT)
#define   INTTOEXT_MAP1_SHIFT	8
#define   INTTOEXT_MAP1_MASK	(0x1f << INTTOEXT_MAP1_SHIFT)
#define   INTTOEXT_MAP0_SHIFT	0
#define   INTTOEXT_MAP0_MASK	(0x1f << INTTOEXT_MAP0_SHIFT)
#define MEMSWCTL		0x11170 /* Ironlake only */
#define   MEMCTL_CMD_MASK	0xe000
#define   MEMCTL_CMD_SHIFT	13
#define   MEMCTL_CMD_RCLK_OFF	0
#define   MEMCTL_CMD_RCLK_ON	1
#define   MEMCTL_CMD_CHFREQ	2
#define   MEMCTL_CMD_CHVID	3
#define   MEMCTL_CMD_VMMOFF	4
#define   MEMCTL_CMD_VMMON	5
#define   MEMCTL_CMD_STS	(1<<12) /* write 1 triggers command, clears
					   when command complete */
#define   MEMCTL_FREQ_MASK	0x0f00 /* jitter, from 0-15 */
#define   MEMCTL_FREQ_SHIFT	8
#define   MEMCTL_SFCAVM		(1<<7)
#define   MEMCTL_TGT_VID_MASK	0x007f
#define MEMIHYST		0x1117c
#define MEMINTREN		0x11180 /* 16 bits */
#define   MEMINT_RSEXIT_EN	(1<<8)
#define   MEMINT_CX_SUPR_EN	(1<<7)
#define   MEMINT_CONT_BUSY_EN	(1<<6)
#define   MEMINT_AVG_BUSY_EN	(1<<5)
#define   MEMINT_EVAL_CHG_EN	(1<<4)
#define   MEMINT_MON_IDLE_EN	(1<<3)
#define   MEMINT_UP_EVAL_EN	(1<<2)
#define   MEMINT_DOWN_EVAL_EN	(1<<1)
#define   MEMINT_SW_CMD_EN	(1<<0)
#define MEMINTRSTR		0x11182 /* 16 bits */
#define   MEM_RSEXIT_MASK	0xc000
#define   MEM_RSEXIT_SHIFT	14
#define   MEM_CONT_BUSY_MASK	0x3000
#define   MEM_CONT_BUSY_SHIFT	12
#define   MEM_AVG_BUSY_MASK	0x0c00
#define   MEM_AVG_BUSY_SHIFT	10
#define   MEM_EVAL_CHG_MASK	0x0300
#define   MEM_EVAL_BUSY_SHIFT	8
#define   MEM_MON_IDLE_MASK	0x00c0
#define   MEM_MON_IDLE_SHIFT	6
#define   MEM_UP_EVAL_MASK	0x0030
#define   MEM_UP_EVAL_SHIFT	4
#define   MEM_DOWN_EVAL_MASK	0x000c
#define   MEM_DOWN_EVAL_SHIFT	2
#define   MEM_SW_CMD_MASK	0x0003
#define   MEM_INT_STEER_GFX	0
#define   MEM_INT_STEER_CMR	1
#define   MEM_INT_STEER_SMI	2
#define   MEM_INT_STEER_SCI	3
#define MEMINTRSTS		0x11184
#define   MEMINT_RSEXIT		(1<<7)
#define   MEMINT_CONT_BUSY	(1<<6)
#define   MEMINT_AVG_BUSY	(1<<5)
#define   MEMINT_EVAL_CHG	(1<<4)
#define   MEMINT_MON_IDLE	(1<<3)
#define   MEMINT_UP_EVAL	(1<<2)
#define   MEMINT_DOWN_EVAL	(1<<1)
#define   MEMINT_SW_CMD		(1<<0)
#define MEMMODECTL		0x11190
#define   MEMMODE_BOOST_EN	(1<<31)
#define   MEMMODE_BOOST_FREQ_MASK 0x0f000000 /* jitter for boost, 0-15 */
#define   MEMMODE_BOOST_FREQ_SHIFT 24
#define   MEMMODE_IDLE_MODE_MASK 0x00030000
#define   MEMMODE_IDLE_MODE_SHIFT 16
#define   MEMMODE_IDLE_MODE_EVAL 0
#define   MEMMODE_IDLE_MODE_CONT 1
#define   MEMMODE_HWIDLE_EN	(1<<15)
#define   MEMMODE_SWMODE_EN	(1<<14)
#define   MEMMODE_RCLK_GATE	(1<<13)
#define   MEMMODE_HW_UPDATE	(1<<12)
#define   MEMMODE_FSTART_MASK	0x00000f00 /* starting jitter, 0-15 */
#define   MEMMODE_FSTART_SHIFT	8
#define   MEMMODE_FMAX_MASK	0x000000f0 /* max jitter, 0-15 */
#define   MEMMODE_FMAX_SHIFT	4
#define   MEMMODE_FMIN_MASK	0x0000000f /* min jitter, 0-15 */
#define RCBMAXAVG		0x1119c
#define MEMSWCTL2		0x1119e /* Cantiga only */
#define   SWMEMCMD_RENDER_OFF	(0 << 13)
#define   SWMEMCMD_RENDER_ON	(1 << 13)
#define   SWMEMCMD_SWFREQ	(2 << 13)
#define   SWMEMCMD_TARVID	(3 << 13)
#define   SWMEMCMD_VRM_OFF	(4 << 13)
#define   SWMEMCMD_VRM_ON	(5 << 13)
#define   CMDSTS		(1<<12)
#define   SFCAVM		(1<<11)
#define   SWFREQ_MASK		0x0380 /* P0-7 */
#define   SWFREQ_SHIFT		7
#define   TARVID_MASK		0x001f
#define MEMSTAT_CTG		0x111a0
#define RCBMINAVG		0x111a0
#define RCUPEI			0x111b0
#define RCDNEI			0x111b4
#define RSTDBYCTL		0x111b8
#define   RS1EN			(1<<31)
#define   RS2EN			(1<<30)
#define   RS3EN			(1<<29)
#define   D3RS3EN		(1<<28) /* Display D3 imlies RS3 */
#define   SWPROMORSX		(1<<27) /* RSx promotion timers ignored */
#define   RCWAKERW		(1<<26) /* Resetwarn from PCH causes wakeup */
#define   DPRSLPVREN		(1<<25) /* Fast voltage ramp enable */
#define   GFXTGHYST		(1<<24) /* Hysteresis to allow trunk gating */
#define   RCX_SW_EXIT		(1<<23) /* Leave RSx and prevent re-entry */
#define   RSX_STATUS_MASK	(7<<20)
#define   RSX_STATUS_ON		(0<<20)
#define   RSX_STATUS_RC1	(1<<20)
#define   RSX_STATUS_RC1E	(2<<20)
#define   RSX_STATUS_RS1	(3<<20)
#define   RSX_STATUS_RS2	(4<<20) /* aka rc6 */
#define   RSX_STATUS_RSVD	(5<<20) /* deep rc6 unsupported on ilk */
#define   RSX_STATUS_RS3	(6<<20) /* rs3 unsupported on ilk */
#define   RSX_STATUS_RSVD2	(7<<20)
#define   UWRCRSXE		(1<<19) /* wake counter limit prevents rsx */
#define   RSCRP			(1<<18) /* rs requests control on rs1/2 reqs */
#define   JRSC			(1<<17) /* rsx coupled to cpu c-state */
#define   RS2INC0		(1<<16) /* allow rs2 in cpu c0 */
#define   RS1CONTSAV_MASK	(3<<14)
#define   RS1CONTSAV_NO_RS1	(0<<14) /* rs1 doesn't save/restore context */
#define   RS1CONTSAV_RSVD	(1<<14)
#define   RS1CONTSAV_SAVE_RS1	(2<<14) /* rs1 saves context */
#define   RS1CONTSAV_FULL_RS1	(3<<14) /* rs1 saves and restores context */
#define   NORMSLEXLAT_MASK	(3<<12)
#define   SLOW_RS123		(0<<12)
#define   SLOW_RS23		(1<<12)
#define   SLOW_RS3		(2<<12)
#define   NORMAL_RS123		(3<<12)
#define   RCMODE_TIMEOUT	(1<<11) /* 0 is eval interval method */
#define   IMPROMOEN		(1<<10) /* promo is immediate or delayed until next idle interval (only for timeout method above) */
#define   RCENTSYNC		(1<<9) /* rs coupled to cpu c-state (3/6/7) */
#define   STATELOCK		(1<<7) /* locked to rs_cstate if 0 */
#define   RS_CSTATE_MASK	(3<<4)
#define   RS_CSTATE_C367_RS1	(0<<4)
#define   RS_CSTATE_C36_RS1_C7_RS2 (1<<4)
#define   RS_CSTATE_RSVD	(2<<4)
#define   RS_CSTATE_C367_RS2	(3<<4)
#define   REDSAVES		(1<<3) /* no context save if was idle during rs0 */
#define   REDRESTORES		(1<<2) /* no restore if was idle during rs0 */
#define VIDCTL			0x111c0
#define VIDSTS			0x111c8
#define VIDSTART		0x111cc /* 8 bits */
#define MEMSTAT_ILK			0x111f8
#define   MEMSTAT_VID_MASK	0x7f00
#define   MEMSTAT_VID_SHIFT	8
#define   MEMSTAT_PSTATE_MASK	0x00f8
#define   MEMSTAT_PSTATE_SHIFT  3
#define   MEMSTAT_MON_ACTV	(1<<2)
#define   MEMSTAT_SRC_CTL_MASK	0x0003
#define   MEMSTAT_SRC_CTL_CORE	0
#define   MEMSTAT_SRC_CTL_TRB	1
#define   MEMSTAT_SRC_CTL_THM	2
#define   MEMSTAT_SRC_CTL_STDBY 3
#define RCPREVBSYTUPAVG		0x113b8
#define RCPREVBSYTDNAVG		0x113bc
#define PMMISC			0x11214
#define   MCPPCE_EN		(1<<0) /* enable PM_MSG from PCH->MPC */
#define SDEW			0x1124c
#define CSIEW0			0x11250
#define CSIEW1			0x11254
#define CSIEW2			0x11258
#define PEW			0x1125c
#define DEW			0x11270
#define MCHAFE			0x112c0
#define CSIEC			0x112e0
#define DMIEC			0x112e4
#define DDREC			0x112e8
#define PEG0EC			0x112ec
#define PEG1EC			0x112f0
#define GFXEC			0x112f4
#define RPPREVBSYTUPAVG		0x113b8
#define RPPREVBSYTDNAVG		0x113bc
#define ECR			0x11600
#define   ECR_GPFE		(1<<31)
#define   ECR_IMONE		(1<<30)
#define   ECR_CAP_MASK		0x0000001f /* Event range, 0-31 */
#define OGW0			0x11608
#define OGW1			0x1160c
#define EG0			0x11610
#define EG1			0x11614
#define EG2			0x11618
#define EG3			0x1161c
#define EG4			0x11620
#define EG5			0x11624
#define EG6			0x11628
#define EG7			0x1162c
#define PXW			0x11664
#define PXWL			0x11680
#define LCFUSE02		0x116c0
#define   LCFUSE_HIV_MASK	0x000000ff
#define CSIPLL0			0x12c10
#define DDRMPLL1		0X12c20
#define PEG_BAND_GAP_DATA	0x14d68

#define GEN6_GT_THREAD_STATUS_REG 0x13805c
#define GEN6_GT_THREAD_STATUS_CORE_MASK 0x7
#define GEN6_GT_THREAD_STATUS_CORE_MASK_HSW (0x7 | (0x07 << 16))

#define GEN6_GT_PERF_STATUS	0x145948
#define GEN6_RP_STATE_LIMITS	0x145994
#define GEN6_RP_STATE_CAP	0x145998

/*
 * Logical Context regs
 */
#define CCID			0x2180
#define   CCID_EN		(1<<0)
#define CXT_SIZE		0x21a0
#define GEN6_CXT_POWER_SIZE(cxt_reg)	((cxt_reg >> 24) & 0x3f)
#define GEN6_CXT_RING_SIZE(cxt_reg)	((cxt_reg >> 18) & 0x3f)
#define GEN6_CXT_RENDER_SIZE(cxt_reg)	((cxt_reg >> 12) & 0x3f)
#define GEN6_CXT_EXTENDED_SIZE(cxt_reg)	((cxt_reg >> 6) & 0x3f)
#define GEN6_CXT_PIPELINE_SIZE(cxt_reg)	((cxt_reg >> 0) & 0x3f)
#define GEN6_CXT_TOTAL_SIZE(cxt_reg)	(GEN6_CXT_POWER_SIZE(cxt_reg) + \
					GEN6_CXT_RING_SIZE(cxt_reg) + \
					GEN6_CXT_RENDER_SIZE(cxt_reg) + \
					GEN6_CXT_EXTENDED_SIZE(cxt_reg) + \
					GEN6_CXT_PIPELINE_SIZE(cxt_reg))
#define GEN7_CXT_SIZE		0x21a8
#define GEN7_CXT_POWER_SIZE(ctx_reg)	((ctx_reg >> 25) & 0x7f)
#define GEN7_CXT_RING_SIZE(ctx_reg)	((ctx_reg >> 22) & 0x7)
#define GEN7_CXT_RENDER_SIZE(ctx_reg)	((ctx_reg >> 16) & 0x3f)
#define GEN7_CXT_EXTENDED_SIZE(ctx_reg)	((ctx_reg >> 9) & 0x7f)
#define GEN7_CXT_GT1_SIZE(ctx_reg)	((ctx_reg >> 6) & 0x7)
#define GEN7_CXT_VFSTATE_SIZE(ctx_reg)	((ctx_reg >> 0) & 0x3f)
#define GEN7_CXT_TOTAL_SIZE(ctx_reg)	(GEN7_CXT_POWER_SIZE(ctx_reg) + \
					 GEN7_CXT_RING_SIZE(ctx_reg) + \
					 GEN7_CXT_RENDER_SIZE(ctx_reg) + \
					 GEN7_CXT_EXTENDED_SIZE(ctx_reg) + \
					 GEN7_CXT_GT1_SIZE(ctx_reg) + \
					 GEN7_CXT_VFSTATE_SIZE(ctx_reg))
#define HSW_CXT_POWER_SIZE(ctx_reg)	((ctx_reg >> 26) & 0x3f)
#define HSW_CXT_RING_SIZE(ctx_reg)	((ctx_reg >> 23) & 0x7)
#define HSW_CXT_RENDER_SIZE(ctx_reg)	((ctx_reg >> 15) & 0xff)
#define HSW_CXT_TOTAL_SIZE(ctx_reg)	(HSW_CXT_POWER_SIZE(ctx_reg) + \
					 HSW_CXT_RING_SIZE(ctx_reg) + \
					 HSW_CXT_RENDER_SIZE(ctx_reg) + \
					 GEN7_CXT_VFSTATE_SIZE(ctx_reg))


/*
 * Overlay regs
 */

#define OVADD			0x30000
#define DOVSTA			0x30008
#define OC_BUF			(0x3<<20)
#define OGAMC5			0x30010
#define OGAMC4			0x30014
#define OGAMC3			0x30018
#define OGAMC2			0x3001c
#define OGAMC1			0x30020
#define OGAMC0			0x30024

/*
 * Display engine regs
 */

/* Pipe A timing regs */
#define _HTOTAL_A	0x60000
#define _HBLANK_A	0x60004
#define _HSYNC_A		0x60008
#define _VTOTAL_A	0x6000c
#define _VBLANK_A	0x60010
#define _VSYNC_A		0x60014
#define _PIPEASRC	0x6001c
#define _BCLRPAT_A	0x60020
#define _VSYNCSHIFT_A	0x60028

/* Pipe B timing regs */
#define _HTOTAL_B	0x61000
#define _HBLANK_B	0x61004
#define _HSYNC_B		0x61008
#define _VTOTAL_B	0x6100c
#define _VBLANK_B	0x61010
#define _VSYNC_B		0x61014
#define _PIPEBSRC	0x6101c
#define _BCLRPAT_B	0x61020
#define _VSYNCSHIFT_B	0x61028


#define HTOTAL(pipe) _PIPE(pipe, _HTOTAL_A, _HTOTAL_B)
#define HBLANK(pipe) _PIPE(pipe, _HBLANK_A, _HBLANK_B)
#define HSYNC(pipe) _PIPE(pipe, _HSYNC_A, _HSYNC_B)
#define VTOTAL(pipe) _PIPE(pipe, _VTOTAL_A, _VTOTAL_B)
#define VBLANK(pipe) _PIPE(pipe, _VBLANK_A, _VBLANK_B)
#define VSYNC(pipe) _PIPE(pipe, _VSYNC_A, _VSYNC_B)
#define BCLRPAT(pipe) _PIPE(pipe, _BCLRPAT_A, _BCLRPAT_B)
#define VSYNCSHIFT(pipe) _PIPE(pipe, _VSYNCSHIFT_A, _VSYNCSHIFT_B)

/* VGA port control */
#define ADPA			0x61100
#define PCH_ADPA                0xe1100
#define VLV_ADPA		(VLV_DISPLAY_BASE + ADPA)

#define   ADPA_DAC_ENABLE	(1<<31)
#define   ADPA_DAC_DISABLE	0
#define   ADPA_PIPE_SELECT_MASK	(1<<30)
#define   ADPA_PIPE_A_SELECT	0
#define   ADPA_PIPE_B_SELECT	(1<<30)
#define   ADPA_PIPE_SELECT(pipe) ((pipe) << 30)
/* CPT uses bits 29:30 for pch transcoder select */
#define   ADPA_CRT_HOTPLUG_MASK  0x03ff0000 /* bit 25-16 */
#define   ADPA_CRT_HOTPLUG_MONITOR_NONE  (0<<24)
#define   ADPA_CRT_HOTPLUG_MONITOR_MASK  (3<<24)
#define   ADPA_CRT_HOTPLUG_MONITOR_COLOR (3<<24)
#define   ADPA_CRT_HOTPLUG_MONITOR_MONO  (2<<24)
#define   ADPA_CRT_HOTPLUG_ENABLE        (1<<23)
#define   ADPA_CRT_HOTPLUG_PERIOD_64     (0<<22)
#define   ADPA_CRT_HOTPLUG_PERIOD_128    (1<<22)
#define   ADPA_CRT_HOTPLUG_WARMUP_5MS    (0<<21)
#define   ADPA_CRT_HOTPLUG_WARMUP_10MS   (1<<21)
#define   ADPA_CRT_HOTPLUG_SAMPLE_2S     (0<<20)
#define   ADPA_CRT_HOTPLUG_SAMPLE_4S     (1<<20)
#define   ADPA_CRT_HOTPLUG_VOLTAGE_40    (0<<18)
#define   ADPA_CRT_HOTPLUG_VOLTAGE_50    (1<<18)
#define   ADPA_CRT_HOTPLUG_VOLTAGE_60    (2<<18)
#define   ADPA_CRT_HOTPLUG_VOLTAGE_70    (3<<18)
#define   ADPA_CRT_HOTPLUG_VOLREF_325MV  (0<<17)
#define   ADPA_CRT_HOTPLUG_VOLREF_475MV  (1<<17)
#define   ADPA_CRT_HOTPLUG_FORCE_TRIGGER (1<<16)
#define   ADPA_USE_VGA_HVPOLARITY (1<<15)
#define   ADPA_SETS_HVPOLARITY	0
#define   ADPA_VSYNC_CNTL_DISABLE (1<<11)
#define   ADPA_VSYNC_CNTL_ENABLE 0
#define   ADPA_HSYNC_CNTL_DISABLE (1<<10)
#define   ADPA_HSYNC_CNTL_ENABLE 0
#define   ADPA_VSYNC_ACTIVE_HIGH (1<<4)
#define   ADPA_VSYNC_ACTIVE_LOW	0
#define   ADPA_HSYNC_ACTIVE_HIGH (1<<3)
#define   ADPA_HSYNC_ACTIVE_LOW	0
#define   ADPA_DPMS_MASK	(~(3<<10))
#define   ADPA_DPMS_ON		(0<<10)
#define   ADPA_DPMS_SUSPEND	(1<<10)
#define   ADPA_DPMS_STANDBY	(2<<10)
#define   ADPA_DPMS_OFF		(3<<10)


/* Hotplug control (945+ only) */
#define PORT_HOTPLUG_EN		0x61110
#define   HDMIB_HOTPLUG_INT_EN			(1 << 29)
#define   DPB_HOTPLUG_INT_EN			(1 << 29)
#define   HDMIC_HOTPLUG_INT_EN			(1 << 28)
#define   DPC_HOTPLUG_INT_EN			(1 << 28)
#define   HDMID_HOTPLUG_INT_EN			(1 << 27)
#define   DPD_HOTPLUG_INT_EN			(1 << 27)
#define   SDVOB_HOTPLUG_INT_EN			(1 << 26)
#define   SDVOC_HOTPLUG_INT_EN			(1 << 25)
#define   TV_HOTPLUG_INT_EN			(1 << 18)
#define   CRT_HOTPLUG_INT_EN			(1 << 9)
#define   CRT_HOTPLUG_FORCE_DETECT		(1 << 3)
#define CRT_HOTPLUG_ACTIVATION_PERIOD_32	(0 << 8)
/* must use period 64 on GM45 according to docs */
#define CRT_HOTPLUG_ACTIVATION_PERIOD_64	(1 << 8)
#define CRT_HOTPLUG_DAC_ON_TIME_2M		(0 << 7)
#define CRT_HOTPLUG_DAC_ON_TIME_4M		(1 << 7)
#define CRT_HOTPLUG_VOLTAGE_COMPARE_40		(0 << 5)
#define CRT_HOTPLUG_VOLTAGE_COMPARE_50		(1 << 5)
#define CRT_HOTPLUG_VOLTAGE_COMPARE_60		(2 << 5)
#define CRT_HOTPLUG_VOLTAGE_COMPARE_70		(3 << 5)
#define CRT_HOTPLUG_VOLTAGE_COMPARE_MASK	(3 << 5)
#define CRT_HOTPLUG_DETECT_DELAY_1G		(0 << 4)
#define CRT_HOTPLUG_DETECT_DELAY_2G		(1 << 4)
#define CRT_HOTPLUG_DETECT_VOLTAGE_325MV	(0 << 2)
#define CRT_HOTPLUG_DETECT_VOLTAGE_475MV	(1 << 2)

#define PORT_HOTPLUG_STAT	0x61114
/* HDMI/DP bits are gen4+ */
#define   DPB_HOTPLUG_LIVE_STATUS               (1 << 29)
#define   DPC_HOTPLUG_LIVE_STATUS               (1 << 28)
#define   DPD_HOTPLUG_LIVE_STATUS               (1 << 27)
#define   DPD_HOTPLUG_INT_STATUS		(3 << 21)
#define   DPC_HOTPLUG_INT_STATUS		(3 << 19)
#define   DPB_HOTPLUG_INT_STATUS		(3 << 17)
/* HDMI bits are shared with the DP bits */
#define   HDMIB_HOTPLUG_LIVE_STATUS             (1 << 29)
#define   HDMIC_HOTPLUG_LIVE_STATUS             (1 << 28)
#define   HDMID_HOTPLUG_LIVE_STATUS             (1 << 27)
#define   HDMID_HOTPLUG_INT_STATUS		(3 << 21)
#define   HDMIC_HOTPLUG_INT_STATUS		(3 << 19)
#define   HDMIB_HOTPLUG_INT_STATUS		(3 << 17)
/* CRT/TV common between gen3+ */
#define   CRT_HOTPLUG_INT_STATUS		(1 << 11)
#define   TV_HOTPLUG_INT_STATUS			(1 << 10)
#define   CRT_HOTPLUG_MONITOR_MASK		(3 << 8)
#define   CRT_HOTPLUG_MONITOR_COLOR		(3 << 8)
#define   CRT_HOTPLUG_MONITOR_MONO		(2 << 8)
#define   CRT_HOTPLUG_MONITOR_NONE		(0 << 8)
/* SDVO is different across gen3/4 */
#define   SDVOC_HOTPLUG_INT_STATUS_G4X		(1 << 3)
#define   SDVOB_HOTPLUG_INT_STATUS_G4X		(1 << 2)
#define   SDVOC_HOTPLUG_INT_STATUS_I965		(3 << 4)
#define   SDVOB_HOTPLUG_INT_STATUS_I965		(3 << 2)
#define   SDVOC_HOTPLUG_INT_STATUS_I915		(1 << 7)
#define   SDVOB_HOTPLUG_INT_STATUS_I915		(1 << 6)

/* SDVO port control */
#define SDVOB			0x61140
#define SDVOC			0x61160
#define   SDVO_ENABLE		(1 << 31)
#define   SDVO_PIPE_B_SELECT	(1 << 30)
#define   SDVO_STALL_SELECT	(1 << 29)
#define   SDVO_INTERRUPT_ENABLE	(1 << 26)
/**
 * 915G/GM SDVO pixel multiplier.
 *
 * Programmed value is multiplier - 1, up to 5x.
 *
 * \sa DPLL_MD_UDI_MULTIPLIER_MASK
 */
#define   SDVO_PORT_MULTIPLY_MASK	(7 << 23)
#define   SDVO_PORT_MULTIPLY_SHIFT		23
#define   SDVO_PHASE_SELECT_MASK	(15 << 19)
#define   SDVO_PHASE_SELECT_DEFAULT	(6 << 19)
#define   SDVO_CLOCK_OUTPUT_INVERT	(1 << 18)
#define   SDVOC_GANG_MODE		(1 << 16)
#define   SDVO_ENCODING_SDVO		(0x0 << 10)
#define   SDVO_ENCODING_HDMI		(0x2 << 10)
/** Requird for HDMI operation */
#define   SDVO_NULL_PACKETS_DURING_VSYNC (1 << 9)
#define   SDVO_COLOR_RANGE_16_235	(1 << 8)
#define   SDVO_BORDER_ENABLE		(1 << 7)
#define   SDVO_AUDIO_ENABLE		(1 << 6)
/** New with 965, default is to be set */
#define   SDVO_VSYNC_ACTIVE_HIGH	(1 << 4)
/** New with 965, default is to be set */
#define   SDVO_HSYNC_ACTIVE_HIGH	(1 << 3)
#define   SDVOB_PCIE_CONCURRENCY	(1 << 3)
#define   SDVO_DETECTED			(1 << 2)
/* Bits to be preserved when writing */
#define   SDVOB_PRESERVE_MASK ((1 << 17) | (1 << 16) | (1 << 14) | (1 << 26))
#define   SDVOC_PRESERVE_MASK ((1 << 17) | (1 << 26))

/* DVO port control */
#define DVOA			0x61120
#define DVOB			0x61140
#define DVOC			0x61160
#define   DVO_ENABLE			(1 << 31)
#define   DVO_PIPE_B_SELECT		(1 << 30)
#define   DVO_PIPE_STALL_UNUSED		(0 << 28)
#define   DVO_PIPE_STALL		(1 << 28)
#define   DVO_PIPE_STALL_TV		(2 << 28)
#define   DVO_PIPE_STALL_MASK		(3 << 28)
#define   DVO_USE_VGA_SYNC		(1 << 15)
#define   DVO_DATA_ORDER_I740		(0 << 14)
#define   DVO_DATA_ORDER_FP		(1 << 14)
#define   DVO_VSYNC_DISABLE		(1 << 11)
#define   DVO_HSYNC_DISABLE		(1 << 10)
#define   DVO_VSYNC_TRISTATE		(1 << 9)
#define   DVO_HSYNC_TRISTATE		(1 << 8)
#define   DVO_BORDER_ENABLE		(1 << 7)
#define   DVO_DATA_ORDER_GBRG		(1 << 6)
#define   DVO_DATA_ORDER_RGGB		(0 << 6)
#define   DVO_DATA_ORDER_GBRG_ERRATA	(0 << 6)
#define   DVO_DATA_ORDER_RGGB_ERRATA	(1 << 6)
#define   DVO_VSYNC_ACTIVE_HIGH		(1 << 4)
#define   DVO_HSYNC_ACTIVE_HIGH		(1 << 3)
#define   DVO_BLANK_ACTIVE_HIGH		(1 << 2)
#define   DVO_OUTPUT_CSTATE_PIXELS	(1 << 1)	/* SDG only */
#define   DVO_OUTPUT_SOURCE_SIZE_PIXELS	(1 << 0)	/* SDG only */
#define   DVO_PRESERVE_MASK		(0x7<<24)
#define DVOA_SRCDIM		0x61124
#define DVOB_SRCDIM		0x61144
#define DVOC_SRCDIM		0x61164
#define   DVO_SRCDIM_HORIZONTAL_SHIFT	12
#define   DVO_SRCDIM_VERTICAL_SHIFT	0

/* LVDS port control */
#define LVDS			0x61180
/*
 * Enables the LVDS port.  This bit must be set before DPLLs are enabled, as
 * the DPLL semantics change when the LVDS is assigned to that pipe.
 */
#define   LVDS_PORT_EN			(1 << 31)
/* Selects pipe B for LVDS data.  Must be set on pre-965. */
#define   LVDS_PIPEB_SELECT		(1 << 30)
#define   LVDS_PIPE_MASK		(1 << 30)
#define   LVDS_PIPE(pipe)		((pipe) << 30)
/* LVDS dithering flag on 965/g4x platform */
#define   LVDS_ENABLE_DITHER		(1 << 25)
/* LVDS sync polarity flags. Set to invert (i.e. negative) */
#define   LVDS_VSYNC_POLARITY		(1 << 21)
#define   LVDS_HSYNC_POLARITY		(1 << 20)

/* Enable border for unscaled (or aspect-scaled) display */
#define   LVDS_BORDER_ENABLE		(1 << 15)
/*
 * Enables the A0-A2 data pairs and CLKA, containing 18 bits of color data per
 * pixel.
 */
#define   LVDS_A0A2_CLKA_POWER_MASK	(3 << 8)
#define   LVDS_A0A2_CLKA_POWER_DOWN	(0 << 8)
#define   LVDS_A0A2_CLKA_POWER_UP	(3 << 8)
/*
 * Controls the A3 data pair, which contains the additional LSBs for 24 bit
 * mode.  Only enabled if LVDS_A0A2_CLKA_POWER_UP also indicates it should be
 * on.
 */
#define   LVDS_A3_POWER_MASK		(3 << 6)
#define   LVDS_A3_POWER_DOWN		(0 << 6)
#define   LVDS_A3_POWER_UP		(3 << 6)
/*
 * Controls the CLKB pair.  This should only be set when LVDS_B0B3_POWER_UP
 * is set.
 */
#define   LVDS_CLKB_POWER_MASK		(3 << 4)
#define   LVDS_CLKB_POWER_DOWN		(0 << 4)
#define   LVDS_CLKB_POWER_UP		(3 << 4)
/*
 * Controls the B0-B3 data pairs.  This must be set to match the DPLL p2
 * setting for whether we are in dual-channel mode.  The B3 pair will
 * additionally only be powered up when LVDS_A3_POWER_UP is set.
 */
#define   LVDS_B0B3_POWER_MASK		(3 << 2)
#define   LVDS_B0B3_POWER_DOWN		(0 << 2)
#define   LVDS_B0B3_POWER_UP		(3 << 2)

/* Video Data Island Packet control */
#define VIDEO_DIP_DATA		0x61178
/* Read the description of VIDEO_DIP_DATA (before Haswel) or VIDEO_DIP_ECC
 * (Haswell and newer) to see which VIDEO_DIP_DATA byte corresponds to each byte
 * of the infoframe structure specified by CEA-861. */
#define   VIDEO_DIP_DATA_SIZE	32
#define VIDEO_DIP_CTL		0x61170
/* Pre HSW: */
#define   VIDEO_DIP_ENABLE		(1 << 31)
#define   VIDEO_DIP_PORT_B		(1 << 29)
#define   VIDEO_DIP_PORT_C		(2 << 29)
#define   VIDEO_DIP_PORT_D		(3 << 29)
#define   VIDEO_DIP_PORT_MASK		(3 << 29)
#define   VIDEO_DIP_ENABLE_GCP		(1 << 25)
#define   VIDEO_DIP_ENABLE_AVI		(1 << 21)
#define   VIDEO_DIP_ENABLE_VENDOR	(2 << 21)
#define   VIDEO_DIP_ENABLE_GAMUT	(4 << 21)
#define   VIDEO_DIP_ENABLE_SPD		(8 << 21)
#define   VIDEO_DIP_SELECT_AVI		(0 << 19)
#define   VIDEO_DIP_SELECT_VENDOR	(1 << 19)
#define   VIDEO_DIP_SELECT_SPD		(3 << 19)
#define   VIDEO_DIP_SELECT_MASK		(3 << 19)
#define   VIDEO_DIP_FREQ_ONCE		(0 << 16)
#define   VIDEO_DIP_FREQ_VSYNC		(1 << 16)
#define   VIDEO_DIP_FREQ_2VSYNC		(2 << 16)
#define   VIDEO_DIP_FREQ_MASK		(3 << 16)
/* HSW and later: */
#define   VIDEO_DIP_ENABLE_VSC_HSW	(1 << 20)
#define   VIDEO_DIP_ENABLE_GCP_HSW	(1 << 16)
#define   VIDEO_DIP_ENABLE_AVI_HSW	(1 << 12)
#define   VIDEO_DIP_ENABLE_VS_HSW	(1 << 8)
#define   VIDEO_DIP_ENABLE_GMP_HSW	(1 << 4)
#define   VIDEO_DIP_ENABLE_SPD_HSW	(1 << 0)

/* Panel power sequencing */
#define PP_STATUS	0x61200
#define   PP_ON		(1 << 31)
/*
 * Indicates that all dependencies of the panel are on:
 *
 * - PLL enabled
 * - pipe enabled
 * - LVDS/DVOB/DVOC on
 */
#define   PP_READY		(1 << 30)
#define   PP_SEQUENCE_NONE	(0 << 28)
#define   PP_SEQUENCE_POWER_UP	(1 << 28)
#define   PP_SEQUENCE_POWER_DOWN (2 << 28)
#define   PP_SEQUENCE_MASK	(3 << 28)
#define   PP_SEQUENCE_SHIFT	28
#define   PP_CYCLE_DELAY_ACTIVE	(1 << 27)
#define   PP_SEQUENCE_STATE_MASK 0x0000000f
#define   PP_SEQUENCE_STATE_OFF_IDLE	(0x0 << 0)
#define   PP_SEQUENCE_STATE_OFF_S0_1	(0x1 << 0)
#define   PP_SEQUENCE_STATE_OFF_S0_2	(0x2 << 0)
#define   PP_SEQUENCE_STATE_OFF_S0_3	(0x3 << 0)
#define   PP_SEQUENCE_STATE_ON_IDLE	(0x8 << 0)
#define   PP_SEQUENCE_STATE_ON_S1_0	(0x9 << 0)
#define   PP_SEQUENCE_STATE_ON_S1_2	(0xa << 0)
#define   PP_SEQUENCE_STATE_ON_S1_3	(0xb << 0)
#define   PP_SEQUENCE_STATE_RESET	(0xf << 0)
#define PP_CONTROL	0x61204
#define   POWER_TARGET_ON	(1 << 0)
#define PP_ON_DELAYS	0x61208
#define PP_OFF_DELAYS	0x6120c
#define PP_DIVISOR	0x61210

/* Panel fitting */
#define PFIT_CONTROL	0x61230
#define   PFIT_ENABLE		(1 << 31)
#define   PFIT_PIPE_MASK	(3 << 29)
#define   PFIT_PIPE_SHIFT	29
#define   VERT_INTERP_DISABLE	(0 << 10)
#define   VERT_INTERP_BILINEAR	(1 << 10)
#define   VERT_INTERP_MASK	(3 << 10)
#define   VERT_AUTO_SCALE	(1 << 9)
#define   HORIZ_INTERP_DISABLE	(0 << 6)
#define   HORIZ_INTERP_BILINEAR	(1 << 6)
#define   HORIZ_INTERP_MASK	(3 << 6)
#define   HORIZ_AUTO_SCALE	(1 << 5)
#define   PANEL_8TO6_DITHER_ENABLE (1 << 3)
#define   PFIT_FILTER_FUZZY	(0 << 24)
#define   PFIT_SCALING_AUTO	(0 << 26)
#define   PFIT_SCALING_PROGRAMMED (1 << 26)
#define   PFIT_SCALING_PILLAR	(2 << 26)
#define   PFIT_SCALING_LETTER	(3 << 26)
#define PFIT_PGM_RATIOS	0x61234
#define   PFIT_VERT_SCALE_MASK			0xfff00000
#define   PFIT_HORIZ_SCALE_MASK			0x0000fff0
/* Pre-965 */
#define		PFIT_VERT_SCALE_SHIFT		20
#define		PFIT_VERT_SCALE_MASK		0xfff00000
#define		PFIT_HORIZ_SCALE_SHIFT		4
#define		PFIT_HORIZ_SCALE_MASK		0x0000fff0
/* 965+ */
#define		PFIT_VERT_SCALE_SHIFT_965	16
#define		PFIT_VERT_SCALE_MASK_965	0x1fff0000
#define		PFIT_HORIZ_SCALE_SHIFT_965	0
#define		PFIT_HORIZ_SCALE_MASK_965	0x00001fff

#define PFIT_AUTO_RATIOS 0x61238

/* Backlight control */
#define BLC_PWM_CTL2		0x61250 /* 965+ only */
#define   BLM_PWM_ENABLE		(1 << 31)
#define   BLM_COMBINATION_MODE		(1 << 30) /* gen4 only */
#define   BLM_PIPE_SELECT		(1 << 29)
#define   BLM_PIPE_SELECT_IVB		(3 << 29)
#define   BLM_PIPE_A			(0 << 29)
#define   BLM_PIPE_B			(1 << 29)
#define   BLM_PIPE_C			(2 << 29) /* ivb + */
#define   BLM_PIPE(pipe)		((pipe) << 29)
#define   BLM_POLARITY_I965		(1 << 28) /* gen4 only */
#define   BLM_PHASE_IN_INTERUPT_STATUS	(1 << 26)
#define   BLM_PHASE_IN_ENABLE		(1 << 25)
#define   BLM_PHASE_IN_INTERUPT_ENABL	(1 << 24)
#define   BLM_PHASE_IN_TIME_BASE_SHIFT	(16)
#define   BLM_PHASE_IN_TIME_BASE_MASK	(0xff << 16)
#define   BLM_PHASE_IN_COUNT_SHIFT	(8)
#define   BLM_PHASE_IN_COUNT_MASK	(0xff << 8)
#define   BLM_PHASE_IN_INCR_SHIFT	(0)
#define   BLM_PHASE_IN_INCR_MASK	(0xff << 0)
#define BLC_PWM_CTL		0x61254
/*
 * This is the most significant 15 bits of the number of backlight cycles in a
 * complete cycle of the modulated backlight control.
 *
 * The actual value is this field multiplied by two.
 */
#define   BACKLIGHT_MODULATION_FREQ_SHIFT	(17)
#define   BACKLIGHT_MODULATION_FREQ_MASK	(0x7fff << 17)
#define   BLM_LEGACY_MODE			(1 << 16) /* gen2 only */
/*
 * This is the number of cycles out of the backlight modulation cycle for which
 * the backlight is on.
 *
 * This field must be no greater than the number of cycles in the complete
 * backlight modulation cycle.
 */
#define   BACKLIGHT_DUTY_CYCLE_SHIFT		(0)
#define   BACKLIGHT_DUTY_CYCLE_MASK		(0xffff)
#define   BACKLIGHT_DUTY_CYCLE_MASK_PNV		(0xfffe)
#define   BLM_POLARITY_PNV			(1 << 0) /* pnv only */

#define BLC_HIST_CTL		0x61260

/* New registers for PCH-split platforms. Safe where new bits show up, the
 * register layout machtes with gen4 BLC_PWM_CTL[12]. */
#define BLC_PWM_CPU_CTL2	0x48250
#define BLC_PWM_CPU_CTL		0x48254

/* PCH CTL1 is totally different, all but the below bits are reserved. CTL2 is
 * like the normal CTL from gen4 and earlier. Hooray for confusing naming. */
#define BLC_PWM_PCH_CTL1	0xc8250
#define   BLM_PCH_PWM_ENABLE			(1 << 31)
#define   BLM_PCH_OVERRIDE_ENABLE		(1 << 30)
#define   BLM_PCH_POLARITY			(1 << 29)
#define BLC_PWM_PCH_CTL2	0xc8254

/* TV port control */
#define TV_CTL			0x68000
/** Enables the TV encoder */
# define TV_ENC_ENABLE			(1 << 31)
/** Sources the TV encoder input from pipe B instead of A. */
# define TV_ENC_PIPEB_SELECT		(1 << 30)
/** Outputs composite video (DAC A only) */
# define TV_ENC_OUTPUT_COMPOSITE	(0 << 28)
/** Outputs SVideo video (DAC B/C) */
# define TV_ENC_OUTPUT_SVIDEO		(1 << 28)
/** Outputs Component video (DAC A/B/C) */
# define TV_ENC_OUTPUT_COMPONENT	(2 << 28)
/** Outputs Composite and SVideo (DAC A/B/C) */
# define TV_ENC_OUTPUT_SVIDEO_COMPOSITE	(3 << 28)
# define TV_TRILEVEL_SYNC		(1 << 21)
/** Enables slow sync generation (945GM only) */
# define TV_SLOW_SYNC			(1 << 20)
/** Selects 4x oversampling for 480i and 576p */
# define TV_OVERSAMPLE_4X		(0 << 18)
/** Selects 2x oversampling for 720p and 1080i */
# define TV_OVERSAMPLE_2X		(1 << 18)
/** Selects no oversampling for 1080p */
# define TV_OVERSAMPLE_NONE		(2 << 18)
/** Selects 8x oversampling */
# define TV_OVERSAMPLE_8X		(3 << 18)
/** Selects progressive mode rather than interlaced */
# define TV_PROGRESSIVE			(1 << 17)
/** Sets the colorburst to PAL mode.  Required for non-M PAL modes. */
# define TV_PAL_BURST			(1 << 16)
/** Field for setting delay of Y compared to C */
# define TV_YC_SKEW_MASK		(7 << 12)
/** Enables a fix for 480p/576p standard definition modes on the 915GM only */
# define TV_ENC_SDP_FIX			(1 << 11)
/**
 * Enables a fix for the 915GM only.
 *
 * Not sure what it does.
 */
# define TV_ENC_C0_FIX			(1 << 10)
/** Bits that must be preserved by software */
# define TV_CTL_SAVE			((1 << 11) | (3 << 9) | (7 << 6) | 0xf)
# define TV_FUSE_STATE_MASK		(3 << 4)
/** Read-only state that reports all features enabled */
# define TV_FUSE_STATE_ENABLED		(0 << 4)
/** Read-only state that reports that Macrovision is disabled in hardware*/
# define TV_FUSE_STATE_NO_MACROVISION	(1 << 4)
/** Read-only state that reports that TV-out is disabled in hardware. */
# define TV_FUSE_STATE_DISABLED		(2 << 4)
/** Normal operation */
# define TV_TEST_MODE_NORMAL		(0 << 0)
/** Encoder test pattern 1 - combo pattern */
# define TV_TEST_MODE_PATTERN_1		(1 << 0)
/** Encoder test pattern 2 - full screen vertical 75% color bars */
# define TV_TEST_MODE_PATTERN_2		(2 << 0)
/** Encoder test pattern 3 - full screen horizontal 75% color bars */
# define TV_TEST_MODE_PATTERN_3		(3 << 0)
/** Encoder test pattern 4 - random noise */
# define TV_TEST_MODE_PATTERN_4		(4 << 0)
/** Encoder test pattern 5 - linear color ramps */
# define TV_TEST_MODE_PATTERN_5		(5 << 0)
/**
 * This test mode forces the DACs to 50% of full output.
 *
 * This is used for load detection in combination with TVDAC_SENSE_MASK
 */
# define TV_TEST_MODE_MONITOR_DETECT	(7 << 0)
# define TV_TEST_MODE_MASK		(7 << 0)

#define TV_DAC			0x68004
# define TV_DAC_SAVE		0x00ffff00
/**
 * Reports that DAC state change logic has reported change (RO).
 *
 * This gets cleared when TV_DAC_STATE_EN is cleared
*/
# define TVDAC_STATE_CHG		(1 << 31)
# define TVDAC_SENSE_MASK		(7 << 28)
/** Reports that DAC A voltage is above the detect threshold */
# define TVDAC_A_SENSE			(1 << 30)
/** Reports that DAC B voltage is above the detect threshold */
# define TVDAC_B_SENSE			(1 << 29)
/** Reports that DAC C voltage is above the detect threshold */
# define TVDAC_C_SENSE			(1 << 28)
/**
 * Enables DAC state detection logic, for load-based TV detection.
 *
 * The PLL of the chosen pipe (in TV_CTL) must be running, and the encoder set
 * to off, for load detection to work.
 */
# define TVDAC_STATE_CHG_EN		(1 << 27)
/** Sets the DAC A sense value to high */
# define TVDAC_A_SENSE_CTL		(1 << 26)
/** Sets the DAC B sense value to high */
# define TVDAC_B_SENSE_CTL		(1 << 25)
/** Sets the DAC C sense value to high */
# define TVDAC_C_SENSE_CTL		(1 << 24)
/** Overrides the ENC_ENABLE and DAC voltage levels */
# define DAC_CTL_OVERRIDE		(1 << 7)
/** Sets the slew rate.  Must be preserved in software */
# define ENC_TVDAC_SLEW_FAST		(1 << 6)
# define DAC_A_1_3_V			(0 << 4)
# define DAC_A_1_1_V			(1 << 4)
# define DAC_A_0_7_V			(2 << 4)
# define DAC_A_MASK			(3 << 4)
# define DAC_B_1_3_V			(0 << 2)
# define DAC_B_1_1_V			(1 << 2)
# define DAC_B_0_7_V			(2 << 2)
# define DAC_B_MASK			(3 << 2)
# define DAC_C_1_3_V			(0 << 0)
# define DAC_C_1_1_V			(1 << 0)
# define DAC_C_0_7_V			(2 << 0)
# define DAC_C_MASK			(3 << 0)

/**
 * CSC coefficients are stored in a floating point format with 9 bits of
 * mantissa and 2 or 3 bits of exponent.  The exponent is represented as 2**-n,
 * where 2-bit exponents are unsigned n, and 3-bit exponents are signed n with
 * -1 (0x3) being the only legal negative value.
 */
#define TV_CSC_Y		0x68010
# define TV_RY_MASK			0x07ff0000
# define TV_RY_SHIFT			16
# define TV_GY_MASK			0x00000fff
# define TV_GY_SHIFT			0

#define TV_CSC_Y2		0x68014
# define TV_BY_MASK			0x07ff0000
# define TV_BY_SHIFT			16
/**
 * Y attenuation for component video.
 *
 * Stored in 1.9 fixed point.
 */
# define TV_AY_MASK			0x000003ff
# define TV_AY_SHIFT			0

#define TV_CSC_U		0x68018
# define TV_RU_MASK			0x07ff0000
# define TV_RU_SHIFT			16
# define TV_GU_MASK			0x000007ff
# define TV_GU_SHIFT			0

#define TV_CSC_U2		0x6801c
# define TV_BU_MASK			0x07ff0000
# define TV_BU_SHIFT			16
/**
 * U attenuation for component video.
 *
 * Stored in 1.9 fixed point.
 */
# define TV_AU_MASK			0x000003ff
# define TV_AU_SHIFT			0

#define TV_CSC_V		0x68020
# define TV_RV_MASK			0x0fff0000
# define TV_RV_SHIFT			16
# define TV_GV_MASK			0x000007ff
# define TV_GV_SHIFT			0

#define TV_CSC_V2		0x68024
# define TV_BV_MASK			0x07ff0000
# define TV_BV_SHIFT			16
/**
 * V attenuation for component video.
 *
 * Stored in 1.9 fixed point.
 */
# define TV_AV_MASK			0x000007ff
# define TV_AV_SHIFT			0

#define TV_CLR_KNOBS		0x68028
/** 2s-complement brightness adjustment */
# define TV_BRIGHTNESS_MASK		0xff000000
# define TV_BRIGHTNESS_SHIFT		24
/** Contrast adjustment, as a 2.6 unsigned floating point number */
# define TV_CONTRAST_MASK		0x00ff0000
# define TV_CONTRAST_SHIFT		16
/** Saturation adjustment, as a 2.6 unsigned floating point number */
# define TV_SATURATION_MASK		0x0000ff00
# define TV_SATURATION_SHIFT		8
/** Hue adjustment, as an integer phase angle in degrees */
# define TV_HUE_MASK			0x000000ff
# define TV_HUE_SHIFT			0

#define TV_CLR_LEVEL		0x6802c
/** Controls the DAC level for black */
# define TV_BLACK_LEVEL_MASK		0x01ff0000
# define TV_BLACK_LEVEL_SHIFT		16
/** Controls the DAC level for blanking */
# define TV_BLANK_LEVEL_MASK		0x000001ff
# define TV_BLANK_LEVEL_SHIFT		0

#define TV_H_CTL_1		0x68030
/** Number of pixels in the hsync. */
# define TV_HSYNC_END_MASK		0x1fff0000
# define TV_HSYNC_END_SHIFT		16
/** Total number of pixels minus one in the line (display and blanking). */
# define TV_HTOTAL_MASK			0x00001fff
# define TV_HTOTAL_SHIFT		0

#define TV_H_CTL_2		0x68034
/** Enables the colorburst (needed for non-component color) */
# define TV_BURST_ENA			(1 << 31)
/** Offset of the colorburst from the start of hsync, in pixels minus one. */
# define TV_HBURST_START_SHIFT		16
# define TV_HBURST_START_MASK		0x1fff0000
/** Length of the colorburst */
# define TV_HBURST_LEN_SHIFT		0
# define TV_HBURST_LEN_MASK		0x0001fff

#define TV_H_CTL_3		0x68038
/** End of hblank, measured in pixels minus one from start of hsync */
# define TV_HBLANK_END_SHIFT		16
# define TV_HBLANK_END_MASK		0x1fff0000
/** Start of hblank, measured in pixels minus one from start of hsync */
# define TV_HBLANK_START_SHIFT		0
# define TV_HBLANK_START_MASK		0x0001fff

#define TV_V_CTL_1		0x6803c
/** XXX */
# define TV_NBR_END_SHIFT		16
# define TV_NBR_END_MASK		0x07ff0000
/** XXX */
# define TV_VI_END_F1_SHIFT		8
# define TV_VI_END_F1_MASK		0x00003f00
/** XXX */
# define TV_VI_END_F2_SHIFT		0
# define TV_VI_END_F2_MASK		0x0000003f

#define TV_V_CTL_2		0x68040
/** Length of vsync, in half lines */
# define TV_VSYNC_LEN_MASK		0x07ff0000
# define TV_VSYNC_LEN_SHIFT		16
/** Offset of the start of vsync in field 1, measured in one less than the
 * number of half lines.
 */
# define TV_VSYNC_START_F1_MASK		0x00007f00
# define TV_VSYNC_START_F1_SHIFT	8
/**
 * Offset of the start of vsync in field 2, measured in one less than the
 * number of half lines.
 */
# define TV_VSYNC_START_F2_MASK		0x0000007f
# define TV_VSYNC_START_F2_SHIFT	0

#define TV_V_CTL_3		0x68044
/** Enables generation of the equalization signal */
# define TV_EQUAL_ENA			(1 << 31)
/** Length of vsync, in half lines */
# define TV_VEQ_LEN_MASK		0x007f0000
# define TV_VEQ_LEN_SHIFT		16
/** Offset of the start of equalization in field 1, measured in one less than
 * the number of half lines.
 */
# define TV_VEQ_START_F1_MASK		0x0007f00
# define TV_VEQ_START_F1_SHIFT		8
/**
 * Offset of the start of equalization in field 2, measured in one less than
 * the number of half lines.
 */
# define TV_VEQ_START_F2_MASK		0x000007f
# define TV_VEQ_START_F2_SHIFT		0

#define TV_V_CTL_4		0x68048
/**
 * Offset to start of vertical colorburst, measured in one less than the
 * number of lines from vertical start.
 */
# define TV_VBURST_START_F1_MASK	0x003f0000
# define TV_VBURST_START_F1_SHIFT	16
/**
 * Offset to the end of vertical colorburst, measured in one less than the
 * number of lines from the start of NBR.
 */
# define TV_VBURST_END_F1_MASK		0x000000ff
# define TV_VBURST_END_F1_SHIFT		0

#define TV_V_CTL_5		0x6804c
/**
 * Offset to start of vertical colorburst, measured in one less than the
 * number of lines from vertical start.
 */
# define TV_VBURST_START_F2_MASK	0x003f0000
# define TV_VBURST_START_F2_SHIFT	16
/**
 * Offset to the end of vertical colorburst, measured in one less than the
 * number of lines from the start of NBR.
 */
# define TV_VBURST_END_F2_MASK		0x000000ff
# define TV_VBURST_END_F2_SHIFT		0

#define TV_V_CTL_6		0x68050
/**
 * Offset to start of vertical colorburst, measured in one less than the
 * number of lines from vertical start.
 */
# define TV_VBURST_START_F3_MASK	0x003f0000
# define TV_VBURST_START_F3_SHIFT	16
/**
 * Offset to the end of vertical colorburst, measured in one less than the
 * number of lines from the start of NBR.
 */
# define TV_VBURST_END_F3_MASK		0x000000ff
# define TV_VBURST_END_F3_SHIFT		0

#define TV_V_CTL_7		0x68054
/**
 * Offset to start of vertical colorburst, measured in one less than the
 * number of lines from vertical start.
 */
# define TV_VBURST_START_F4_MASK	0x003f0000
# define TV_VBURST_START_F4_SHIFT	16
/**
 * Offset to the end of vertical colorburst, measured in one less than the
 * number of lines from the start of NBR.
 */
# define TV_VBURST_END_F4_MASK		0x000000ff
# define TV_VBURST_END_F4_SHIFT		0

#define TV_SC_CTL_1		0x68060
/** Turns on the first subcarrier phase generation DDA */
# define TV_SC_DDA1_EN			(1 << 31)
/** Turns on the first subcarrier phase generation DDA */
# define TV_SC_DDA2_EN			(1 << 30)
/** Turns on the first subcarrier phase generation DDA */
# define TV_SC_DDA3_EN			(1 << 29)
/** Sets the subcarrier DDA to reset frequency every other field */
# define TV_SC_RESET_EVERY_2		(0 << 24)
/** Sets the subcarrier DDA to reset frequency every fourth field */
# define TV_SC_RESET_EVERY_4		(1 << 24)
/** Sets the subcarrier DDA to reset frequency every eighth field */
# define TV_SC_RESET_EVERY_8		(2 << 24)
/** Sets the subcarrier DDA to never reset the frequency */
# define TV_SC_RESET_NEVER		(3 << 24)
/** Sets the peak amplitude of the colorburst.*/
# define TV_BURST_LEVEL_MASK		0x00ff0000
# define TV_BURST_LEVEL_SHIFT		16
/** Sets the increment of the first subcarrier phase generation DDA */
# define TV_SCDDA1_INC_MASK		0x00000fff
# define TV_SCDDA1_INC_SHIFT		0

#define TV_SC_CTL_2		0x68064
/** Sets the rollover for the second subcarrier phase generation DDA */
# define TV_SCDDA2_SIZE_MASK		0x7fff0000
# define TV_SCDDA2_SIZE_SHIFT		16
/** Sets the increent of the second subcarrier phase generation DDA */
# define TV_SCDDA2_INC_MASK		0x00007fff
# define TV_SCDDA2_INC_SHIFT		0

#define TV_SC_CTL_3		0x68068
/** Sets the rollover for the third subcarrier phase generation DDA */
# define TV_SCDDA3_SIZE_MASK		0x7fff0000
# define TV_SCDDA3_SIZE_SHIFT		16
/** Sets the increent of the third subcarrier phase generation DDA */
# define TV_SCDDA3_INC_MASK		0x00007fff
# define TV_SCDDA3_INC_SHIFT		0

#define TV_WIN_POS		0x68070
/** X coordinate of the display from the start of horizontal active */
# define TV_XPOS_MASK			0x1fff0000
# define TV_XPOS_SHIFT			16
/** Y coordinate of the display from the start of vertical active (NBR) */
# define TV_YPOS_MASK			0x00000fff
# define TV_YPOS_SHIFT			0

#define TV_WIN_SIZE		0x68074
/** Horizontal size of the display window, measured in pixels*/
# define TV_XSIZE_MASK			0x1fff0000
# define TV_XSIZE_SHIFT			16
/**
 * Vertical size of the display window, measured in pixels.
 *
 * Must be even for interlaced modes.
 */
# define TV_YSIZE_MASK			0x00000fff
# define TV_YSIZE_SHIFT			0

#define TV_FILTER_CTL_1		0x68080
/**
 * Enables automatic scaling calculation.
 *
 * If set, the rest of the registers are ignored, and the calculated values can
 * be read back from the register.
 */
# define TV_AUTO_SCALE			(1 << 31)
/**
 * Disables the vertical filter.
 *
 * This is required on modes more than 1024 pixels wide */
# define TV_V_FILTER_BYPASS		(1 << 29)
/** Enables adaptive vertical filtering */
# define TV_VADAPT			(1 << 28)
# define TV_VADAPT_MODE_MASK		(3 << 26)
/** Selects the least adaptive vertical filtering mode */
# define TV_VADAPT_MODE_LEAST		(0 << 26)
/** Selects the moderately adaptive vertical filtering mode */
# define TV_VADAPT_MODE_MODERATE	(1 << 26)
/** Selects the most adaptive vertical filtering mode */
# define TV_VADAPT_MODE_MOST		(3 << 26)
/**
 * Sets the horizontal scaling factor.
 *
 * This should be the fractional part of the horizontal scaling factor divided
 * by the oversampling rate.  TV_HSCALE should be less than 1, and set to:
 *
 * (src width - 1) / ((oversample * dest width) - 1)
 */
# define TV_HSCALE_FRAC_MASK		0x00003fff
# define TV_HSCALE_FRAC_SHIFT		0

#define TV_FILTER_CTL_2		0x68084
/**
 * Sets the integer part of the 3.15 fixed-point vertical scaling factor.
 *
 * TV_VSCALE should be (src height - 1) / ((interlace * dest height) - 1)
 */
# define TV_VSCALE_INT_MASK		0x00038000
# define TV_VSCALE_INT_SHIFT		15
/**
 * Sets the fractional part of the 3.15 fixed-point vertical scaling factor.
 *
 * \sa TV_VSCALE_INT_MASK
 */
# define TV_VSCALE_FRAC_MASK		0x00007fff
# define TV_VSCALE_FRAC_SHIFT		0

#define TV_FILTER_CTL_3		0x68088
/**
 * Sets the integer part of the 3.15 fixed-point vertical scaling factor.
 *
 * TV_VSCALE should be (src height - 1) / (1/4 * (dest height - 1))
 *
 * For progressive modes, TV_VSCALE_IP_INT should be set to zeroes.
 */
# define TV_VSCALE_IP_INT_MASK		0x00038000
# define TV_VSCALE_IP_INT_SHIFT		15
/**
 * Sets the fractional part of the 3.15 fixed-point vertical scaling factor.
 *
 * For progressive modes, TV_VSCALE_IP_INT should be set to zeroes.
 *
 * \sa TV_VSCALE_IP_INT_MASK
 */
# define TV_VSCALE_IP_FRAC_MASK		0x00007fff
# define TV_VSCALE_IP_FRAC_SHIFT		0

#define TV_CC_CONTROL		0x68090
# define TV_CC_ENABLE			(1 << 31)
/**
 * Specifies which field to send the CC data in.
 *
 * CC data is usually sent in field 0.
 */
# define TV_CC_FID_MASK			(1 << 27)
# define TV_CC_FID_SHIFT		27
/** Sets the horizontal position of the CC data.  Usually 135. */
# define TV_CC_HOFF_MASK		0x03ff0000
# define TV_CC_HOFF_SHIFT		16
/** Sets the vertical position of the CC data.  Usually 21 */
# define TV_CC_LINE_MASK		0x0000003f
# define TV_CC_LINE_SHIFT		0

#define TV_CC_DATA		0x68094
# define TV_CC_RDY			(1 << 31)
/** Second word of CC data to be transmitted. */
# define TV_CC_DATA_2_MASK		0x007f0000
# define TV_CC_DATA_2_SHIFT		16
/** First word of CC data to be transmitted. */
# define TV_CC_DATA_1_MASK		0x0000007f
# define TV_CC_DATA_1_SHIFT		0

#define TV_H_LUMA_0		0x68100
#define TV_H_LUMA_59		0x681ec
#define TV_H_CHROMA_0		0x68200
#define TV_H_CHROMA_59		0x682ec
#define TV_V_LUMA_0		0x68300
#define TV_V_LUMA_42		0x683a8
#define TV_V_CHROMA_0		0x68400
#define TV_V_CHROMA_42		0x684a8

/* Display Port */
#define DP_A				0x64000 /* eDP */
#define DP_B				0x64100
#define DP_C				0x64200
#define DP_D				0x64300

#define   DP_PORT_EN			(1 << 31)
#define   DP_PIPEB_SELECT		(1 << 30)
#define   DP_PIPE_MASK			(1 << 30)

/* Link training mode - select a suitable mode for each stage */
#define   DP_LINK_TRAIN_PAT_1		(0 << 28)
#define   DP_LINK_TRAIN_PAT_2		(1 << 28)
#define   DP_LINK_TRAIN_PAT_IDLE	(2 << 28)
#define   DP_LINK_TRAIN_OFF		(3 << 28)
#define   DP_LINK_TRAIN_MASK		(3 << 28)
#define   DP_LINK_TRAIN_SHIFT		28

/* CPT Link training mode */
#define   DP_LINK_TRAIN_PAT_1_CPT	(0 << 8)
#define   DP_LINK_TRAIN_PAT_2_CPT	(1 << 8)
#define   DP_LINK_TRAIN_PAT_IDLE_CPT	(2 << 8)
#define   DP_LINK_TRAIN_OFF_CPT		(3 << 8)
#define   DP_LINK_TRAIN_MASK_CPT	(7 << 8)
#define   DP_LINK_TRAIN_SHIFT_CPT	8

/* Signal voltages. These are mostly controlled by the other end */
#define   DP_VOLTAGE_0_4		(0 << 25)
#define   DP_VOLTAGE_0_6		(1 << 25)
#define   DP_VOLTAGE_0_8		(2 << 25)
#define   DP_VOLTAGE_1_2		(3 << 25)
#define   DP_VOLTAGE_MASK		(7 << 25)
#define   DP_VOLTAGE_SHIFT		25

/* Signal pre-emphasis levels, like voltages, the other end tells us what
 * they want
 */
#define   DP_PRE_EMPHASIS_0		(0 << 22)
#define   DP_PRE_EMPHASIS_3_5		(1 << 22)
#define   DP_PRE_EMPHASIS_6		(2 << 22)
#define   DP_PRE_EMPHASIS_9_5		(3 << 22)
#define   DP_PRE_EMPHASIS_MASK		(7 << 22)
#define   DP_PRE_EMPHASIS_SHIFT		22

/* How many wires to use. I guess 3 was too hard */
#define   DP_PORT_WIDTH_1		(0 << 19)
#define   DP_PORT_WIDTH_2		(1 << 19)
#define   DP_PORT_WIDTH_4		(3 << 19)
#define   DP_PORT_WIDTH_MASK		(7 << 19)

/* Mystic DPCD version 1.1 special mode */
#define   DP_ENHANCED_FRAMING		(1 << 18)

/* eDP */
#define   DP_PLL_FREQ_270MHZ		(0 << 16)
#define   DP_PLL_FREQ_160MHZ		(1 << 16)
#define   DP_PLL_FREQ_MASK		(3 << 16)

/** locked once port is enabled */
#define   DP_PORT_REVERSAL		(1 << 15)

/* eDP */
#define   DP_PLL_ENABLE			(1 << 14)

/** sends the clock on lane 15 of the PEG for debug */
#define   DP_CLOCK_OUTPUT_ENABLE	(1 << 13)

#define   DP_SCRAMBLING_DISABLE		(1 << 12)
#define   DP_SCRAMBLING_DISABLE_IRONLAKE	(1 << 7)

/** limit RGB values to avoid confusing TVs */
#define   DP_COLOR_RANGE_16_235		(1 << 8)

/** Turn on the audio link */
#define   DP_AUDIO_OUTPUT_ENABLE	(1 << 6)

/** vs and hs sync polarity */
#define   DP_SYNC_VS_HIGH		(1 << 4)
#define   DP_SYNC_HS_HIGH		(1 << 3)

/** A fantasy */
#define   DP_DETECTED			(1 << 2)

/** The aux channel provides a way to talk to the
 * signal sink for DDC etc. Max packet size supported
 * is 20 bytes in each direction, hence the 5 fixed
 * data registers
 */
#define DPA_AUX_CH_CTL			0x64010
#define DPA_AUX_CH_DATA1		0x64014
#define DPA_AUX_CH_DATA2		0x64018
#define DPA_AUX_CH_DATA3		0x6401c
#define DPA_AUX_CH_DATA4		0x64020
#define DPA_AUX_CH_DATA5		0x64024

#define DPB_AUX_CH_CTL			0x64110
#define DPB_AUX_CH_DATA1		0x64114
#define DPB_AUX_CH_DATA2		0x64118
#define DPB_AUX_CH_DATA3		0x6411c
#define DPB_AUX_CH_DATA4		0x64120
#define DPB_AUX_CH_DATA5		0x64124

#define DPC_AUX_CH_CTL			0x64210
#define DPC_AUX_CH_DATA1		0x64214
#define DPC_AUX_CH_DATA2		0x64218
#define DPC_AUX_CH_DATA3		0x6421c
#define DPC_AUX_CH_DATA4		0x64220
#define DPC_AUX_CH_DATA5		0x64224

#define DPD_AUX_CH_CTL			0x64310
#define DPD_AUX_CH_DATA1		0x64314
#define DPD_AUX_CH_DATA2		0x64318
#define DPD_AUX_CH_DATA3		0x6431c
#define DPD_AUX_CH_DATA4		0x64320
#define DPD_AUX_CH_DATA5		0x64324

#define   DP_AUX_CH_CTL_SEND_BUSY	    (1 << 31)
#define   DP_AUX_CH_CTL_DONE		    (1 << 30)
#define   DP_AUX_CH_CTL_INTERRUPT	    (1 << 29)
#define   DP_AUX_CH_CTL_TIME_OUT_ERROR	    (1 << 28)
#define   DP_AUX_CH_CTL_TIME_OUT_400us	    (0 << 26)
#define   DP_AUX_CH_CTL_TIME_OUT_600us	    (1 << 26)
#define   DP_AUX_CH_CTL_TIME_OUT_800us	    (2 << 26)
#define   DP_AUX_CH_CTL_TIME_OUT_1600us	    (3 << 26)
#define   DP_AUX_CH_CTL_TIME_OUT_MASK	    (3 << 26)
#define   DP_AUX_CH_CTL_RECEIVE_ERROR	    (1 << 25)
#define   DP_AUX_CH_CTL_MESSAGE_SIZE_MASK    (0x1f << 20)
#define   DP_AUX_CH_CTL_MESSAGE_SIZE_SHIFT   20
#define   DP_AUX_CH_CTL_PRECHARGE_2US_MASK   (0xf << 16)
#define   DP_AUX_CH_CTL_PRECHARGE_2US_SHIFT  16
#define   DP_AUX_CH_CTL_AUX_AKSV_SELECT	    (1 << 15)
#define   DP_AUX_CH_CTL_MANCHESTER_TEST	    (1 << 14)
#define   DP_AUX_CH_CTL_SYNC_TEST	    (1 << 13)
#define   DP_AUX_CH_CTL_DEGLITCH_TEST	    (1 << 12)
#define   DP_AUX_CH_CTL_PRECHARGE_TEST	    (1 << 11)
#define   DP_AUX_CH_CTL_BIT_CLOCK_2X_MASK    (0x7ff)
#define   DP_AUX_CH_CTL_BIT_CLOCK_2X_SHIFT   0

/*
 * Computing GMCH M and N values for the Display Port link
 *
 * GMCH M/N = dot clock * bytes per pixel / ls_clk * # of lanes
 *
 * ls_clk (we assume) is the DP link clock (1.62 or 2.7 GHz)
 *
 * The GMCH value is used internally
 *
 * bytes_per_pixel is the number of bytes coming out of the plane,
 * which is after the LUTs, so we want the bytes for our color format.
 * For our current usage, this is always 3, one byte for R, G and B.
 */
#define _PIPEA_GMCH_DATA_M			0x70050
#define _PIPEB_GMCH_DATA_M			0x71050

/* Transfer unit size for display port - 1, default is 0x3f (for TU size 64) */
#define   PIPE_GMCH_DATA_M_TU_SIZE_MASK		(0x3f << 25)
#define   PIPE_GMCH_DATA_M_TU_SIZE_SHIFT	25

#define   PIPE_GMCH_DATA_M_MASK			(0xffffff)

#define _PIPEA_GMCH_DATA_N			0x70054
#define _PIPEB_GMCH_DATA_N			0x71054
#define   PIPE_GMCH_DATA_N_MASK			(0xffffff)

/*
 * Computing Link M and N values for the Display Port link
 *
 * Link M / N = pixel_clock / ls_clk
 *
 * (the DP spec calls pixel_clock the 'strm_clk')
 *
 * The Link value is transmitted in the Main Stream
 * Attributes and VB-ID.
 */

#define _PIPEA_DP_LINK_M				0x70060
#define _PIPEB_DP_LINK_M				0x71060
#define   PIPEA_DP_LINK_M_MASK			(0xffffff)

#define _PIPEA_DP_LINK_N				0x70064
#define _PIPEB_DP_LINK_N				0x71064
#define   PIPEA_DP_LINK_N_MASK			(0xffffff)

#define PIPE_GMCH_DATA_M(pipe) _PIPE(pipe, _PIPEA_GMCH_DATA_M, _PIPEB_GMCH_DATA_M)
#define PIPE_GMCH_DATA_N(pipe) _PIPE(pipe, _PIPEA_GMCH_DATA_N, _PIPEB_GMCH_DATA_N)
#define PIPE_DP_LINK_M(pipe) _PIPE(pipe, _PIPEA_DP_LINK_M, _PIPEB_DP_LINK_M)
#define PIPE_DP_LINK_N(pipe) _PIPE(pipe, _PIPEA_DP_LINK_N, _PIPEB_DP_LINK_N)

/* Display & cursor control */

/* Pipe A */
#define _PIPEADSL		0x70000
#define   DSL_LINEMASK_GEN2	0x00000fff
#define   DSL_LINEMASK_GEN3	0x00001fff
#define _PIPEACONF		0x70008
#define   PIPECONF_ENABLE	(1<<31)
#define   PIPECONF_DISABLE	0
#define   PIPECONF_DOUBLE_WIDE	(1<<30)
#define   I965_PIPECONF_ACTIVE	(1<<30)
#define   PIPECONF_FRAME_START_DELAY_MASK (3<<27)
#define   PIPECONF_SINGLE_WIDE	0
#define   PIPECONF_PIPE_UNLOCKED 0
#define   PIPECONF_PIPE_LOCKED	(1<<25)
#define   PIPECONF_PALETTE	0
#define   PIPECONF_GAMMA		(1<<24)
#define   PIPECONF_FORCE_BORDER	(1<<25)
#define   PIPECONF_INTERLACE_MASK	(7 << 21)
#define   PIPECONF_INTERLACE_MASK_HSW	(3 << 21)
/* Note that pre-gen3 does not support interlaced display directly. Panel
 * fitting must be disabled on pre-ilk for interlaced. */
#define   PIPECONF_PROGRESSIVE			(0 << 21)
#define   PIPECONF_INTERLACE_W_SYNC_SHIFT_PANEL	(4 << 21) /* gen4 only */
#define   PIPECONF_INTERLACE_W_SYNC_SHIFT	(5 << 21) /* gen4 only */
#define   PIPECONF_INTERLACE_W_FIELD_INDICATION	(6 << 21)
#define   PIPECONF_INTERLACE_FIELD_0_ONLY	(7 << 21) /* gen3 only */
/* Ironlake and later have a complete new set of values for interlaced. PFIT
 * means panel fitter required, PF means progressive fetch, DBL means power
 * saving pixel doubling. */
#define   PIPECONF_PFIT_PF_INTERLACED_ILK	(1 << 21)
#define   PIPECONF_INTERLACED_ILK		(3 << 21)
#define   PIPECONF_INTERLACED_DBL_ILK		(4 << 21) /* ilk/snb only */
#define   PIPECONF_PFIT_PF_INTERLACED_DBL_ILK	(5 << 21) /* ilk/snb only */
#define   PIPECONF_CXSR_DOWNCLOCK	(1<<16)
#define   PIPECONF_BPP_MASK	(0x000000e0)
#define   PIPECONF_BPP_8	(0<<5)
#define   PIPECONF_BPP_10	(1<<5)
#define   PIPECONF_BPP_6	(2<<5)
#define   PIPECONF_BPP_12	(3<<5)
#define   PIPECONF_DITHER_EN	(1<<4)
#define   PIPECONF_DITHER_TYPE_MASK (0x0000000c)
#define   PIPECONF_DITHER_TYPE_SP (0<<2)
#define   PIPECONF_DITHER_TYPE_ST1 (1<<2)
#define   PIPECONF_DITHER_TYPE_ST2 (2<<2)
#define   PIPECONF_DITHER_TYPE_TEMP (3<<2)
#define _PIPEASTAT		0x70024
#define   PIPE_FIFO_UNDERRUN_STATUS		(1UL<<31)
#define   SPRITE1_FLIPDONE_INT_EN_VLV		(1UL<<30)
#define   PIPE_CRC_ERROR_ENABLE			(1UL<<29)
#define   PIPE_CRC_DONE_ENABLE			(1UL<<28)
#define   PIPE_GMBUS_EVENT_ENABLE		(1UL<<27)
#define   PLANE_FLIP_DONE_INT_EN_VLV		(1UL<<26)
#define   PIPE_HOTPLUG_INTERRUPT_ENABLE		(1UL<<26)
#define   PIPE_VSYNC_INTERRUPT_ENABLE		(1UL<<25)
#define   PIPE_DISPLAY_LINE_COMPARE_ENABLE	(1UL<<24)
#define   PIPE_DPST_EVENT_ENABLE		(1UL<<23)
#define   SPRITE0_FLIP_DONE_INT_EN_VLV		(1UL<<26)
#define   PIPE_LEGACY_BLC_EVENT_ENABLE		(1UL<<22)
#define   PIPE_ODD_FIELD_INTERRUPT_ENABLE	(1UL<<21)
#define   PIPE_EVEN_FIELD_INTERRUPT_ENABLE	(1UL<<20)
#define   PIPE_HOTPLUG_TV_INTERRUPT_ENABLE	(1UL<<18) /* pre-965 */
#define   PIPE_START_VBLANK_INTERRUPT_ENABLE	(1UL<<18) /* 965 or later */
#define   PIPE_VBLANK_INTERRUPT_ENABLE		(1UL<<17)
#define   PIPEA_HBLANK_INT_EN_VLV		(1UL<<16)
#define   PIPE_OVERLAY_UPDATED_ENABLE		(1UL<<16)
#define   SPRITE1_FLIPDONE_INT_STATUS_VLV	(1UL<<15)
#define   SPRITE0_FLIPDONE_INT_STATUS_VLV	(1UL<<15)
#define   PIPE_CRC_ERROR_INTERRUPT_STATUS	(1UL<<13)
#define   PIPE_CRC_DONE_INTERRUPT_STATUS	(1UL<<12)
#define   PIPE_GMBUS_INTERRUPT_STATUS		(1UL<<11)
#define   PLANE_FLIPDONE_INT_STATUS_VLV		(1UL<<10)
#define   PIPE_HOTPLUG_INTERRUPT_STATUS		(1UL<<10)
#define   PIPE_VSYNC_INTERRUPT_STATUS		(1UL<<9)
#define   PIPE_DISPLAY_LINE_COMPARE_STATUS	(1UL<<8)
#define   PIPE_DPST_EVENT_STATUS		(1UL<<7)
#define   PIPE_LEGACY_BLC_EVENT_STATUS		(1UL<<6)
#define   PIPE_ODD_FIELD_INTERRUPT_STATUS	(1UL<<5)
#define   PIPE_EVEN_FIELD_INTERRUPT_STATUS	(1UL<<4)
#define   PIPE_HOTPLUG_TV_INTERRUPT_STATUS	(1UL<<2) /* pre-965 */
#define   PIPE_START_VBLANK_INTERRUPT_STATUS	(1UL<<2) /* 965 or later */
#define   PIPE_VBLANK_INTERRUPT_STATUS		(1UL<<1)
#define   PIPE_OVERLAY_UPDATED_STATUS		(1UL<<0)
#define   PIPE_BPC_MASK				(7 << 5) /* Ironlake */
#define   PIPE_8BPC				(0 << 5)
#define   PIPE_10BPC				(1 << 5)
#define   PIPE_6BPC				(2 << 5)
#define   PIPE_12BPC				(3 << 5)

#define PIPESRC(pipe) _PIPE(pipe, _PIPEASRC, _PIPEBSRC)
#define PIPECONF(pipe) _PIPE(pipe, _PIPEACONF, _PIPEBCONF)
#define PIPEDSL(pipe)  _PIPE(pipe, _PIPEADSL, _PIPEBDSL)
#define PIPEFRAME(pipe) _PIPE(pipe, _PIPEAFRAMEHIGH, _PIPEBFRAMEHIGH)
#define PIPEFRAMEPIXEL(pipe)  _PIPE(pipe, _PIPEAFRAMEPIXEL, _PIPEBFRAMEPIXEL)
#define PIPESTAT(pipe) _PIPE(pipe, _PIPEASTAT, _PIPEBSTAT)

#define VLV_DPFLIPSTAT				0x70028
#define   PIPEB_LINE_COMPARE_INT_EN		(1<<29)
#define   PIPEB_HLINE_INT_EN			(1<<28)
#define   PIPEB_VBLANK_INT_EN			(1<<27)
#define   SPRITED_FLIPDONE_INT_EN		(1<<26)
#define   SPRITEC_FLIPDONE_INT_EN		(1<<25)
#define   PLANEB_FLIPDONE_INT_EN		(1<<24)
#define   PIPEA_LINE_COMPARE_INT_EN		(1<<21)
#define   PIPEA_HLINE_INT_EN			(1<<20)
#define   PIPEA_VBLANK_INT_EN			(1<<19)
#define   SPRITEB_FLIPDONE_INT_EN		(1<<18)
#define   SPRITEA_FLIPDONE_INT_EN		(1<<17)
#define   PLANEA_FLIPDONE_INT_EN		(1<<16)

#define DPINVGTT				0x7002c /* VLV only */
#define   CURSORB_INVALID_GTT_INT_EN		(1<<23)
#define   CURSORA_INVALID_GTT_INT_EN		(1<<22)
#define   SPRITED_INVALID_GTT_INT_EN		(1<<21)
#define   SPRITEC_INVALID_GTT_INT_EN		(1<<20)
#define   PLANEB_INVALID_GTT_INT_EN		(1<<19)
#define   SPRITEB_INVALID_GTT_INT_EN		(1<<18)
#define   SPRITEA_INVALID_GTT_INT_EN		(1<<17)
#define   PLANEA_INVALID_GTT_INT_EN		(1<<16)
#define   DPINVGTT_EN_MASK			0xff0000
#define   CURSORB_INVALID_GTT_STATUS		(1<<7)
#define   CURSORA_INVALID_GTT_STATUS		(1<<6)
#define   SPRITED_INVALID_GTT_STATUS		(1<<5)
#define   SPRITEC_INVALID_GTT_STATUS		(1<<4)
#define   PLANEB_INVALID_GTT_STATUS		(1<<3)
#define   SPRITEB_INVALID_GTT_STATUS		(1<<2)
#define   SPRITEA_INVALID_GTT_STATUS		(1<<1)
#define   PLANEA_INVALID_GTT_STATUS		(1<<0)
#define   DPINVGTT_STATUS_MASK			0xff

#define DSPARB			0x70030
#define   DSPARB_CSTART_MASK	(0x7f << 7)
#define   DSPARB_CSTART_SHIFT	7
#define   DSPARB_BSTART_MASK	(0x7f)
#define   DSPARB_BSTART_SHIFT	0
#define   DSPARB_BEND_SHIFT	9 /* on 855 */
#define   DSPARB_AEND_SHIFT	0

#define DSPFW1			0x70034
#define   DSPFW_SR_SHIFT	23
#define   DSPFW_SR_MASK		(0x1ff<<23)
#define   DSPFW_CURSORB_SHIFT	16
#define   DSPFW_CURSORB_MASK	(0x3f<<16)
#define   DSPFW_PLANEB_SHIFT	8
#define   DSPFW_PLANEB_MASK	(0x7f<<8)
#define   DSPFW_PLANEA_MASK	(0x7f)
#define DSPFW2			0x70038
#define   DSPFW_CURSORA_MASK	0x00003f00
#define   DSPFW_CURSORA_SHIFT	8
#define   DSPFW_PLANEC_MASK	(0x7f)
#define DSPFW3			0x7003c
#define   DSPFW_HPLL_SR_EN	(1<<31)
#define   DSPFW_CURSOR_SR_SHIFT	24
#define   PINEVIEW_SELF_REFRESH_EN	(1<<30)
#define   DSPFW_CURSOR_SR_MASK		(0x3f<<24)
#define   DSPFW_HPLL_CURSOR_SHIFT	16
#define   DSPFW_HPLL_CURSOR_MASK	(0x3f<<16)
#define   DSPFW_HPLL_SR_MASK		(0x1ff)

/* drain latency register values*/
#define DRAIN_LATENCY_PRECISION_32	32
#define DRAIN_LATENCY_PRECISION_16	16
#define VLV_DDL1			0x70050
#define DDL_CURSORA_PRECISION_32	(1<<31)
#define DDL_CURSORA_PRECISION_16	(0<<31)
#define DDL_CURSORA_SHIFT		24
#define DDL_PLANEA_PRECISION_32		(1<<7)
#define DDL_PLANEA_PRECISION_16		(0<<7)
#define VLV_DDL2			0x70054
#define DDL_CURSORB_PRECISION_32	(1<<31)
#define DDL_CURSORB_PRECISION_16	(0<<31)
#define DDL_CURSORB_SHIFT		24
#define DDL_PLANEB_PRECISION_32		(1<<7)
#define DDL_PLANEB_PRECISION_16		(0<<7)

/* FIFO watermark sizes etc */
#define G4X_FIFO_LINE_SIZE	64
#define I915_FIFO_LINE_SIZE	64
#define I830_FIFO_LINE_SIZE	32

#define VALLEYVIEW_FIFO_SIZE	255
#define G4X_FIFO_SIZE		127
#define I965_FIFO_SIZE		512
#define I945_FIFO_SIZE		127
#define I915_FIFO_SIZE		95
#define I855GM_FIFO_SIZE	127 /* In cachelines */
#define I830_FIFO_SIZE		95

#define VALLEYVIEW_MAX_WM	0xff
#define G4X_MAX_WM		0x3f
#define I915_MAX_WM		0x3f

#define PINEVIEW_DISPLAY_FIFO	512 /* in 64byte unit */
#define PINEVIEW_FIFO_LINE_SIZE	64
#define PINEVIEW_MAX_WM		0x1ff
#define PINEVIEW_DFT_WM		0x3f
#define PINEVIEW_DFT_HPLLOFF_WM	0
#define PINEVIEW_GUARD_WM		10
#define PINEVIEW_CURSOR_FIFO		64
#define PINEVIEW_CURSOR_MAX_WM	0x3f
#define PINEVIEW_CURSOR_DFT_WM	0
#define PINEVIEW_CURSOR_GUARD_WM	5

#define VALLEYVIEW_CURSOR_MAX_WM 64
#define I965_CURSOR_FIFO	64
#define I965_CURSOR_MAX_WM	32
#define I965_CURSOR_DFT_WM	8

/* define the Watermark register on Ironlake */
#define WM0_PIPEA_ILK		0x45100
#define  WM0_PIPE_PLANE_MASK	(0x7f<<16)
#define  WM0_PIPE_PLANE_SHIFT	16
#define  WM0_PIPE_SPRITE_MASK	(0x3f<<8)
#define  WM0_PIPE_SPRITE_SHIFT	8
#define  WM0_PIPE_CURSOR_MASK	(0x1f)

#define WM0_PIPEB_ILK		0x45104
#define WM0_PIPEC_IVB		0x45200
#define WM1_LP_ILK		0x45108
#define  WM1_LP_SR_EN		(1<<31)
#define  WM1_LP_LATENCY_SHIFT	24
#define  WM1_LP_LATENCY_MASK	(0x7f<<24)
#define  WM1_LP_FBC_MASK	(0xf<<20)
#define  WM1_LP_FBC_SHIFT	20
#define  WM1_LP_SR_MASK		(0x1ff<<8)
#define  WM1_LP_SR_SHIFT	8
#define  WM1_LP_CURSOR_MASK	(0x3f)
#define WM2_LP_ILK		0x4510c
#define  WM2_LP_EN		(1<<31)
#define WM3_LP_ILK		0x45110
#define  WM3_LP_EN		(1<<31)
#define WM1S_LP_ILK		0x45120
#define WM2S_LP_IVB		0x45124
#define WM3S_LP_IVB		0x45128
#define  WM1S_LP_EN		(1<<31)

/* Memory latency timer register */
#define MLTR_ILK		0x11222
#define  MLTR_WM1_SHIFT		0
#define  MLTR_WM2_SHIFT		8
/* the unit of memory self-refresh latency time is 0.5us */
#define  ILK_SRLT_MASK		0x3f
#define ILK_LATENCY(shift)	(I915_READ(MLTR_ILK) >> (shift) & ILK_SRLT_MASK)
#define ILK_READ_WM1_LATENCY()	ILK_LATENCY(MLTR_WM1_SHIFT)
#define ILK_READ_WM2_LATENCY()	ILK_LATENCY(MLTR_WM2_SHIFT)

/* define the fifo size on Ironlake */
#define ILK_DISPLAY_FIFO	128
#define ILK_DISPLAY_MAXWM	64
#define ILK_DISPLAY_DFTWM	8
#define ILK_CURSOR_FIFO		32
#define ILK_CURSOR_MAXWM	16
#define ILK_CURSOR_DFTWM	8

#define ILK_DISPLAY_SR_FIFO	512
#define ILK_DISPLAY_MAX_SRWM	0x1ff
#define ILK_DISPLAY_DFT_SRWM	0x3f
#define ILK_CURSOR_SR_FIFO	64
#define ILK_CURSOR_MAX_SRWM	0x3f
#define ILK_CURSOR_DFT_SRWM	8

#define ILK_FIFO_LINE_SIZE	64

/* define the WM info on Sandybridge */
#define SNB_DISPLAY_FIFO	128
#define SNB_DISPLAY_MAXWM	0x7f	/* bit 16:22 */
#define SNB_DISPLAY_DFTWM	8
#define SNB_CURSOR_FIFO		32
#define SNB_CURSOR_MAXWM	0x1f	/* bit 4:0 */
#define SNB_CURSOR_DFTWM	8

#define SNB_DISPLAY_SR_FIFO	512
#define SNB_DISPLAY_MAX_SRWM	0x1ff	/* bit 16:8 */
#define SNB_DISPLAY_DFT_SRWM	0x3f
#define SNB_CURSOR_SR_FIFO	64
#define SNB_CURSOR_MAX_SRWM	0x3f	/* bit 5:0 */
#define SNB_CURSOR_DFT_SRWM	8

#define SNB_FBC_MAX_SRWM	0xf	/* bit 23:20 */

#define SNB_FIFO_LINE_SIZE	64


/* the address where we get all kinds of latency value */
#define SSKPD			0x5d10
#define SSKPD_WM_MASK		0x3f
#define SSKPD_WM0_SHIFT		0
#define SSKPD_WM1_SHIFT		8
#define SSKPD_WM2_SHIFT		16
#define SSKPD_WM3_SHIFT		24

#define SNB_LATENCY(shift)	(I915_READ(MCHBAR_MIRROR_BASE_SNB + SSKPD) >> (shift) & SSKPD_WM_MASK)
#define SNB_READ_WM0_LATENCY()		SNB_LATENCY(SSKPD_WM0_SHIFT)
#define SNB_READ_WM1_LATENCY()		SNB_LATENCY(SSKPD_WM1_SHIFT)
#define SNB_READ_WM2_LATENCY()		SNB_LATENCY(SSKPD_WM2_SHIFT)
#define SNB_READ_WM3_LATENCY()		SNB_LATENCY(SSKPD_WM3_SHIFT)

/*
 * The two pipe frame counter registers are not synchronized, so
 * reading a stable value is somewhat tricky. The following code
 * should work:
 *
 *  do {
 *    high1 = ((INREG(PIPEAFRAMEHIGH) & PIPE_FRAME_HIGH_MASK) >>
 *             PIPE_FRAME_HIGH_SHIFT;
 *    low1 =  ((INREG(PIPEAFRAMEPIXEL) & PIPE_FRAME_LOW_MASK) >>
 *             PIPE_FRAME_LOW_SHIFT);
 *    high2 = ((INREG(PIPEAFRAMEHIGH) & PIPE_FRAME_HIGH_MASK) >>
 *             PIPE_FRAME_HIGH_SHIFT);
 *  } while (high1 != high2);
 *  frame = (high1 << 8) | low1;
 */
#define _PIPEAFRAMEHIGH          0x70040
#define   PIPE_FRAME_HIGH_MASK    0x0000ffff
#define   PIPE_FRAME_HIGH_SHIFT   0
#define _PIPEAFRAMEPIXEL         0x70044
#define   PIPE_FRAME_LOW_MASK     0xff000000
#define   PIPE_FRAME_LOW_SHIFT    24
#define   PIPE_PIXEL_MASK         0x00ffffff
#define   PIPE_PIXEL_SHIFT        0
/* GM45+ just has to be different */
#define _PIPEA_FRMCOUNT_GM45	0x70040
#define _PIPEA_FLIPCOUNT_GM45	0x70044
#define PIPE_FRMCOUNT_GM45(pipe) _PIPE(pipe, _PIPEA_FRMCOUNT_GM45, _PIPEB_FRMCOUNT_GM45)

/* Cursor A & B regs */
#define _CURACNTR		0x70080
/* Old style CUR*CNTR flags (desktop 8xx) */
#define   CURSOR_ENABLE		0x80000000
#define   CURSOR_GAMMA_ENABLE	0x40000000
#define   CURSOR_STRIDE_MASK	0x30000000
#define   CURSOR_FORMAT_SHIFT	24
#define   CURSOR_FORMAT_MASK	(0x07 << CURSOR_FORMAT_SHIFT)
#define   CURSOR_FORMAT_2C	(0x00 << CURSOR_FORMAT_SHIFT)
#define   CURSOR_FORMAT_3C	(0x01 << CURSOR_FORMAT_SHIFT)
#define   CURSOR_FORMAT_4C	(0x02 << CURSOR_FORMAT_SHIFT)
#define   CURSOR_FORMAT_ARGB	(0x04 << CURSOR_FORMAT_SHIFT)
#define   CURSOR_FORMAT_XRGB	(0x05 << CURSOR_FORMAT_SHIFT)
/* New style CUR*CNTR flags */
#define   CURSOR_MODE		0x27
#define   CURSOR_MODE_DISABLE   0x00
#define   CURSOR_MODE_64_32B_AX 0x07
#define   CURSOR_MODE_64_ARGB_AX ((1 << 5) | CURSOR_MODE_64_32B_AX)
#define   MCURSOR_PIPE_SELECT	(1 << 28)
#define   MCURSOR_PIPE_A	0x00
#define   MCURSOR_PIPE_B	(1 << 28)
#define   MCURSOR_GAMMA_ENABLE  (1 << 26)
#define _CURABASE		0x70084
#define _CURAPOS			0x70088
#define   CURSOR_POS_MASK       0x007FF
#define   CURSOR_POS_SIGN       0x8000
#define   CURSOR_X_SHIFT        0
#define   CURSOR_Y_SHIFT        16
#define CURSIZE			0x700a0
#define _CURBCNTR		0x700c0
#define _CURBBASE		0x700c4
#define _CURBPOS			0x700c8

#define _CURBCNTR_IVB		0x71080
#define _CURBBASE_IVB		0x71084
#define _CURBPOS_IVB		0x71088

#define CURCNTR(pipe) _PIPE(pipe, _CURACNTR, _CURBCNTR)
#define CURBASE(pipe) _PIPE(pipe, _CURABASE, _CURBBASE)
#define CURPOS(pipe) _PIPE(pipe, _CURAPOS, _CURBPOS)

#define CURCNTR_IVB(pipe) _PIPE(pipe, _CURACNTR, _CURBCNTR_IVB)
#define CURBASE_IVB(pipe) _PIPE(pipe, _CURABASE, _CURBBASE_IVB)
#define CURPOS_IVB(pipe) _PIPE(pipe, _CURAPOS, _CURBPOS_IVB)

/* Display A control */
#define _DSPACNTR                0x70180
#define   DISPLAY_PLANE_ENABLE			(1<<31)
#define   DISPLAY_PLANE_DISABLE			0
#define   DISPPLANE_GAMMA_ENABLE		(1<<30)
#define   DISPPLANE_GAMMA_DISABLE		0
#define   DISPPLANE_PIXFORMAT_MASK		(0xf<<26)
#define   DISPPLANE_8BPP			(0x2<<26)
#define   DISPPLANE_15_16BPP			(0x4<<26)
#define   DISPPLANE_16BPP			(0x5<<26)
#define   DISPPLANE_32BPP_NO_ALPHA		(0x6<<26)
#define   DISPPLANE_32BPP			(0x7<<26)
#define   DISPPLANE_32BPP_30BIT_NO_ALPHA	(0xa<<26)
#define   DISPPLANE_STEREO_ENABLE		(1<<25)
#define   DISPPLANE_STEREO_DISABLE		0
#define   DISPPLANE_SEL_PIPE_SHIFT		24
#define   DISPPLANE_SEL_PIPE_MASK		(3<<DISPPLANE_SEL_PIPE_SHIFT)
#define   DISPPLANE_SEL_PIPE_A			0
#define   DISPPLANE_SEL_PIPE_B			(1<<DISPPLANE_SEL_PIPE_SHIFT)
#define   DISPPLANE_SRC_KEY_ENABLE		(1<<22)
#define   DISPPLANE_SRC_KEY_DISABLE		0
#define   DISPPLANE_LINE_DOUBLE			(1<<20)
#define   DISPPLANE_NO_LINE_DOUBLE		0
#define   DISPPLANE_STEREO_POLARITY_FIRST	0
#define   DISPPLANE_STEREO_POLARITY_SECOND	(1<<18)
#define   DISPPLANE_TRICKLE_FEED_DISABLE	(1<<14) /* Ironlake */
#define   DISPPLANE_TILED			(1<<10)
#define _DSPAADDR		0x70184
#define _DSPASTRIDE		0x70188
#define _DSPAPOS			0x7018C /* reserved */
#define _DSPASIZE		0x70190
#define _DSPASURF		0x7019C /* 965+ only */
#define _DSPATILEOFF		0x701A4 /* 965+ only */

#define DSPCNTR(plane) _PIPE(plane, _DSPACNTR, _DSPBCNTR)
#define DSPADDR(plane) _PIPE(plane, _DSPAADDR, _DSPBADDR)
#define DSPSTRIDE(plane) _PIPE(plane, _DSPASTRIDE, _DSPBSTRIDE)
#define DSPPOS(plane) _PIPE(plane, _DSPAPOS, _DSPBPOS)
#define DSPSIZE(plane) _PIPE(plane, _DSPASIZE, _DSPBSIZE)
#define DSPSURF(plane) _PIPE(plane, _DSPASURF, _DSPBSURF)
#define DSPTILEOFF(plane) _PIPE(plane, _DSPATILEOFF, _DSPBTILEOFF)
#define DSPLINOFF(plane) DSPADDR(plane)

/* Display/Sprite base address macros */
#define DISP_BASEADDR_MASK	(0xfffff000)
#define I915_LO_DISPBASE(val)	(val & ~DISP_BASEADDR_MASK)
#define I915_HI_DISPBASE(val)	(val & DISP_BASEADDR_MASK)
#define I915_MODIFY_DISPBASE(reg, gfx_addr) \
		(I915_WRITE((reg), (gfx_addr) | I915_LO_DISPBASE(I915_READ(reg))))

/* VBIOS flags */
#define SWF00			0x71410
#define SWF01			0x71414
#define SWF02			0x71418
#define SWF03			0x7141c
#define SWF04			0x71420
#define SWF05			0x71424
#define SWF06			0x71428
#define SWF10			0x70410
#define SWF11			0x70414
#define SWF14			0x71420
#define SWF30			0x72414
#define SWF31			0x72418
#define SWF32			0x7241c

/* Pipe B */
#define _PIPEBDSL		0x71000
#define _PIPEBCONF		0x71008
#define _PIPEBSTAT		0x71024
#define _PIPEBFRAMEHIGH		0x71040
#define _PIPEBFRAMEPIXEL		0x71044
#define _PIPEB_FRMCOUNT_GM45	0x71040
#define _PIPEB_FLIPCOUNT_GM45	0x71044


/* Display B control */
#define _DSPBCNTR		0x71180
#define   DISPPLANE_ALPHA_TRANS_ENABLE		(1<<15)
#define   DISPPLANE_ALPHA_TRANS_DISABLE		0
#define   DISPPLANE_SPRITE_ABOVE_DISPLAY	0
#define   DISPPLANE_SPRITE_ABOVE_OVERLAY	(1)
#define _DSPBADDR		0x71184
#define _DSPBSTRIDE		0x71188
#define _DSPBPOS			0x7118C
#define _DSPBSIZE		0x71190
#define _DSPBSURF		0x7119C
#define _DSPBTILEOFF		0x711A4

/* Sprite A control */
#define _DVSACNTR		0x72180
#define   DVS_ENABLE		(1<<31)
#define   DVS_GAMMA_ENABLE	(1<<30)
#define   DVS_PIXFORMAT_MASK	(3<<25)
#define   DVS_FORMAT_YUV422	(0<<25)
#define   DVS_FORMAT_RGBX101010	(1<<25)
#define   DVS_FORMAT_RGBX888	(2<<25)
#define   DVS_FORMAT_RGBX161616	(3<<25)
#define   DVS_SOURCE_KEY	(1<<22)
#define   DVS_RGB_ORDER_XBGR	(1<<20)
#define   DVS_YUV_BYTE_ORDER_MASK (3<<16)
#define   DVS_YUV_ORDER_YUYV	(0<<16)
#define   DVS_YUV_ORDER_UYVY	(1<<16)
#define   DVS_YUV_ORDER_YVYU	(2<<16)
#define   DVS_YUV_ORDER_VYUY	(3<<16)
#define   DVS_DEST_KEY		(1<<2)
#define   DVS_TRICKLE_FEED_DISABLE (1<<14)
#define   DVS_TILED		(1<<10)
#define _DVSALINOFF		0x72184
#define _DVSASTRIDE		0x72188
#define _DVSAPOS		0x7218c
#define _DVSASIZE		0x72190
#define _DVSAKEYVAL		0x72194
#define _DVSAKEYMSK		0x72198
#define _DVSASURF		0x7219c
#define _DVSAKEYMAXVAL		0x721a0
#define _DVSATILEOFF		0x721a4
#define _DVSASURFLIVE		0x721ac
#define _DVSASCALE		0x72204
#define   DVS_SCALE_ENABLE	(1<<31)
#define   DVS_FILTER_MASK	(3<<29)
#define   DVS_FILTER_MEDIUM	(0<<29)
#define   DVS_FILTER_ENHANCING	(1<<29)
#define   DVS_FILTER_SOFTENING	(2<<29)
#define   DVS_VERTICAL_OFFSET_HALF (1<<28) /* must be enabled below */
#define   DVS_VERTICAL_OFFSET_ENABLE (1<<27)
#define _DVSAGAMC		0x72300

#define _DVSBCNTR		0x73180
#define _DVSBLINOFF		0x73184
#define _DVSBSTRIDE		0x73188
#define _DVSBPOS		0x7318c
#define _DVSBSIZE		0x73190
#define _DVSBKEYVAL		0x73194
#define _DVSBKEYMSK		0x73198
#define _DVSBSURF		0x7319c
#define _DVSBKEYMAXVAL		0x731a0
#define _DVSBTILEOFF		0x731a4
#define _DVSBSURFLIVE		0x731ac
#define _DVSBSCALE		0x73204
#define _DVSBGAMC		0x73300

#define DVSCNTR(pipe) _PIPE(pipe, _DVSACNTR, _DVSBCNTR)
#define DVSLINOFF(pipe) _PIPE(pipe, _DVSALINOFF, _DVSBLINOFF)
#define DVSSTRIDE(pipe) _PIPE(pipe, _DVSASTRIDE, _DVSBSTRIDE)
#define DVSPOS(pipe) _PIPE(pipe, _DVSAPOS, _DVSBPOS)
#define DVSSURF(pipe) _PIPE(pipe, _DVSASURF, _DVSBSURF)
#define DVSKEYMAX(pipe) _PIPE(pipe, _DVSAKEYMAXVAL, _DVSBKEYMAXVAL)
#define DVSSIZE(pipe) _PIPE(pipe, _DVSASIZE, _DVSBSIZE)
#define DVSSCALE(pipe) _PIPE(pipe, _DVSASCALE, _DVSBSCALE)
#define DVSTILEOFF(pipe) _PIPE(pipe, _DVSATILEOFF, _DVSBTILEOFF)
#define DVSKEYVAL(pipe) _PIPE(pipe, _DVSAKEYVAL, _DVSBKEYVAL)
#define DVSKEYMSK(pipe) _PIPE(pipe, _DVSAKEYMSK, _DVSBKEYMSK)

#define _SPRA_CTL		0x70280
#define   SPRITE_ENABLE			(1<<31)
#define   SPRITE_GAMMA_ENABLE		(1<<30)
#define   SPRITE_PIXFORMAT_MASK		(7<<25)
#define   SPRITE_FORMAT_YUV422		(0<<25)
#define   SPRITE_FORMAT_RGBX101010	(1<<25)
#define   SPRITE_FORMAT_RGBX888		(2<<25)
#define   SPRITE_FORMAT_RGBX161616	(3<<25)
#define   SPRITE_FORMAT_YUV444		(4<<25)
#define   SPRITE_FORMAT_XR_BGR101010	(5<<25) /* Extended range */
#define   SPRITE_CSC_ENABLE		(1<<24)
#define   SPRITE_SOURCE_KEY		(1<<22)
#define   SPRITE_RGB_ORDER_RGBX		(1<<20) /* only for 888 and 161616 */
#define   SPRITE_YUV_TO_RGB_CSC_DISABLE	(1<<19)
#define   SPRITE_YUV_CSC_FORMAT_BT709	(1<<18) /* 0 is BT601 */
#define   SPRITE_YUV_BYTE_ORDER_MASK	(3<<16)
#define   SPRITE_YUV_ORDER_YUYV		(0<<16)
#define   SPRITE_YUV_ORDER_UYVY		(1<<16)
#define   SPRITE_YUV_ORDER_YVYU		(2<<16)
#define   SPRITE_YUV_ORDER_VYUY		(3<<16)
#define   SPRITE_TRICKLE_FEED_DISABLE	(1<<14)
#define   SPRITE_INT_GAMMA_ENABLE	(1<<13)
#define   SPRITE_TILED			(1<<10)
#define   SPRITE_DEST_KEY		(1<<2)
#define _SPRA_LINOFF		0x70284
#define _SPRA_STRIDE		0x70288
#define _SPRA_POS		0x7028c
#define _SPRA_SIZE		0x70290
#define _SPRA_KEYVAL		0x70294
#define _SPRA_KEYMSK		0x70298
#define _SPRA_SURF		0x7029c
#define _SPRA_KEYMAX		0x702a0
#define _SPRA_TILEOFF		0x702a4
#define _SPRA_SCALE		0x70304
#define   SPRITE_SCALE_ENABLE	(1<<31)
#define   SPRITE_FILTER_MASK	(3<<29)
#define   SPRITE_FILTER_MEDIUM	(0<<29)
#define   SPRITE_FILTER_ENHANCING	(1<<29)
#define   SPRITE_FILTER_SOFTENING	(2<<29)
#define   SPRITE_VERTICAL_OFFSET_HALF	(1<<28) /* must be enabled below */
#define   SPRITE_VERTICAL_OFFSET_ENABLE	(1<<27)
#define _SPRA_GAMC		0x70400

#define _SPRB_CTL		0x71280
#define _SPRB_LINOFF		0x71284
#define _SPRB_STRIDE		0x71288
#define _SPRB_POS		0x7128c
#define _SPRB_SIZE		0x71290
#define _SPRB_KEYVAL		0x71294
#define _SPRB_KEYMSK		0x71298
#define _SPRB_SURF		0x7129c
#define _SPRB_KEYMAX		0x712a0
#define _SPRB_TILEOFF		0x712a4
#define _SPRB_SCALE		0x71304
#define _SPRB_GAMC		0x71400

#define SPRCTL(pipe) _PIPE(pipe, _SPRA_CTL, _SPRB_CTL)
#define SPRLINOFF(pipe) _PIPE(pipe, _SPRA_LINOFF, _SPRB_LINOFF)
#define SPRSTRIDE(pipe) _PIPE(pipe, _SPRA_STRIDE, _SPRB_STRIDE)
#define SPRPOS(pipe) _PIPE(pipe, _SPRA_POS, _SPRB_POS)
#define SPRSIZE(pipe) _PIPE(pipe, _SPRA_SIZE, _SPRB_SIZE)
#define SPRKEYVAL(pipe) _PIPE(pipe, _SPRA_KEYVAL, _SPRB_KEYVAL)
#define SPRKEYMSK(pipe) _PIPE(pipe, _SPRA_KEYMSK, _SPRB_KEYMSK)
#define SPRSURF(pipe) _PIPE(pipe, _SPRA_SURF, _SPRB_SURF)
#define SPRKEYMAX(pipe) _PIPE(pipe, _SPRA_KEYMAX, _SPRB_KEYMAX)
#define SPRTILEOFF(pipe) _PIPE(pipe, _SPRA_TILEOFF, _SPRB_TILEOFF)
#define SPRSCALE(pipe) _PIPE(pipe, _SPRA_SCALE, _SPRB_SCALE)
#define SPRGAMC(pipe) _PIPE(pipe, _SPRA_GAMC, _SPRB_GAMC)

/* VBIOS regs */
#define VGACNTRL		0x71400
# define VGA_DISP_DISABLE			(1 << 31)
# define VGA_2X_MODE				(1 << 30)
# define VGA_PIPE_B_SELECT			(1 << 29)

/* Ironlake */

#define CPU_VGACNTRL	0x41000

#define DIGITAL_PORT_HOTPLUG_CNTRL      0x44030
#define  DIGITAL_PORTA_HOTPLUG_ENABLE           (1 << 4)
#define  DIGITAL_PORTA_SHORT_PULSE_2MS          (0 << 2)
#define  DIGITAL_PORTA_SHORT_PULSE_4_5MS        (1 << 2)
#define  DIGITAL_PORTA_SHORT_PULSE_6MS          (2 << 2)
#define  DIGITAL_PORTA_SHORT_PULSE_100MS        (3 << 2)
#define  DIGITAL_PORTA_NO_DETECT                (0 << 0)
#define  DIGITAL_PORTA_LONG_PULSE_DETECT_MASK   (1 << 1)
#define  DIGITAL_PORTA_SHORT_PULSE_DETECT_MASK  (1 << 0)

/* refresh rate hardware control */
#define RR_HW_CTL       0x45300
#define  RR_HW_LOW_POWER_FRAMES_MASK    0xff
#define  RR_HW_HIGH_POWER_FRAMES_MASK   0xff00

#define FDI_PLL_BIOS_0  0x46000
#define  FDI_PLL_FB_CLOCK_MASK  0xff
#define FDI_PLL_BIOS_1  0x46004
#define FDI_PLL_BIOS_2  0x46008
#define DISPLAY_PORT_PLL_BIOS_0         0x4600c
#define DISPLAY_PORT_PLL_BIOS_1         0x46010
#define DISPLAY_PORT_PLL_BIOS_2         0x46014

#define PCH_3DCGDIS0		0x46020
# define MARIUNIT_CLOCK_GATE_DISABLE		(1 << 18)
# define SVSMUNIT_CLOCK_GATE_DISABLE		(1 << 1)

#define PCH_3DCGDIS1		0x46024
# define VFMUNIT_CLOCK_GATE_DISABLE		(1 << 11)

#define FDI_PLL_FREQ_CTL        0x46030
#define  FDI_PLL_FREQ_CHANGE_REQUEST    (1<<24)
#define  FDI_PLL_FREQ_LOCK_LIMIT_MASK   0xfff00
#define  FDI_PLL_FREQ_DISABLE_COUNT_LIMIT_MASK  0xff


#define _PIPEA_DATA_M1           0x60030
#define  TU_SIZE(x)             (((x)-1) << 25) /* default size 64 */
#define  TU_SIZE_MASK           0x7e000000
#define  PIPE_DATA_M1_OFFSET    0
#define _PIPEA_DATA_N1           0x60034
#define  PIPE_DATA_N1_OFFSET    0

#define _PIPEA_DATA_M2           0x60038
#define  PIPE_DATA_M2_OFFSET    0
#define _PIPEA_DATA_N2           0x6003c
#define  PIPE_DATA_N2_OFFSET    0

#define _PIPEA_LINK_M1           0x60040
#define  PIPE_LINK_M1_OFFSET    0
#define _PIPEA_LINK_N1           0x60044
#define  PIPE_LINK_N1_OFFSET    0

#define _PIPEA_LINK_M2           0x60048
#define  PIPE_LINK_M2_OFFSET    0
#define _PIPEA_LINK_N2           0x6004c
#define  PIPE_LINK_N2_OFFSET    0

/* PIPEB timing regs are same start from 0x61000 */

#define _PIPEB_DATA_M1           0x61030
#define _PIPEB_DATA_N1           0x61034

#define _PIPEB_DATA_M2           0x61038
#define _PIPEB_DATA_N2           0x6103c

#define _PIPEB_LINK_M1           0x61040
#define _PIPEB_LINK_N1           0x61044

#define _PIPEB_LINK_M2           0x61048
#define _PIPEB_LINK_N2           0x6104c

#define PIPE_DATA_M1(pipe) _PIPE(pipe, _PIPEA_DATA_M1, _PIPEB_DATA_M1)
#define PIPE_DATA_N1(pipe) _PIPE(pipe, _PIPEA_DATA_N1, _PIPEB_DATA_N1)
#define PIPE_DATA_M2(pipe) _PIPE(pipe, _PIPEA_DATA_M2, _PIPEB_DATA_M2)
#define PIPE_DATA_N2(pipe) _PIPE(pipe, _PIPEA_DATA_N2, _PIPEB_DATA_N2)
#define PIPE_LINK_M1(pipe) _PIPE(pipe, _PIPEA_LINK_M1, _PIPEB_LINK_M1)
#define PIPE_LINK_N1(pipe) _PIPE(pipe, _PIPEA_LINK_N1, _PIPEB_LINK_N1)
#define PIPE_LINK_M2(pipe) _PIPE(pipe, _PIPEA_LINK_M2, _PIPEB_LINK_M2)
#define PIPE_LINK_N2(pipe) _PIPE(pipe, _PIPEA_LINK_N2, _PIPEB_LINK_N2)

/* CPU panel fitter */
/* IVB+ has 3 fitters, 0 is 7x5 capable, the other two only 3x3 */
#define _PFA_CTL_1               0x68080
#define _PFB_CTL_1               0x68880
#define  PF_ENABLE              (1<<31)
#define  PF_FILTER_MASK		(3<<23)
#define  PF_FILTER_PROGRAMMED	(0<<23)
#define  PF_FILTER_MED_3x3	(1<<23)
#define  PF_FILTER_EDGE_ENHANCE	(2<<23)
#define  PF_FILTER_EDGE_SOFTEN	(3<<23)
#define _PFA_WIN_SZ		0x68074
#define _PFB_WIN_SZ		0x68874
#define _PFA_WIN_POS		0x68070
#define _PFB_WIN_POS		0x68870
#define _PFA_VSCALE		0x68084
#define _PFB_VSCALE		0x68884
#define _PFA_HSCALE		0x68090
#define _PFB_HSCALE		0x68890

#define PF_CTL(pipe)		_PIPE(pipe, _PFA_CTL_1, _PFB_CTL_1)
#define PF_WIN_SZ(pipe)		_PIPE(pipe, _PFA_WIN_SZ, _PFB_WIN_SZ)
#define PF_WIN_POS(pipe)	_PIPE(pipe, _PFA_WIN_POS, _PFB_WIN_POS)
#define PF_VSCALE(pipe)		_PIPE(pipe, _PFA_VSCALE, _PFB_VSCALE)
#define PF_HSCALE(pipe)		_PIPE(pipe, _PFA_HSCALE, _PFB_HSCALE)

/* legacy palette */
#define _LGC_PALETTE_A           0x4a000
#define _LGC_PALETTE_B           0x4a800
#define LGC_PALETTE(pipe) _PIPE(pipe, _LGC_PALETTE_A, _LGC_PALETTE_B)

/* interrupts */
#define DE_MASTER_IRQ_CONTROL   (1 << 31)
#define DE_SPRITEB_FLIP_DONE    (1 << 29)
#define DE_SPRITEA_FLIP_DONE    (1 << 28)
#define DE_PLANEB_FLIP_DONE     (1 << 27)
#define DE_PLANEA_FLIP_DONE     (1 << 26)
#define DE_PCU_EVENT            (1 << 25)
#define DE_GTT_FAULT            (1 << 24)
#define DE_POISON               (1 << 23)
#define DE_PERFORM_COUNTER      (1 << 22)
#define DE_PCH_EVENT            (1 << 21)
#define DE_AUX_CHANNEL_A        (1 << 20)
#define DE_DP_A_HOTPLUG         (1 << 19)
#define DE_GSE                  (1 << 18)
#define DE_PIPEB_VBLANK         (1 << 15)
#define DE_PIPEB_EVEN_FIELD     (1 << 14)
#define DE_PIPEB_ODD_FIELD      (1 << 13)
#define DE_PIPEB_LINE_COMPARE   (1 << 12)
#define DE_PIPEB_VSYNC          (1 << 11)
#define DE_PIPEB_FIFO_UNDERRUN  (1 << 8)
#define DE_PIPEA_VBLANK         (1 << 7)
#define DE_PIPEA_EVEN_FIELD     (1 << 6)
#define DE_PIPEA_ODD_FIELD      (1 << 5)
#define DE_PIPEA_LINE_COMPARE   (1 << 4)
#define DE_PIPEA_VSYNC          (1 << 3)
#define DE_PIPEA_FIFO_UNDERRUN  (1 << 0)

/* More Ivybridge lolz */
#define DE_ERR_DEBUG_IVB		(1<<30)
#define DE_GSE_IVB			(1<<29)
#define DE_PCH_EVENT_IVB		(1<<28)
#define DE_DP_A_HOTPLUG_IVB		(1<<27)
#define DE_AUX_CHANNEL_A_IVB		(1<<26)
#define DE_SPRITEC_FLIP_DONE_IVB	(1<<14)
#define DE_PLANEC_FLIP_DONE_IVB		(1<<13)
#define DE_PIPEC_VBLANK_IVB		(1<<10)
#define DE_SPRITEB_FLIP_DONE_IVB	(1<<9)
#define DE_PLANEB_FLIP_DONE_IVB		(1<<8)
#define DE_PIPEB_VBLANK_IVB		(1<<5)
#define DE_SPRITEA_FLIP_DONE_IVB	(1<<4)
#define DE_PLANEA_FLIP_DONE_IVB		(1<<3)
#define DE_PIPEA_VBLANK_IVB		(1<<0)

#define VLV_MASTER_IER			0x4400c /* Gunit master IER */
#define   MASTER_INTERRUPT_ENABLE	(1<<31)

#define DEISR   0x44000
#define DEIMR   0x44004
#define DEIIR   0x44008
#define DEIER   0x4400c

/* GT interrupt.
 * Note that for gen6+ the ring-specific interrupt bits do alias with the
 * corresponding bits in the per-ring interrupt control registers. */
#define GT_GEN6_BLT_FLUSHDW_NOTIFY_INTERRUPT	(1 << 26)
#define GT_GEN6_BLT_CS_ERROR_INTERRUPT		(1 << 25)
#define GT_GEN6_BLT_USER_INTERRUPT		(1 << 22)
#define GT_GEN6_BSD_CS_ERROR_INTERRUPT		(1 << 15)
#define GT_GEN6_BSD_USER_INTERRUPT		(1 << 12)
#define GT_BSD_USER_INTERRUPT			(1 << 5) /* ilk only */
#define GT_GEN7_L3_PARITY_ERROR_INTERRUPT	(1 << 5)
#define GT_PIPE_NOTIFY				(1 << 4)
#define GT_RENDER_CS_ERROR_INTERRUPT		(1 << 3)
#define GT_SYNC_STATUS				(1 << 2)
#define GT_USER_INTERRUPT			(1 << 0)

#define GTISR   0x44010
#define GTIMR   0x44014
#define GTIIR   0x44018
#define GTIER   0x4401c

#define ILK_DISPLAY_CHICKEN2	0x42004
/* Required on all Ironlake and Sandybridge according to the B-Spec. */
#define  ILK_ELPIN_409_SELECT	(1 << 25)
#define  ILK_DPARB_GATE	(1<<22)
#define  ILK_VSDPFD_FULL	(1<<21)
#define ILK_DISPLAY_CHICKEN_FUSES	0x42014
#define  ILK_INTERNAL_GRAPHICS_DISABLE	(1<<31)
#define  ILK_INTERNAL_DISPLAY_DISABLE	(1<<30)
#define  ILK_DISPLAY_DEBUG_DISABLE	(1<<29)
#define  ILK_HDCP_DISABLE		(1<<25)
#define  ILK_eDP_A_DISABLE		(1<<24)
#define  ILK_DESKTOP			(1<<23)

#define ILK_DSPCLK_GATE_D			0x42020
#define   ILK_VRHUNIT_CLOCK_GATE_DISABLE	(1 << 28)
#define   ILK_DPFCUNIT_CLOCK_GATE_DISABLE	(1 << 9)
#define   ILK_DPFCRUNIT_CLOCK_GATE_DISABLE	(1 << 8)
#define   ILK_DPFDUNIT_CLOCK_GATE_ENABLE	(1 << 7)
#define   ILK_DPARBUNIT_CLOCK_GATE_ENABLE	(1 << 5)

#define IVB_CHICKEN3	0x4200c
# define CHICKEN3_DGMG_REQ_OUT_FIX_DISABLE	(1 << 5)
# define CHICKEN3_DGMG_DONE_FIX_DISABLE		(1 << 2)

#define DISP_ARB_CTL	0x45000
#define  DISP_TILE_SURFACE_SWIZZLING	(1<<13)
#define  DISP_FBC_WM_DIS		(1<<15)

/* GEN7 chicken */
#define GEN7_COMMON_SLICE_CHICKEN1		0x7010
# define GEN7_CSC1_RHWO_OPT_DISABLE_IN_RCC	((1<<10) | (1<<26))

#define GEN7_L3CNTLREG1				0xB01C
#define  GEN7_WA_FOR_GEN7_L3_CONTROL			0x3C4FFF8C

#define GEN7_L3_CHICKEN_MODE_REGISTER		0xB030
#define  GEN7_WA_L3_CHICKEN_MODE				0x20000000

#define GEN7_L3SQCREG4				0xb034
#define  L3SQ_URB_READ_CAM_MATCH_DISABLE	(1<<27)

/* WaCatErrorRejectionIssue */
#define GEN7_SQ_CHICKEN_MBCUNIT_CONFIG		0x9030
#define  GEN7_SQ_CHICKEN_MBCUNIT_SQINTMOB	(1<<11)

#define HSW_FUSE_STRAP		0x42014
#define  HSW_CDCLK_LIMIT	(1 << 24)

/* PCH */

/* south display engine interrupt: IBX */
#define SDE_AUDIO_POWER_D	(1 << 27)
#define SDE_AUDIO_POWER_C	(1 << 26)
#define SDE_AUDIO_POWER_B	(1 << 25)
#define SDE_AUDIO_POWER_SHIFT	(25)
#define SDE_AUDIO_POWER_MASK	(7 << SDE_AUDIO_POWER_SHIFT)
#define SDE_GMBUS		(1 << 24)
#define SDE_AUDIO_HDCP_TRANSB	(1 << 23)
#define SDE_AUDIO_HDCP_TRANSA	(1 << 22)
#define SDE_AUDIO_HDCP_MASK	(3 << 22)
#define SDE_AUDIO_TRANSB	(1 << 21)
#define SDE_AUDIO_TRANSA	(1 << 20)
#define SDE_AUDIO_TRANS_MASK	(3 << 20)
#define SDE_POISON		(1 << 19)
/* 18 reserved */
#define SDE_FDI_RXB		(1 << 17)
#define SDE_FDI_RXA		(1 << 16)
#define SDE_FDI_MASK		(3 << 16)
#define SDE_AUXD		(1 << 15)
#define SDE_AUXC		(1 << 14)
#define SDE_AUXB		(1 << 13)
#define SDE_AUX_MASK		(7 << 13)
/* 12 reserved */
#define SDE_CRT_HOTPLUG         (1 << 11)
#define SDE_PORTD_HOTPLUG       (1 << 10)
#define SDE_PORTC_HOTPLUG       (1 << 9)
#define SDE_PORTB_HOTPLUG       (1 << 8)
#define SDE_SDVOB_HOTPLUG       (1 << 6)
#define SDE_HOTPLUG_MASK	(0xf << 8)
#define SDE_TRANSB_CRC_DONE	(1 << 5)
#define SDE_TRANSB_CRC_ERR	(1 << 4)
#define SDE_TRANSB_FIFO_UNDER	(1 << 3)
#define SDE_TRANSA_CRC_DONE	(1 << 2)
#define SDE_TRANSA_CRC_ERR	(1 << 1)
#define SDE_TRANSA_FIFO_UNDER	(1 << 0)
#define SDE_TRANS_MASK		(0x3f)

/* south display engine interrupt: CPT/PPT */
#define SDE_AUDIO_POWER_D_CPT	(1 << 31)
#define SDE_AUDIO_POWER_C_CPT	(1 << 30)
#define SDE_AUDIO_POWER_B_CPT	(1 << 29)
#define SDE_AUDIO_POWER_SHIFT_CPT   29
#define SDE_AUDIO_POWER_MASK_CPT    (7 << 29)
#define SDE_AUXD_CPT		(1 << 27)
#define SDE_AUXC_CPT		(1 << 26)
#define SDE_AUXB_CPT		(1 << 25)
#define SDE_AUX_MASK_CPT	(7 << 25)
#define SDE_PORTD_HOTPLUG_CPT	(1 << 23)
#define SDE_PORTC_HOTPLUG_CPT	(1 << 22)
#define SDE_PORTB_HOTPLUG_CPT	(1 << 21)
#define SDE_CRT_HOTPLUG_CPT	(1 << 19)
#define SDE_HOTPLUG_MASK_CPT	(SDE_CRT_HOTPLUG_CPT |		\
				 SDE_PORTD_HOTPLUG_CPT |	\
				 SDE_PORTC_HOTPLUG_CPT |	\
				 SDE_PORTB_HOTPLUG_CPT)
#define SDE_GMBUS_CPT		(1 << 17)
#define SDE_AUDIO_CP_REQ_C_CPT	(1 << 10)
#define SDE_AUDIO_CP_CHG_C_CPT	(1 << 9)
#define SDE_FDI_RXC_CPT		(1 << 8)
#define SDE_AUDIO_CP_REQ_B_CPT	(1 << 6)
#define SDE_AUDIO_CP_CHG_B_CPT	(1 << 5)
#define SDE_FDI_RXB_CPT		(1 << 4)
#define SDE_AUDIO_CP_REQ_A_CPT	(1 << 2)
#define SDE_AUDIO_CP_CHG_A_CPT	(1 << 1)
#define SDE_FDI_RXA_CPT		(1 << 0)
#define SDE_AUDIO_CP_REQ_CPT	(SDE_AUDIO_CP_REQ_C_CPT | \
				 SDE_AUDIO_CP_REQ_B_CPT | \
				 SDE_AUDIO_CP_REQ_A_CPT)
#define SDE_AUDIO_CP_CHG_CPT	(SDE_AUDIO_CP_CHG_C_CPT | \
				 SDE_AUDIO_CP_CHG_B_CPT | \
				 SDE_AUDIO_CP_CHG_A_CPT)
#define SDE_FDI_MASK_CPT	(SDE_FDI_RXC_CPT | \
				 SDE_FDI_RXB_CPT | \
				 SDE_FDI_RXA_CPT)

#define SDEISR  0xc4000
#define SDEIMR  0xc4004
#define SDEIIR  0xc4008
#define SDEIER  0xc400c

/* digital port hotplug */
#define PCH_PORT_HOTPLUG        0xc4030		/* SHOTPLUG_CTL */
#define PORTD_HOTPLUG_ENABLE            (1 << 20)
#define PORTD_PULSE_DURATION_2ms        (0)
#define PORTD_PULSE_DURATION_4_5ms      (1 << 18)
#define PORTD_PULSE_DURATION_6ms        (2 << 18)
#define PORTD_PULSE_DURATION_100ms      (3 << 18)
#define PORTD_PULSE_DURATION_MASK	(3 << 18)
#define PORTD_HOTPLUG_NO_DETECT         (0)
#define PORTD_HOTPLUG_SHORT_DETECT      (1 << 16)
#define PORTD_HOTPLUG_LONG_DETECT       (1 << 17)
#define PORTC_HOTPLUG_ENABLE            (1 << 12)
#define PORTC_PULSE_DURATION_2ms        (0)
#define PORTC_PULSE_DURATION_4_5ms      (1 << 10)
#define PORTC_PULSE_DURATION_6ms        (2 << 10)
#define PORTC_PULSE_DURATION_100ms      (3 << 10)
#define PORTC_PULSE_DURATION_MASK	(3 << 10)
#define PORTC_HOTPLUG_NO_DETECT         (0)
#define PORTC_HOTPLUG_SHORT_DETECT      (1 << 8)
#define PORTC_HOTPLUG_LONG_DETECT       (1 << 9)
#define PORTB_HOTPLUG_ENABLE            (1 << 4)
#define PORTB_PULSE_DURATION_2ms        (0)
#define PORTB_PULSE_DURATION_4_5ms      (1 << 2)
#define PORTB_PULSE_DURATION_6ms        (2 << 2)
#define PORTB_PULSE_DURATION_100ms      (3 << 2)
#define PORTB_PULSE_DURATION_MASK	(3 << 2)
#define PORTB_HOTPLUG_NO_DETECT         (0)
#define PORTB_HOTPLUG_SHORT_DETECT      (1 << 0)
#define PORTB_HOTPLUG_LONG_DETECT       (1 << 1)

#define PCH_GPIOA               0xc5010
#define PCH_GPIOB               0xc5014
#define PCH_GPIOC               0xc5018
#define PCH_GPIOD               0xc501c
#define PCH_GPIOE               0xc5020
#define PCH_GPIOF               0xc5024

#define PCH_GMBUS0		0xc5100
#define PCH_GMBUS1		0xc5104
#define PCH_GMBUS2		0xc5108
#define PCH_GMBUS3		0xc510c
#define PCH_GMBUS4		0xc5110
#define PCH_GMBUS5		0xc5120

#define _PCH_DPLL_A              0xc6014
#define _PCH_DPLL_B              0xc6018
#define _PCH_DPLL(pll) (pll == 0 ? _PCH_DPLL_A : _PCH_DPLL_B)

#define _PCH_FPA0                0xc6040
#define  FP_CB_TUNE		(0x3<<22)
#define _PCH_FPA1                0xc6044
#define _PCH_FPB0                0xc6048
#define _PCH_FPB1                0xc604c
#define _PCH_FP0(pll) (pll == 0 ? _PCH_FPA0 : _PCH_FPB0)
#define _PCH_FP1(pll) (pll == 0 ? _PCH_FPA1 : _PCH_FPB1)

#define PCH_DPLL_TEST           0xc606c

#define PCH_DREF_CONTROL        0xC6200
#define  DREF_CONTROL_MASK      0x7fc3
#define  DREF_CPU_SOURCE_OUTPUT_DISABLE         (0<<13)
#define  DREF_CPU_SOURCE_OUTPUT_DOWNSPREAD      (2<<13)
#define  DREF_CPU_SOURCE_OUTPUT_NONSPREAD       (3<<13)
#define  DREF_CPU_SOURCE_OUTPUT_MASK		(3<<13)
#define  DREF_SSC_SOURCE_DISABLE                (0<<11)
#define  DREF_SSC_SOURCE_ENABLE                 (2<<11)
#define  DREF_SSC_SOURCE_MASK			(3<<11)
#define  DREF_NONSPREAD_SOURCE_DISABLE          (0<<9)
#define  DREF_NONSPREAD_CK505_ENABLE		(1<<9)
#define  DREF_NONSPREAD_SOURCE_ENABLE           (2<<9)
#define  DREF_NONSPREAD_SOURCE_MASK		(3<<9)
#define  DREF_SUPERSPREAD_SOURCE_DISABLE        (0<<7)
#define  DREF_SUPERSPREAD_SOURCE_ENABLE         (2<<7)
#define  DREF_SUPERSPREAD_SOURCE_MASK		(3<<7)
#define  DREF_SSC4_DOWNSPREAD                   (0<<6)
#define  DREF_SSC4_CENTERSPREAD                 (1<<6)
#define  DREF_SSC1_DISABLE                      (0<<1)
#define  DREF_SSC1_ENABLE                       (1<<1)
#define  DREF_SSC4_DISABLE                      (0)
#define  DREF_SSC4_ENABLE                       (1)

#define PCH_RAWCLK_FREQ         0xc6204
#define  FDL_TP1_TIMER_SHIFT    12
#define  FDL_TP1_TIMER_MASK     (3<<12)
#define  FDL_TP2_TIMER_SHIFT    10
#define  FDL_TP2_TIMER_MASK     (3<<10)
#define  RAWCLK_FREQ_MASK       0x3ff

#define PCH_DPLL_TMR_CFG        0xc6208

#define PCH_SSC4_PARMS          0xc6210
#define PCH_SSC4_AUX_PARMS      0xc6214

#define PCH_DPLL_SEL		0xc7000
#define  TRANSA_DPLL_ENABLE	(1<<3)
#define	 TRANSA_DPLLB_SEL	(1<<0)
#define	 TRANSA_DPLLA_SEL	0
#define  TRANSB_DPLL_ENABLE	(1<<7)
#define	 TRANSB_DPLLB_SEL	(1<<4)
#define	 TRANSB_DPLLA_SEL	(0)
#define  TRANSC_DPLL_ENABLE	(1<<11)
#define	 TRANSC_DPLLB_SEL	(1<<8)
#define	 TRANSC_DPLLA_SEL	(0)

/* transcoder */

#define _TRANS_HTOTAL_A          0xe0000
#define  TRANS_HTOTAL_SHIFT     16
#define  TRANS_HACTIVE_SHIFT    0
#define _TRANS_HBLANK_A          0xe0004
#define  TRANS_HBLANK_END_SHIFT 16
#define  TRANS_HBLANK_START_SHIFT 0
#define _TRANS_HSYNC_A           0xe0008
#define  TRANS_HSYNC_END_SHIFT  16
#define  TRANS_HSYNC_START_SHIFT 0
#define _TRANS_VTOTAL_A          0xe000c
#define  TRANS_VTOTAL_SHIFT     16
#define  TRANS_VACTIVE_SHIFT    0
#define _TRANS_VBLANK_A          0xe0010
#define  TRANS_VBLANK_END_SHIFT 16
#define  TRANS_VBLANK_START_SHIFT 0
#define _TRANS_VSYNC_A           0xe0014
#define  TRANS_VSYNC_END_SHIFT  16
#define  TRANS_VSYNC_START_SHIFT 0
#define _TRANS_VSYNCSHIFT_A	0xe0028

#define _TRANSA_DATA_M1          0xe0030
#define _TRANSA_DATA_N1          0xe0034
#define _TRANSA_DATA_M2          0xe0038
#define _TRANSA_DATA_N2          0xe003c
#define _TRANSA_DP_LINK_M1       0xe0040
#define _TRANSA_DP_LINK_N1       0xe0044
#define _TRANSA_DP_LINK_M2       0xe0048
#define _TRANSA_DP_LINK_N2       0xe004c

/* Per-transcoder DIP controls */

#define _VIDEO_DIP_CTL_A         0xe0200
#define _VIDEO_DIP_DATA_A        0xe0208
#define _VIDEO_DIP_GCP_A         0xe0210

#define _VIDEO_DIP_CTL_B         0xe1200
#define _VIDEO_DIP_DATA_B        0xe1208
#define _VIDEO_DIP_GCP_B         0xe1210

#define TVIDEO_DIP_CTL(pipe) _PIPE(pipe, _VIDEO_DIP_CTL_A, _VIDEO_DIP_CTL_B)
#define TVIDEO_DIP_DATA(pipe) _PIPE(pipe, _VIDEO_DIP_DATA_A, _VIDEO_DIP_DATA_B)
#define TVIDEO_DIP_GCP(pipe) _PIPE(pipe, _VIDEO_DIP_GCP_A, _VIDEO_DIP_GCP_B)

#define VLV_VIDEO_DIP_CTL_A		0x60200
#define VLV_VIDEO_DIP_DATA_A		0x60208
#define VLV_VIDEO_DIP_GDCP_PAYLOAD_A	0x60210

#define VLV_VIDEO_DIP_CTL_B		0x61170
#define VLV_VIDEO_DIP_DATA_B		0x61174
#define VLV_VIDEO_DIP_GDCP_PAYLOAD_B	0x61178

#define VLV_TVIDEO_DIP_CTL(pipe) \
	 _PIPE(pipe, VLV_VIDEO_DIP_CTL_A, VLV_VIDEO_DIP_CTL_B)
#define VLV_TVIDEO_DIP_DATA(pipe) \
	 _PIPE(pipe, VLV_VIDEO_DIP_DATA_A, VLV_VIDEO_DIP_DATA_B)
#define VLV_TVIDEO_DIP_GCP(pipe) \
	_PIPE(pipe, VLV_VIDEO_DIP_GDCP_PAYLOAD_A, VLV_VIDEO_DIP_GDCP_PAYLOAD_B)

/* Haswell DIP controls */
#define HSW_VIDEO_DIP_CTL_A		0x60200
#define HSW_VIDEO_DIP_AVI_DATA_A	0x60220
#define HSW_VIDEO_DIP_VS_DATA_A		0x60260
#define HSW_VIDEO_DIP_SPD_DATA_A	0x602A0
#define HSW_VIDEO_DIP_GMP_DATA_A	0x602E0
#define HSW_VIDEO_DIP_VSC_DATA_A	0x60320
#define HSW_VIDEO_DIP_AVI_ECC_A		0x60240
#define HSW_VIDEO_DIP_VS_ECC_A		0x60280
#define HSW_VIDEO_DIP_SPD_ECC_A		0x602C0
#define HSW_VIDEO_DIP_GMP_ECC_A		0x60300
#define HSW_VIDEO_DIP_VSC_ECC_A		0x60344
#define HSW_VIDEO_DIP_GCP_A		0x60210

#define HSW_VIDEO_DIP_CTL_B		0x61200
#define HSW_VIDEO_DIP_AVI_DATA_B	0x61220
#define HSW_VIDEO_DIP_VS_DATA_B		0x61260
#define HSW_VIDEO_DIP_SPD_DATA_B	0x612A0
#define HSW_VIDEO_DIP_GMP_DATA_B	0x612E0
#define HSW_VIDEO_DIP_VSC_DATA_B	0x61320
#define HSW_VIDEO_DIP_BVI_ECC_B		0x61240
#define HSW_VIDEO_DIP_VS_ECC_B		0x61280
#define HSW_VIDEO_DIP_SPD_ECC_B		0x612C0
#define HSW_VIDEO_DIP_GMP_ECC_B		0x61300
#define HSW_VIDEO_DIP_VSC_ECC_B		0x61344
#define HSW_VIDEO_DIP_GCP_B		0x61210

#define HSW_TVIDEO_DIP_CTL(pipe) \
	 _PIPE(pipe, HSW_VIDEO_DIP_CTL_A, HSW_VIDEO_DIP_CTL_B)
#define HSW_TVIDEO_DIP_AVI_DATA(pipe) \
	 _PIPE(pipe, HSW_VIDEO_DIP_AVI_DATA_A, HSW_VIDEO_DIP_AVI_DATA_B)
#define HSW_TVIDEO_DIP_SPD_DATA(pipe) \
	 _PIPE(pipe, HSW_VIDEO_DIP_SPD_DATA_A, HSW_VIDEO_DIP_SPD_DATA_B)
#define HSW_TVIDEO_DIP_GCP(pipe) \
	_PIPE(pipe, HSW_VIDEO_DIP_GCP_A, HSW_VIDEO_DIP_GCP_B)

#define _TRANS_HTOTAL_B          0xe1000
#define _TRANS_HBLANK_B          0xe1004
#define _TRANS_HSYNC_B           0xe1008
#define _TRANS_VTOTAL_B          0xe100c
#define _TRANS_VBLANK_B          0xe1010
#define _TRANS_VSYNC_B           0xe1014
#define _TRANS_VSYNCSHIFT_B	 0xe1028

#define TRANS_HTOTAL(pipe) _PIPE(pipe, _TRANS_HTOTAL_A, _TRANS_HTOTAL_B)
#define TRANS_HBLANK(pipe) _PIPE(pipe, _TRANS_HBLANK_A, _TRANS_HBLANK_B)
#define TRANS_HSYNC(pipe) _PIPE(pipe, _TRANS_HSYNC_A, _TRANS_HSYNC_B)
#define TRANS_VTOTAL(pipe) _PIPE(pipe, _TRANS_VTOTAL_A, _TRANS_VTOTAL_B)
#define TRANS_VBLANK(pipe) _PIPE(pipe, _TRANS_VBLANK_A, _TRANS_VBLANK_B)
#define TRANS_VSYNC(pipe) _PIPE(pipe, _TRANS_VSYNC_A, _TRANS_VSYNC_B)
#define TRANS_VSYNCSHIFT(pipe) _PIPE(pipe, _TRANS_VSYNCSHIFT_A, \
				     _TRANS_VSYNCSHIFT_B)

#define _TRANSB_DATA_M1          0xe1030
#define _TRANSB_DATA_N1          0xe1034
#define _TRANSB_DATA_M2          0xe1038
#define _TRANSB_DATA_N2          0xe103c
#define _TRANSB_DP_LINK_M1       0xe1040
#define _TRANSB_DP_LINK_N1       0xe1044
#define _TRANSB_DP_LINK_M2       0xe1048
#define _TRANSB_DP_LINK_N2       0xe104c

#define TRANSDATA_M1(pipe) _PIPE(pipe, _TRANSA_DATA_M1, _TRANSB_DATA_M1)
#define TRANSDATA_N1(pipe) _PIPE(pipe, _TRANSA_DATA_N1, _TRANSB_DATA_N1)
#define TRANSDATA_M2(pipe) _PIPE(pipe, _TRANSA_DATA_M2, _TRANSB_DATA_M2)
#define TRANSDATA_N2(pipe) _PIPE(pipe, _TRANSA_DATA_N2, _TRANSB_DATA_N2)
#define TRANSDPLINK_M1(pipe) _PIPE(pipe, _TRANSA_DP_LINK_M1, _TRANSB_DP_LINK_M1)
#define TRANSDPLINK_N1(pipe) _PIPE(pipe, _TRANSA_DP_LINK_N1, _TRANSB_DP_LINK_N1)
#define TRANSDPLINK_M2(pipe) _PIPE(pipe, _TRANSA_DP_LINK_M2, _TRANSB_DP_LINK_M2)
#define TRANSDPLINK_N2(pipe) _PIPE(pipe, _TRANSA_DP_LINK_N2, _TRANSB_DP_LINK_N2)

#define _TRANSACONF              0xf0008
#define _TRANSBCONF              0xf1008
#define TRANSCONF(plane) _PIPE(plane, _TRANSACONF, _TRANSBCONF)
#define  TRANS_DISABLE          (0<<31)
#define  TRANS_ENABLE           (1<<31)
#define  TRANS_STATE_MASK       (1<<30)
#define  TRANS_STATE_DISABLE    (0<<30)
#define  TRANS_STATE_ENABLE     (1<<30)
#define  TRANS_FSYNC_DELAY_HB1  (0<<27)
#define  TRANS_FSYNC_DELAY_HB2  (1<<27)
#define  TRANS_FSYNC_DELAY_HB3  (2<<27)
#define  TRANS_FSYNC_DELAY_HB4  (3<<27)
#define  TRANS_DP_AUDIO_ONLY    (1<<26)
#define  TRANS_DP_VIDEO_AUDIO   (0<<26)
#define  TRANS_INTERLACE_MASK   (7<<21)
#define  TRANS_PROGRESSIVE      (0<<21)
#define  TRANS_INTERLACED       (3<<21)
#define  TRANS_LEGACY_INTERLACED_ILK (2<<21)
#define  TRANS_8BPC             (0<<5)
#define  TRANS_10BPC            (1<<5)
#define  TRANS_6BPC             (2<<5)
#define  TRANS_12BPC            (3<<5)

#define _TRANSA_CHICKEN2	 0xf0064
#define _TRANSB_CHICKEN2	 0xf1064
#define TRANS_CHICKEN2(pipe) _PIPE(pipe, _TRANSA_CHICKEN2, _TRANSB_CHICKEN2)
#define   TRANS_AUTOTRAIN_GEN_STALL_DIS	(1<<31)

#define SOUTH_CHICKEN1		0xc2000
#define  FDIA_PHASE_SYNC_SHIFT_OVR	19
#define  FDIA_PHASE_SYNC_SHIFT_EN	18
#define FDI_PHASE_SYNC_OVR(pipe) (1<<(FDIA_PHASE_SYNC_SHIFT_OVR - ((pipe) * 2)))
#define FDI_PHASE_SYNC_EN(pipe) (1<<(FDIA_PHASE_SYNC_SHIFT_EN - ((pipe) * 2)))
#define SOUTH_CHICKEN2		0xc2004
#define  DPLS_EDP_PPS_FIX_DIS	(1<<0)

#define _FDI_RXA_CHICKEN         0xc200c
#define _FDI_RXB_CHICKEN         0xc2010
#define  FDI_RX_PHASE_SYNC_POINTER_OVR	(1<<1)
#define  FDI_RX_PHASE_SYNC_POINTER_EN	(1<<0)
#define FDI_RX_CHICKEN(pipe) _PIPE(pipe, _FDI_RXA_CHICKEN, _FDI_RXB_CHICKEN)

#define SOUTH_DSPCLK_GATE_D	0xc2020
#define  PCH_DPLSUNIT_CLOCK_GATE_DISABLE (1<<29)

/* CPU: FDI_TX */
#define _FDI_TXA_CTL             0x60100
#define _FDI_TXB_CTL             0x61100
#define FDI_TX_CTL(pipe) _PIPE(pipe, _FDI_TXA_CTL, _FDI_TXB_CTL)
#define  FDI_TX_DISABLE         (0<<31)
#define  FDI_TX_ENABLE          (1<<31)
#define  FDI_LINK_TRAIN_PATTERN_1       (0<<28)
#define  FDI_LINK_TRAIN_PATTERN_2       (1<<28)
#define  FDI_LINK_TRAIN_PATTERN_IDLE    (2<<28)
#define  FDI_LINK_TRAIN_NONE            (3<<28)
#define  FDI_LINK_TRAIN_VOLTAGE_0_4V    (0<<25)
#define  FDI_LINK_TRAIN_VOLTAGE_0_6V    (1<<25)
#define  FDI_LINK_TRAIN_VOLTAGE_0_8V    (2<<25)
#define  FDI_LINK_TRAIN_VOLTAGE_1_2V    (3<<25)
#define  FDI_LINK_TRAIN_PRE_EMPHASIS_NONE (0<<22)
#define  FDI_LINK_TRAIN_PRE_EMPHASIS_1_5X (1<<22)
#define  FDI_LINK_TRAIN_PRE_EMPHASIS_2X   (2<<22)
#define  FDI_LINK_TRAIN_PRE_EMPHASIS_3X   (3<<22)
/* ILK always use 400mV 0dB for voltage swing and pre-emphasis level.
   SNB has different settings. */
/* SNB A-stepping */
#define  FDI_LINK_TRAIN_400MV_0DB_SNB_A		(0x38<<22)
#define  FDI_LINK_TRAIN_400MV_6DB_SNB_A		(0x02<<22)
#define  FDI_LINK_TRAIN_600MV_3_5DB_SNB_A	(0x01<<22)
#define  FDI_LINK_TRAIN_800MV_0DB_SNB_A		(0x0<<22)
/* SNB B-stepping */
#define  FDI_LINK_TRAIN_400MV_0DB_SNB_B		(0x0<<22)
#define  FDI_LINK_TRAIN_400MV_6DB_SNB_B		(0x3a<<22)
#define  FDI_LINK_TRAIN_600MV_3_5DB_SNB_B	(0x39<<22)
#define  FDI_LINK_TRAIN_800MV_0DB_SNB_B		(0x38<<22)
#define  FDI_LINK_TRAIN_VOL_EMP_MASK		(0x3f<<22)
#define  FDI_DP_PORT_WIDTH_X1           (0<<19)
#define  FDI_DP_PORT_WIDTH_X2           (1<<19)
#define  FDI_DP_PORT_WIDTH_X3           (2<<19)
#define  FDI_DP_PORT_WIDTH_X4           (3<<19)
#define  FDI_TX_ENHANCE_FRAME_ENABLE    (1<<18)
/* Ironlake: hardwired to 1 */
#define  FDI_TX_PLL_ENABLE              (1<<14)

/* Ivybridge has different bits for lolz */
#define  FDI_LINK_TRAIN_PATTERN_1_IVB       (0<<8)
#define  FDI_LINK_TRAIN_PATTERN_2_IVB       (1<<8)
#define  FDI_LINK_TRAIN_PATTERN_IDLE_IVB    (2<<8)
#define  FDI_LINK_TRAIN_NONE_IVB            (3<<8)

/* both Tx and Rx */
#define  FDI_COMPOSITE_SYNC		(1<<11)
#define  FDI_LINK_TRAIN_AUTO		(1<<10)
#define  FDI_SCRAMBLING_ENABLE          (0<<7)
#define  FDI_SCRAMBLING_DISABLE         (1<<7)

/* FDI_RX, FDI_X is hard-wired to Transcoder_X */
#define _FDI_RXA_CTL             0xf000c
#define _FDI_RXB_CTL             0xf100c
#define FDI_RX_CTL(pipe) _PIPE(pipe, _FDI_RXA_CTL, _FDI_RXB_CTL)
#define  FDI_RX_ENABLE          (1<<31)
/* train, dp width same as FDI_TX */
#define  FDI_FS_ERRC_ENABLE		(1<<27)
#define  FDI_FE_ERRC_ENABLE		(1<<26)
#define  FDI_DP_PORT_WIDTH_X8           (7<<19)
#define  FDI_8BPC                       (0<<16)
#define  FDI_10BPC                      (1<<16)
#define  FDI_6BPC                       (2<<16)
#define  FDI_12BPC                      (3<<16)
#define  FDI_LINK_REVERSE_OVERWRITE     (1<<15)
#define  FDI_DMI_LINK_REVERSE_MASK      (1<<14)
#define  FDI_RX_PLL_ENABLE              (1<<13)
#define  FDI_FS_ERR_CORRECT_ENABLE      (1<<11)
#define  FDI_FE_ERR_CORRECT_ENABLE      (1<<10)
#define  FDI_FS_ERR_REPORT_ENABLE       (1<<9)
#define  FDI_FE_ERR_REPORT_ENABLE       (1<<8)
#define  FDI_RX_ENHANCE_FRAME_ENABLE    (1<<6)
#define  FDI_PCDCLK	                (1<<4)
/* CPT */
#define  FDI_AUTO_TRAINING			(1<<10)
#define  FDI_LINK_TRAIN_PATTERN_1_CPT		(0<<8)
#define  FDI_LINK_TRAIN_PATTERN_2_CPT		(1<<8)
#define  FDI_LINK_TRAIN_PATTERN_IDLE_CPT	(2<<8)
#define  FDI_LINK_TRAIN_NORMAL_CPT		(3<<8)
#define  FDI_LINK_TRAIN_PATTERN_MASK_CPT	(3<<8)
/* LPT */
#define  FDI_PORT_WIDTH_2X_LPT			(1<<19)
#define  FDI_PORT_WIDTH_1X_LPT			(0<<19)

#define _FDI_RXA_MISC            0xf0010
#define _FDI_RXB_MISC            0xf1010
#define _FDI_RXA_TUSIZE1         0xf0030
#define _FDI_RXA_TUSIZE2         0xf0038
#define _FDI_RXB_TUSIZE1         0xf1030
#define _FDI_RXB_TUSIZE2         0xf1038
#define  FDI_RX_TP1_TO_TP2_48	(2<<20)
#define  FDI_RX_TP1_TO_TP2_64	(3<<20)
#define  FDI_RX_FDI_DELAY_90	(0x90<<0)
#define FDI_RX_MISC(pipe) _PIPE(pipe, _FDI_RXA_MISC, _FDI_RXB_MISC)
#define FDI_RX_TUSIZE1(pipe) _PIPE(pipe, _FDI_RXA_TUSIZE1, _FDI_RXB_TUSIZE1)
#define FDI_RX_TUSIZE2(pipe) _PIPE(pipe, _FDI_RXA_TUSIZE2, _FDI_RXB_TUSIZE2)

/* FDI_RX interrupt register format */
#define FDI_RX_INTER_LANE_ALIGN         (1<<10)
#define FDI_RX_SYMBOL_LOCK              (1<<9) /* train 2 */
#define FDI_RX_BIT_LOCK                 (1<<8) /* train 1 */
#define FDI_RX_TRAIN_PATTERN_2_FAIL     (1<<7)
#define FDI_RX_FS_CODE_ERR              (1<<6)
#define FDI_RX_FE_CODE_ERR              (1<<5)
#define FDI_RX_SYMBOL_ERR_RATE_ABOVE    (1<<4)
#define FDI_RX_HDCP_LINK_FAIL           (1<<3)
#define FDI_RX_PIXEL_FIFO_OVERFLOW      (1<<2)
#define FDI_RX_CROSS_CLOCK_OVERFLOW     (1<<1)
#define FDI_RX_SYMBOL_QUEUE_OVERFLOW    (1<<0)

#define _FDI_RXA_IIR             0xf0014
#define _FDI_RXA_IMR             0xf0018
#define _FDI_RXB_IIR             0xf1014
#define _FDI_RXB_IMR             0xf1018
#define FDI_RX_IIR(pipe) _PIPE(pipe, _FDI_RXA_IIR, _FDI_RXB_IIR)
#define FDI_RX_IMR(pipe) _PIPE(pipe, _FDI_RXA_IMR, _FDI_RXB_IMR)

#define FDI_PLL_CTL_1           0xfe000
#define FDI_PLL_CTL_2           0xfe004

/* or SDVOB */
#define HDMIB   0xe1140
#define  PORT_ENABLE    (1 << 31)
#define  TRANSCODER(pipe)       ((pipe) << 30)
#define  TRANSCODER_CPT(pipe)   ((pipe) << 29)
#define  TRANSCODER_MASK        (1 << 30)
#define  TRANSCODER_MASK_CPT    (3 << 29)
#define  COLOR_FORMAT_8bpc      (0)
#define  COLOR_FORMAT_12bpc     (3 << 26)
#define  SDVOB_HOTPLUG_ENABLE   (1 << 23)
#define  SDVO_ENCODING          (0)
#define  TMDS_ENCODING          (2 << 10)
#define  NULL_PACKET_VSYNC_ENABLE       (1 << 9)
/* CPT */
#define  HDMI_MODE_SELECT	(1 << 9)
#define  DVI_MODE_SELECT	(0)
#define  SDVOB_BORDER_ENABLE    (1 << 7)
#define  AUDIO_ENABLE           (1 << 6)
#define  VSYNC_ACTIVE_HIGH      (1 << 4)
#define  HSYNC_ACTIVE_HIGH      (1 << 3)
#define  PORT_DETECTED          (1 << 2)

/* PCH SDVOB multiplex with HDMIB */
#define PCH_SDVOB	HDMIB

#define HDMIC   0xe1150
#define HDMID   0xe1160

#define PCH_LVDS	0xe1180
#define  LVDS_DETECTED	(1 << 1)

/* vlv has 2 sets of panel control regs. */
#define PIPEA_PP_STATUS         0x61200
#define PIPEA_PP_CONTROL        0x61204
#define PIPEA_PP_ON_DELAYS      0x61208
#define PIPEA_PP_OFF_DELAYS     0x6120c
#define PIPEA_PP_DIVISOR        0x61210

#define PIPEB_PP_STATUS         0x61300
#define PIPEB_PP_CONTROL        0x61304
#define PIPEB_PP_ON_DELAYS      0x61308
#define PIPEB_PP_OFF_DELAYS     0x6130c
#define PIPEB_PP_DIVISOR        0x61310

#define PCH_PP_STATUS		0xc7200
#define PCH_PP_CONTROL		0xc7204
#define  PANEL_UNLOCK_REGS	(0xabcd << 16)
#define  PANEL_UNLOCK_MASK	(0xffff << 16)
#define  EDP_FORCE_VDD		(1 << 3)
#define  EDP_BLC_ENABLE		(1 << 2)
#define  PANEL_POWER_RESET	(1 << 1)
#define  PANEL_POWER_OFF	(0 << 0)
#define  PANEL_POWER_ON		(1 << 0)
#define PCH_PP_ON_DELAYS	0xc7208
#define  PANEL_PORT_SELECT_MASK	(3 << 30)
#define  PANEL_PORT_SELECT_LVDS	(0 << 30)
#define  PANEL_PORT_SELECT_DPA	(1 << 30)
#define  EDP_PANEL		(1 << 30)
#define  PANEL_PORT_SELECT_DPC	(2 << 30)
#define  PANEL_PORT_SELECT_DPD	(3 << 30)
#define  PANEL_POWER_UP_DELAY_MASK	(0x1fff0000)
#define  PANEL_POWER_UP_DELAY_SHIFT	16
#define  PANEL_LIGHT_ON_DELAY_MASK	(0x1fff)
#define  PANEL_LIGHT_ON_DELAY_SHIFT	0

#define PCH_PP_OFF_DELAYS	0xc720c
#define  PANEL_POWER_DOWN_DELAY_MASK	(0x1fff0000)
#define  PANEL_POWER_DOWN_DELAY_SHIFT	16
#define  PANEL_LIGHT_OFF_DELAY_MASK	(0x1fff)
#define  PANEL_LIGHT_OFF_DELAY_SHIFT	0

#define PCH_PP_DIVISOR		0xc7210
#define  PP_REFERENCE_DIVIDER_MASK	(0xffffff00)
#define  PP_REFERENCE_DIVIDER_SHIFT	8
#define  PANEL_POWER_CYCLE_DELAY_MASK	(0x1f)
#define  PANEL_POWER_CYCLE_DELAY_SHIFT	0

#define PCH_DP_B		0xe4100
#define PCH_DPB_AUX_CH_CTL	0xe4110
#define PCH_DPB_AUX_CH_DATA1	0xe4114
#define PCH_DPB_AUX_CH_DATA2	0xe4118
#define PCH_DPB_AUX_CH_DATA3	0xe411c
#define PCH_DPB_AUX_CH_DATA4	0xe4120
#define PCH_DPB_AUX_CH_DATA5	0xe4124

#define PCH_DP_C		0xe4200
#define PCH_DPC_AUX_CH_CTL	0xe4210
#define PCH_DPC_AUX_CH_DATA1	0xe4214
#define PCH_DPC_AUX_CH_DATA2	0xe4218
#define PCH_DPC_AUX_CH_DATA3	0xe421c
#define PCH_DPC_AUX_CH_DATA4	0xe4220
#define PCH_DPC_AUX_CH_DATA5	0xe4224

#define PCH_DP_D		0xe4300
#define PCH_DPD_AUX_CH_CTL	0xe4310
#define PCH_DPD_AUX_CH_DATA1	0xe4314
#define PCH_DPD_AUX_CH_DATA2	0xe4318
#define PCH_DPD_AUX_CH_DATA3	0xe431c
#define PCH_DPD_AUX_CH_DATA4	0xe4320
#define PCH_DPD_AUX_CH_DATA5	0xe4324

/* CPT */
#define  PORT_TRANS_A_SEL_CPT	0
#define  PORT_TRANS_B_SEL_CPT	(1<<29)
#define  PORT_TRANS_C_SEL_CPT	(2<<29)
#define  PORT_TRANS_SEL_MASK	(3<<29)
#define  PORT_TRANS_SEL_CPT(pipe)	((pipe) << 29)
#define  PORT_TO_PIPE(val)	(((val) & (1<<30)) >> 30)
#define  PORT_TO_PIPE_CPT(val)	(((val) & PORT_TRANS_SEL_MASK) >> 29)

#define TRANS_DP_CTL_A		0xe0300
#define TRANS_DP_CTL_B		0xe1300
#define TRANS_DP_CTL_C		0xe2300
#define TRANS_DP_CTL(pipe)	(TRANS_DP_CTL_A + (pipe) * 0x01000)
#define  TRANS_DP_OUTPUT_ENABLE	(1<<31)
#define  TRANS_DP_PORT_SEL_B	(0<<29)
#define  TRANS_DP_PORT_SEL_C	(1<<29)
#define  TRANS_DP_PORT_SEL_D	(2<<29)
#define  TRANS_DP_PORT_SEL_NONE	(3<<29)
#define  TRANS_DP_PORT_SEL_MASK	(3<<29)
#define  TRANS_DP_AUDIO_ONLY	(1<<26)
#define  TRANS_DP_ENH_FRAMING	(1<<18)
#define  TRANS_DP_8BPC		(0<<9)
#define  TRANS_DP_10BPC		(1<<9)
#define  TRANS_DP_6BPC		(2<<9)
#define  TRANS_DP_12BPC		(3<<9)
#define  TRANS_DP_BPC_MASK	(3<<9)
#define  TRANS_DP_VSYNC_ACTIVE_HIGH	(1<<4)
#define  TRANS_DP_VSYNC_ACTIVE_LOW	0
#define  TRANS_DP_HSYNC_ACTIVE_HIGH	(1<<3)
#define  TRANS_DP_HSYNC_ACTIVE_LOW	0
#define  TRANS_DP_SYNC_MASK	(3<<3)

/* SNB eDP training params */
/* SNB A-stepping */
#define  EDP_LINK_TRAIN_400MV_0DB_SNB_A		(0x38<<22)
#define  EDP_LINK_TRAIN_400MV_6DB_SNB_A		(0x02<<22)
#define  EDP_LINK_TRAIN_600MV_3_5DB_SNB_A	(0x01<<22)
#define  EDP_LINK_TRAIN_800MV_0DB_SNB_A		(0x0<<22)
/* SNB B-stepping */
#define  EDP_LINK_TRAIN_400_600MV_0DB_SNB_B	(0x0<<22)
#define  EDP_LINK_TRAIN_400MV_3_5DB_SNB_B	(0x1<<22)
#define  EDP_LINK_TRAIN_400_600MV_6DB_SNB_B	(0x3a<<22)
#define  EDP_LINK_TRAIN_600_800MV_3_5DB_SNB_B	(0x39<<22)
#define  EDP_LINK_TRAIN_800_1200MV_0DB_SNB_B	(0x38<<22)
#define  EDP_LINK_TRAIN_VOL_EMP_MASK_SNB	(0x3f<<22)

/* IVB */
#define EDP_LINK_TRAIN_400MV_0DB_IVB		(0x24 <<22)
#define EDP_LINK_TRAIN_400MV_3_5DB_IVB		(0x2a <<22)
#define EDP_LINK_TRAIN_400MV_6DB_IVB		(0x2f <<22)
#define EDP_LINK_TRAIN_600MV_0DB_IVB		(0x30 <<22)
#define EDP_LINK_TRAIN_600MV_3_5DB_IVB		(0x36 <<22)
#define EDP_LINK_TRAIN_800MV_0DB_IVB		(0x38 <<22)
#define EDP_LINK_TRAIN_800MV_3_5DB_IVB		(0x33 <<22)

/* legacy values */
#define EDP_LINK_TRAIN_500MV_0DB_IVB		(0x00 <<22)
#define EDP_LINK_TRAIN_1000MV_0DB_IVB		(0x20 <<22)
#define EDP_LINK_TRAIN_500MV_3_5DB_IVB		(0x02 <<22)
#define EDP_LINK_TRAIN_1000MV_3_5DB_IVB		(0x22 <<22)
#define EDP_LINK_TRAIN_1000MV_6DB_IVB		(0x23 <<22)

#define  EDP_LINK_TRAIN_VOL_EMP_MASK_IVB	(0x3f<<22)

#define  FORCEWAKE				0xA18C
#define  FORCEWAKE_VLV				0x1300b0
#define  FORCEWAKE_ACK_VLV			0x1300b4
#define  FORCEWAKE_ACK_HSW			0x130044
#define  FORCEWAKE_ACK				0x130090
#define  FORCEWAKE_MT				0xa188 /* multi-threaded */
#define   FORCEWAKE_KERNEL			0x1
#define   FORCEWAKE_USER			0x2
#define  FORCEWAKE_MT_ACK			0x130040
#define  ECOBUS					0xa180
#define    FORCEWAKE_MT_ENABLE			(1<<5)

#define  GTFIFODBG				0x120000
#define    GT_FIFO_CPU_ERROR_MASK		7
#define    GT_FIFO_OVFERR			(1<<2)
#define    GT_FIFO_IAWRERR			(1<<1)
#define    GT_FIFO_IARDERR			(1<<0)

#define  GT_FIFO_FREE_ENTRIES			0x120008
#define    GT_FIFO_NUM_RESERVED_ENTRIES		20

#define GEN6_UCGCTL1				0x9400
# define GEN6_BLBUNIT_CLOCK_GATE_DISABLE		(1 << 5)
# define GEN6_CSUNIT_CLOCK_GATE_DISABLE			(1 << 7)

#define GEN6_UCGCTL2				0x9404
# define GEN7_VDSUNIT_CLOCK_GATE_DISABLE		(1 << 30)
# define GEN7_TDLUNIT_CLOCK_GATE_DISABLE		(1 << 22)
# define GEN6_RCZUNIT_CLOCK_GATE_DISABLE		(1 << 13)
# define GEN6_RCPBUNIT_CLOCK_GATE_DISABLE		(1 << 12)
# define GEN6_RCCUNIT_CLOCK_GATE_DISABLE		(1 << 11)

#define GEN7_UCGCTL4				0x940c
#define  GEN7_L3BANK2X_CLOCK_GATE_DISABLE	(1<<25)

#define GEN6_RPNSWREQ				0xA008
#define   GEN6_TURBO_DISABLE			(1<<31)
#define   GEN6_FREQUENCY(x)			((x)<<25)
#define   GEN6_OFFSET(x)			((x)<<19)
#define   GEN6_AGGRESSIVE_TURBO			(0<<15)
#define GEN6_RC_VIDEO_FREQ			0xA00C
#define GEN6_RC_CONTROL				0xA090
#define   GEN6_RC_CTL_RC6pp_ENABLE		(1<<16)
#define   GEN6_RC_CTL_RC6p_ENABLE		(1<<17)
#define   GEN6_RC_CTL_RC6_ENABLE		(1<<18)
#define   GEN6_RC_CTL_RC1e_ENABLE		(1<<20)
#define   GEN6_RC_CTL_RC7_ENABLE		(1<<22)
#define   GEN6_RC_CTL_EI_MODE(x)		((x)<<27)
#define   GEN6_RC_CTL_HW_ENABLE			(1<<31)
#define GEN6_RP_DOWN_TIMEOUT			0xA010
#define GEN6_RP_INTERRUPT_LIMITS		0xA014
#define GEN6_RPSTAT1				0xA01C
#define   GEN6_CAGF_SHIFT			8
#define   GEN6_CAGF_MASK			(0x7f << GEN6_CAGF_SHIFT)
#define GEN6_RP_CONTROL				0xA024
#define   GEN6_RP_MEDIA_TURBO			(1<<11)
#define   GEN6_RP_MEDIA_MODE_MASK		(3<<9)
#define   GEN6_RP_MEDIA_HW_TURBO_MODE		(3<<9)
#define   GEN6_RP_MEDIA_HW_NORMAL_MODE		(2<<9)
#define   GEN6_RP_MEDIA_HW_MODE			(1<<9)
#define   GEN6_RP_MEDIA_SW_MODE			(0<<9)
#define   GEN6_RP_MEDIA_IS_GFX			(1<<8)
#define   GEN6_RP_ENABLE			(1<<7)
#define   GEN6_RP_UP_IDLE_MIN			(0x1<<3)
#define   GEN6_RP_UP_BUSY_AVG			(0x2<<3)
#define   GEN6_RP_UP_BUSY_CONT			(0x4<<3)
#define   GEN7_RP_DOWN_IDLE_AVG			(0x2<<0)
#define   GEN6_RP_DOWN_IDLE_CONT		(0x1<<0)
#define GEN6_RP_UP_THRESHOLD			0xA02C
#define GEN6_RP_DOWN_THRESHOLD			0xA030
#define GEN6_RP_CUR_UP_EI			0xA050
#define   GEN6_CURICONT_MASK			0xffffff
#define GEN6_RP_CUR_UP				0xA054
#define   GEN6_CURBSYTAVG_MASK			0xffffff
#define GEN6_RP_PREV_UP				0xA058
#define GEN6_RP_CUR_DOWN_EI			0xA05C
#define   GEN6_CURIAVG_MASK			0xffffff
#define GEN6_RP_CUR_DOWN			0xA060
#define GEN6_RP_PREV_DOWN			0xA064
#define GEN6_RP_UP_EI				0xA068
#define GEN6_RP_DOWN_EI				0xA06C
#define GEN6_RP_IDLE_HYSTERSIS			0xA070
#define GEN6_RC_STATE				0xA094
#define GEN6_RC1_WAKE_RATE_LIMIT		0xA098
#define GEN6_RC6_WAKE_RATE_LIMIT		0xA09C
#define GEN6_RC6pp_WAKE_RATE_LIMIT		0xA0A0
#define GEN6_RC_EVALUATION_INTERVAL		0xA0A8
#define GEN6_RC_IDLE_HYSTERSIS			0xA0AC
#define GEN6_RC_SLEEP				0xA0B0
#define GEN6_RC1e_THRESHOLD			0xA0B4
#define GEN6_RC6_THRESHOLD			0xA0B8
#define GEN6_RC6p_THRESHOLD			0xA0BC
#define GEN6_RC6pp_THRESHOLD			0xA0C0
#define GEN6_PMINTRMSK				0xA168

#define GEN6_PMISR				0x44020
#define GEN6_PMIMR				0x44024 /* rps_lock */
#define GEN6_PMIIR				0x44028
#define GEN6_PMIER				0x4402C
#define  GEN6_PM_MBOX_EVENT			(1<<25)
#define  GEN6_PM_THERMAL_EVENT			(1<<24)
#define  GEN6_PM_RP_DOWN_TIMEOUT		(1<<6)
#define  GEN6_PM_RP_UP_THRESHOLD		(1<<5)
#define  GEN6_PM_RP_DOWN_THRESHOLD		(1<<4)
#define  GEN6_PM_RP_UP_EI_EXPIRED		(1<<2)
#define  GEN6_PM_RP_DOWN_EI_EXPIRED		(1<<1)
#define  GEN6_PM_DEFERRED_EVENTS		(GEN6_PM_RP_UP_THRESHOLD | \
						 GEN6_PM_RP_DOWN_THRESHOLD | \
						 GEN6_PM_RP_DOWN_TIMEOUT)

#define GEN6_GT_GFX_RC6_LOCKED			0x138104
#define GEN6_GT_GFX_RC6				0x138108
#define GEN6_GT_GFX_RC6p			0x13810C
#define GEN6_GT_GFX_RC6pp			0x138110

#define GEN6_PCODE_MAILBOX			0x138124
#define   GEN6_PCODE_READY			(1<<31)
#define   GEN6_READ_OC_PARAMS			0xc
#define   GEN6_PCODE_WRITE_MIN_FREQ_TABLE	0x8
#define   GEN6_PCODE_READ_MIN_FREQ_TABLE	0x9
#define	  GEN6_PCODE_WRITE_RC6VIDS		0x4
#define	  GEN6_PCODE_READ_RC6VIDS		0x5
#define   GEN6_ENCODE_RC6_VID(mv)		(((mv) / 5) - 245) < 0 ?: 0
#define   GEN6_DECODE_RC6_VID(vids)		(((vids) * 5) > 0 ? ((vids) * 5) + 245 : 0)
#define GEN6_PCODE_DATA				0x138128
#define   GEN6_PCODE_FREQ_IA_RATIO_SHIFT	8

#define GEN6_GT_CORE_STATUS		0x138060
#define   GEN6_CORE_CPD_STATE_MASK	(7<<4)
#define   GEN6_RCn_MASK			7
#define   GEN6_RC0			0
#define   GEN6_RC3			2
#define   GEN6_RC6			3
#define   GEN6_RC7			4

#define GEN7_MISCCPCTL			(0x9424)
#define   GEN7_DOP_CLOCK_GATE_ENABLE	(1<<0)

/* IVYBRIDGE DPF */
#define GEN7_L3CDERRST1			0xB008 /* L3CD Error Status 1 */
#define   GEN7_L3CDERRST1_ROW_MASK	(0x7ff<<14)
#define   GEN7_PARITY_ERROR_VALID	(1<<13)
#define   GEN7_L3CDERRST1_BANK_MASK	(3<<11)
#define   GEN7_L3CDERRST1_SUBBANK_MASK	(7<<8)
#define GEN7_PARITY_ERROR_ROW(reg) \
		((reg & GEN7_L3CDERRST1_ROW_MASK) >> 14)
#define GEN7_PARITY_ERROR_BANK(reg) \
		((reg & GEN7_L3CDERRST1_BANK_MASK) >> 11)
#define GEN7_PARITY_ERROR_SUBBANK(reg) \
		((reg & GEN7_L3CDERRST1_SUBBANK_MASK) >> 8)
#define   GEN7_L3CDERRST1_ENABLE	(1<<7)

#define GEN7_L3LOG_BASE			0xB070
#define GEN7_L3LOG_SIZE			0x80

#define G4X_AUD_VID_DID			0x62020
#define INTEL_AUDIO_DEVCL		0x808629FB
#define INTEL_AUDIO_DEVBLC		0x80862801
#define INTEL_AUDIO_DEVCTG		0x80862802

#define G4X_AUD_CNTL_ST			0x620B4
#define G4X_ELDV_DEVCL_DEVBLC		(1 << 13)
#define G4X_ELDV_DEVCTG			(1 << 14)
#define G4X_ELD_ADDR			(0xf << 5)
#define G4X_ELD_ACK			(1 << 4)
#define G4X_HDMIW_HDMIEDID		0x6210C

#define IBX_HDMIW_HDMIEDID_A		0xE2050
#define IBX_HDMIW_HDMIEDID_B		0xE2150
#define IBX_HDMIW_HDMIEDID(pipe) _PIPE(pipe, \
					IBX_HDMIW_HDMIEDID_A, \
					IBX_HDMIW_HDMIEDID_B)
#define IBX_AUD_CNTL_ST_A		0xE20B4
#define IBX_AUD_CNTL_ST_B		0xE21B4
#define IBX_AUD_CNTL_ST(pipe) _PIPE(pipe, \
					IBX_AUD_CNTL_ST_A, \
					IBX_AUD_CNTL_ST_B)
#define IBX_ELD_BUFFER_SIZE		(0x1f << 10)
#define IBX_ELD_ADDRESS			(0x1f << 5)
#define IBX_ELD_ACK			(1 << 4)
#define IBX_AUD_CNTL_ST2		0xE20C0
#define IBX_ELD_VALIDB			(1 << 0)
#define IBX_CP_READYB			(1 << 1)

#define CPT_HDMIW_HDMIEDID_A		0xE5050
#define CPT_HDMIW_HDMIEDID_B		0xE5150
#define CPT_HDMIW_HDMIEDID(pipe) _PIPE(pipe, \
					CPT_HDMIW_HDMIEDID_A, \
					CPT_HDMIW_HDMIEDID_B)
#define CPT_AUD_CNTL_ST_A		0xE50B4
#define CPT_AUD_CNTL_ST_B		0xE51B4
#define CPT_AUD_CNTL_ST(pipe) _PIPE(pipe, \
					CPT_AUD_CNTL_ST_A, \
					CPT_AUD_CNTL_ST_B)
#define CPT_AUD_CNTRL_ST2		0xE50C0

/* These are the 4 32-bit write offset registers for each stream
 * output buffer.  It determines the offset from the
 * 3DSTATE_SO_BUFFERs that the next streamed vertex output goes to.
 */
#define GEN7_SO_WRITE_OFFSET(n)		(0x5280 + (n) * 4)

#define IBX_AUD_CONFIG_A			0xe2000
#define IBX_AUD_CONFIG_B			0xe2100
#define IBX_AUD_CFG(pipe) _PIPE(pipe, \
					IBX_AUD_CONFIG_A, \
					IBX_AUD_CONFIG_B)
#define CPT_AUD_CONFIG_A			0xe5000
#define CPT_AUD_CONFIG_B			0xe5100
#define CPT_AUD_CFG(pipe) _PIPE(pipe, \
					CPT_AUD_CONFIG_A, \
					CPT_AUD_CONFIG_B)
#define   AUD_CONFIG_N_VALUE_INDEX		(1 << 29)
#define   AUD_CONFIG_N_PROG_ENABLE		(1 << 28)
#define   AUD_CONFIG_UPPER_N_SHIFT		20
#define   AUD_CONFIG_UPPER_N_VALUE		(0xff << 20)
#define   AUD_CONFIG_LOWER_N_SHIFT		4
#define   AUD_CONFIG_LOWER_N_VALUE		(0xfff << 4)
#define   AUD_CONFIG_PIXEL_CLOCK_HDMI_SHIFT	16
#define   AUD_CONFIG_PIXEL_CLOCK_HDMI		(0xf << 16)
#define   AUD_CONFIG_DISABLE_NCTS		(1 << 3)

/* HSW Audio */
#define   HSW_AUD_CONFIG_A		0x65000 /* Audio Configuration Transcoder A */
#define   HSW_AUD_CONFIG_B		0x65100 /* Audio Configuration Transcoder B */
#define   HSW_AUD_CFG(pipe) _PIPE(pipe, \
					HSW_AUD_CONFIG_A, \
					HSW_AUD_CONFIG_B)

#define   HSW_AUD_MISC_CTRL_A		0x65010 /* Audio Misc Control Convert 1 */
#define   HSW_AUD_MISC_CTRL_B		0x65110 /* Audio Misc Control Convert 2 */
#define   HSW_AUD_MISC_CTRL(pipe) _PIPE(pipe, \
					HSW_AUD_MISC_CTRL_A, \
					HSW_AUD_MISC_CTRL_B)

#define   HSW_AUD_DIP_ELD_CTRL_ST_A	0x650b4 /* Audio DIP and ELD Control State Transcoder A */
#define   HSW_AUD_DIP_ELD_CTRL_ST_B	0x651b4 /* Audio DIP and ELD Control State Transcoder B */
#define   HSW_AUD_DIP_ELD_CTRL(pipe) _PIPE(pipe, \
					HSW_AUD_DIP_ELD_CTRL_ST_A, \
					HSW_AUD_DIP_ELD_CTRL_ST_B)

/* Audio Digital Converter */
#define   HSW_AUD_DIG_CNVT_1		0x65080 /* Audio Converter 1 */
#define   HSW_AUD_DIG_CNVT_2		0x65180 /* Audio Converter 1 */
#define   AUD_DIG_CNVT(pipe) _PIPE(pipe, \
					HSW_AUD_DIG_CNVT_1, \
					HSW_AUD_DIG_CNVT_2)
#define   DIP_PORT_SEL_MASK		0x3

#define   HSW_AUD_EDID_DATA_A		0x65050
#define   HSW_AUD_EDID_DATA_B		0x65150
#define   HSW_AUD_EDID_DATA(pipe) _PIPE(pipe, \
					HSW_AUD_EDID_DATA_A, \
					HSW_AUD_EDID_DATA_B)

#define   HSW_AUD_PIPE_CONV_CFG		0x6507c /* Audio pipe and converter configs */
#define   HSW_AUD_PIN_ELD_CP_VLD	0x650c0 /* Audio ELD and CP Ready Status */
#define   AUDIO_INACTIVE_C		(1<<11)
#define   AUDIO_INACTIVE_B		(1<<7)
#define   AUDIO_INACTIVE_A		(1<<3)
#define   AUDIO_OUTPUT_ENABLE_A		(1<<2)
#define   AUDIO_OUTPUT_ENABLE_B		(1<<6)
#define   AUDIO_OUTPUT_ENABLE_C		(1<<10)
#define   AUDIO_ELD_VALID_A		(1<<0)
#define   AUDIO_ELD_VALID_B		(1<<4)
#define   AUDIO_ELD_VALID_C		(1<<8)
#define   AUDIO_CP_READY_A		(1<<1)
#define   AUDIO_CP_READY_B		(1<<5)
#define   AUDIO_CP_READY_C		(1<<9)

/* HSW Power Wells */
#define HSW_PWR_WELL_CTL1			0x45400 /* BIOS */
#define HSW_PWR_WELL_CTL2			0x45404 /* Driver */
#define HSW_PWR_WELL_CTL3			0x45408 /* KVMR */
#define HSW_PWR_WELL_CTL4			0x4540C /* Debug */
#define   HSW_PWR_WELL_ENABLE			(1<<31)
#define   HSW_PWR_WELL_STATE			(1<<30)
#define HSW_PWR_WELL_CTL5			0x45410
#define   HSW_PWR_WELL_ENABLE_SINGLE_STEP	(1<<31)
#define   HSW_PWR_WELL_PWR_GATE_OVERRIDE	(1<<20)
#define   HSW_PWR_WELL_FORCE_ON			(1<<19)
#define HSW_PWR_WELL_CTL6			0x45414

/* Per-pipe DDI Function Control */
#define PIPE_DDI_FUNC_CTL_A		0x60400
#define PIPE_DDI_FUNC_CTL_B		0x61400
#define PIPE_DDI_FUNC_CTL_C		0x62400
#define PIPE_DDI_FUNC_CTL_EDP		0x6F400
#define DDI_FUNC_CTL(pipe) _PIPE(pipe, PIPE_DDI_FUNC_CTL_A, \
				       PIPE_DDI_FUNC_CTL_B)
#define  PIPE_DDI_FUNC_ENABLE		(1<<31)
/* Those bits are ignored by pipe EDP since it can only connect to DDI A */
#define  PIPE_DDI_PORT_MASK		(7<<28)
#define  PIPE_DDI_SELECT_PORT(x)	((x)<<28)
#define  PIPE_DDI_PORT_NONE		(0<<28)
#define  PIPE_DDI_MODE_SELECT_MASK	(7<<24)
#define  PIPE_DDI_MODE_SELECT_HDMI	(0<<24)
#define  PIPE_DDI_MODE_SELECT_DVI	(1<<24)
#define  PIPE_DDI_MODE_SELECT_DP_SST	(2<<24)
#define  PIPE_DDI_MODE_SELECT_DP_MST	(3<<24)
#define  PIPE_DDI_MODE_SELECT_FDI	(4<<24)
#define  PIPE_DDI_BPC_MASK		(7<<20)
#define  PIPE_DDI_BPC_8			(0<<20)
#define  PIPE_DDI_BPC_10		(1<<20)
#define  PIPE_DDI_BPC_6			(2<<20)
#define  PIPE_DDI_BPC_12		(3<<20)
#define  PIPE_DDI_PVSYNC		(1<<17)
#define  PIPE_DDI_PHSYNC		(1<<16)
#define  PIPE_DDI_BFI_ENABLE		(1<<4)
#define  PIPE_DDI_PORT_WIDTH_X1		(0<<1)
#define  PIPE_DDI_PORT_WIDTH_X2		(1<<1)
#define  PIPE_DDI_PORT_WIDTH_X4		(3<<1)

/* DisplayPort Transport Control */
#define DP_TP_CTL_A			0x64040
#define DP_TP_CTL_B			0x64140
#define DP_TP_CTL(port) _PORT(port, DP_TP_CTL_A, DP_TP_CTL_B)
#define  DP_TP_CTL_ENABLE			(1<<31)
#define  DP_TP_CTL_MODE_SST			(0<<27)
#define  DP_TP_CTL_MODE_MST			(1<<27)
#define  DP_TP_CTL_ENHANCED_FRAME_ENABLE	(1<<18)
#define  DP_TP_CTL_FDI_AUTOTRAIN		(1<<15)
#define  DP_TP_CTL_LINK_TRAIN_MASK		(7<<8)
#define  DP_TP_CTL_LINK_TRAIN_PAT1		(0<<8)
#define  DP_TP_CTL_LINK_TRAIN_PAT2		(1<<8)
#define  DP_TP_CTL_LINK_TRAIN_PAT3		(4<<8)
#define  DP_TP_CTL_LINK_TRAIN_IDLE		(2<<8)
#define  DP_TP_CTL_LINK_TRAIN_NORMAL		(3<<8)
#define  DP_TP_CTL_SCRAMBLE_DISABLE		(1<<7)

/* DisplayPort Transport Status */
#define DP_TP_STATUS_A			0x64044
#define DP_TP_STATUS_B			0x64144
#define DP_TP_STATUS(port) _PORT(port, DP_TP_STATUS_A, DP_TP_STATUS_B)
#define  DP_TP_STATUS_IDLE_DONE		(1<<25)
#define  DP_TP_STATUS_AUTOTRAIN_DONE	(1<<12)

/* DDI Buffer Control */
#define DDI_BUF_CTL_A				0x64000
#define DDI_BUF_CTL_B				0x64100
#define DDI_BUF_CTL(port) _PORT(port, DDI_BUF_CTL_A, DDI_BUF_CTL_B)
#define  DDI_BUF_CTL_ENABLE			(1<<31)
#define  DDI_BUF_EMP_400MV_0DB_HSW		(0<<24)   /* Sel0 */
#define  DDI_BUF_EMP_400MV_3_5DB_HSW		(1<<24)   /* Sel1 */
#define  DDI_BUF_EMP_400MV_6DB_HSW		(2<<24)   /* Sel2 */
#define  DDI_BUF_EMP_400MV_9_5DB_HSW		(3<<24)   /* Sel3 */
#define  DDI_BUF_EMP_600MV_0DB_HSW		(4<<24)   /* Sel4 */
#define  DDI_BUF_EMP_600MV_3_5DB_HSW		(5<<24)   /* Sel5 */
#define  DDI_BUF_EMP_600MV_6DB_HSW		(6<<24)   /* Sel6 */
#define  DDI_BUF_EMP_800MV_0DB_HSW		(7<<24)   /* Sel7 */
#define  DDI_BUF_EMP_800MV_3_5DB_HSW		(8<<24)   /* Sel8 */
#define  DDI_BUF_EMP_MASK			(0xf<<24)
#define  DDI_BUF_IS_IDLE			(1<<7)
#define  DDI_PORT_WIDTH_X1			(0<<1)
#define  DDI_PORT_WIDTH_X2			(1<<1)
#define  DDI_PORT_WIDTH_X4			(3<<1)
#define  DDI_INIT_DISPLAY_DETECTED		(1<<0)

/* DDI Buffer Translations */
#define DDI_BUF_TRANS_A				0x64E00
#define DDI_BUF_TRANS_B				0x64E60
#define DDI_BUF_TRANS(port) _PORT(port, DDI_BUF_TRANS_A, DDI_BUF_TRANS_B)

/* Sideband Interface (SBI) is programmed indirectly, via
 * SBI_ADDR, which contains the register offset; and SBI_DATA,
 * which contains the payload */
#define SBI_ADDR			0xC6000
#define SBI_DATA			0xC6004
#define SBI_CTL_STAT			0xC6008
#define  SBI_CTL_OP_CRRD		(0x6<<8)
#define  SBI_CTL_OP_CRWR		(0x7<<8)
#define  SBI_RESPONSE_FAIL		(0x1<<1)
#define  SBI_RESPONSE_SUCCESS		(0x0<<1)
#define  SBI_BUSY			(0x1<<0)
#define  SBI_READY			(0x0<<0)

/* SBI offsets */
#define  SBI_SSCDIVINTPHASE6			0x0600
#define   SBI_SSCDIVINTPHASE_DIVSEL_MASK	((0x7f)<<1)
#define   SBI_SSCDIVINTPHASE_DIVSEL(x)		((x)<<1)
#define   SBI_SSCDIVINTPHASE_INCVAL_MASK	((0x7f)<<8)
#define   SBI_SSCDIVINTPHASE_INCVAL(x)		((x)<<8)
#define   SBI_SSCDIVINTPHASE_DIR(x)		((x)<<15)
#define   SBI_SSCDIVINTPHASE_PROPAGATE		(1<<0)
#define  SBI_SSCCTL				0x020c
#define  SBI_SSCCTL6				0x060C
#define   SBI_SSCCTL_DISABLE			(1<<0)
#define  SBI_SSCAUXDIV6				0x0610
#define   SBI_SSCAUXDIV_FINALDIV2SEL(x)		((x)<<4)
#define  SBI_DBUFF0				0x2a00

/* LPT PIXCLK_GATE */
#define PIXCLK_GATE			0xC6020
#define  PIXCLK_GATE_UNGATE		(1<<0)
#define  PIXCLK_GATE_GATE		(0<<0)

/* SPLL */
#define SPLL_CTL			0x46020
#define  SPLL_PLL_ENABLE		(1<<31)
#define  SPLL_PLL_SSC			(1<<28)
#define  SPLL_PLL_NON_SSC		(2<<28)
#define  SPLL_PLL_FREQ_810MHz		(0<<26)
#define  SPLL_PLL_FREQ_1350MHz		(1<<26)

/* WRPLL */
#define WRPLL_CTL1			0x46040
#define WRPLL_CTL2			0x46060
#define  WRPLL_PLL_ENABLE		(1<<31)
#define  WRPLL_PLL_SELECT_SSC		(0x01<<28)
#define  WRPLL_PLL_SELECT_NON_SSC	(0x02<<28)
#define  WRPLL_PLL_SELECT_LCPLL_2700	(0x03<<28)
/* WRPLL divider programming */
#define  WRPLL_DIVIDER_REFERENCE(x)	((x)<<0)
#define  WRPLL_DIVIDER_POST(x)		((x)<<8)
#define  WRPLL_DIVIDER_FEEDBACK(x)	((x)<<16)

/* Port clock selection */
#define PORT_CLK_SEL_A			0x46100
#define PORT_CLK_SEL_B			0x46104
#define PORT_CLK_SEL(port) _PORT(port, PORT_CLK_SEL_A, PORT_CLK_SEL_B)
#define  PORT_CLK_SEL_LCPLL_2700	(0<<29)
#define  PORT_CLK_SEL_LCPLL_1350	(1<<29)
#define  PORT_CLK_SEL_LCPLL_810		(2<<29)
#define  PORT_CLK_SEL_SPLL		(3<<29)
#define  PORT_CLK_SEL_WRPLL1		(4<<29)
#define  PORT_CLK_SEL_WRPLL2		(5<<29)
#define  PORT_CLK_SEL_NONE		(7<<29)

/* Pipe clock selection */
#define PIPE_CLK_SEL_A			0x46140
#define PIPE_CLK_SEL_B			0x46144
#define PIPE_CLK_SEL(pipe) _PIPE(pipe, PIPE_CLK_SEL_A, PIPE_CLK_SEL_B)
/* For each pipe, we need to select the corresponding port clock */
#define  PIPE_CLK_SEL_DISABLED		(0x0<<29)
#define  PIPE_CLK_SEL_PORT(x)		((x+1)<<29)

#define _PIPEA_MSA_MISC			0x60410
#define _PIPEB_MSA_MISC			0x61410
#define PIPE_MSA_MISC(pipe) _PIPE(pipe, _PIPEA_MSA_MISC, _PIPEB_MSA_MISC)
#define  PIPE_MSA_SYNC_CLK		(1<<0)
#define  PIPE_MSA_6_BPC			(0<<5)
#define  PIPE_MSA_8_BPC			(1<<5)
#define  PIPE_MSA_10_BPC		(2<<5)
#define  PIPE_MSA_12_BPC		(3<<5)
#define  PIPE_MSA_16_BPC		(4<<5)

/* LCPLL Control */
#define LCPLL_CTL			0x130040
#define  LCPLL_PLL_DISABLE		(1<<31)
#define  LCPLL_PLL_LOCK			(1<<30)
#define  LCPLL_CLK_FREQ_MASK		(3<<26)
#define  LCPLL_CLK_FREQ_450		(0<<26)
#define  LCPLL_CD_CLOCK_DISABLE		(1<<25)
#define  LCPLL_CD2X_CLOCK_DISABLE	(1<<23)
#define  LCPLL_CD_SOURCE_FCLK		(1<<21)

/* Pipe WM_LINETIME - watermark line time */
#define PIPE_WM_LINETIME_A		0x45270
#define PIPE_WM_LINETIME_B		0x45274
#define PIPE_WM_LINETIME(pipe) _PIPE(pipe, PIPE_WM_LINETIME_A, \
					   PIPE_WM_LINETIME_B)
#define   PIPE_WM_LINETIME_MASK			(0x1ff)
#define   PIPE_WM_LINETIME_TIME(x)		((x))
#define   PIPE_WM_LINETIME_IPS_LINETIME_MASK	(0x1ff<<16)
#define   PIPE_WM_LINETIME_IPS_LINETIME(x)	((x)<<16)

/* SFUSE_STRAP */
#define SFUSE_STRAP			0xc2014
#define  SFUSE_STRAP_DDIB_DETECTED	(1<<2)
#define  SFUSE_STRAP_DDIC_DETECTED	(1<<1)
#define  SFUSE_STRAP_DDID_DETECTED	(1<<0)

#define WM_DBG				0x45280
#define  WM_DBG_DISALLOW_MULTIPLE_LP	(1<<0)
#define  WM_DBG_DISALLOW_MAXFIFO	(1<<1)
#define  WM_DBG_DISALLOW_SPRITE		(1<<2)

#endif /* _I915_REG_H_ */<|MERGE_RESOLUTION|>--- conflicted
+++ resolved
@@ -528,12 +528,8 @@
  */
 # define _3D_CHICKEN2_WM_READ_PIPELINED			(1 << 14)
 #define _3D_CHICKEN3	0x02090
-<<<<<<< HEAD
 #define  _3D_CHICKEN_SF_DISABLE_OBJEND_CULL		(1 << 10)
-#define  _3D_CHICKEN_SF_DISABLE_FASTCLIP_CULL		(1 << 5)
-=======
 #define  _3D_CHICKEN3_SF_DISABLE_FASTCLIP_CULL		(1 << 5)
->>>>>>> 6f0c0580
 
 #define MI_MODE		0x0209c
 # define VS_TIMER_DISPATCH				(1 << 6)
