--- conflicted
+++ resolved
@@ -114,18 +114,8 @@
 		FH_TCSR_TX_CONFIG_REG_VAL_CIRQ_HOST_ENDTFD);
 
 	IWL_DEBUG_FW(priv, "%s uCode section being loaded...\n", name);
-<<<<<<< HEAD
-	ret = wait_event_interruptible_timeout(priv->shrd->wait_command_queue,
-					priv->ucode_write_complete, 5 * HZ);
-	if (ret == -ERESTARTSYS) {
-		IWL_ERR(priv, "Could not load the %s uCode section due "
-			"to interrupt\n", name);
-		return ret;
-	}
-=======
 	ret = wait_event_timeout(priv->shrd->wait_command_queue,
 				 priv->ucode_write_complete, 5 * HZ);
->>>>>>> 08740735
 	if (!ret) {
 		IWL_ERR(priv, "Could not load the %s uCode section\n",
 			name);
