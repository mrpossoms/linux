--- conflicted
+++ resolved
@@ -2744,21 +2744,13 @@
 	struct usb_device *rhdev;
 
 	if (!hcd->skip_phy_initialization && usb_hcd_is_primary_hcd(hcd)) {
-<<<<<<< HEAD
-		hcd->phy_roothub = usb_phy_roothub_init(hcd->self.sysdev);
+		hcd->phy_roothub = usb_phy_roothub_alloc(hcd->self.sysdev);
 		if (IS_ERR(hcd->phy_roothub))
 			return PTR_ERR(hcd->phy_roothub);
-=======
-		hcd->phy_roothub = usb_phy_roothub_alloc(hcd->self.sysdev);
-		if (IS_ERR(hcd->phy_roothub)) {
-			retval = PTR_ERR(hcd->phy_roothub);
-			goto err_phy_roothub_alloc;
-		}
->>>>>>> 6da6c0db
 
 		retval = usb_phy_roothub_init(hcd->phy_roothub);
 		if (retval)
-			goto err_phy_roothub_alloc;
+			return retval;
 
 		retval = usb_phy_roothub_power_on(hcd->phy_roothub);
 		if (retval)
@@ -2939,16 +2931,7 @@
 	usb_phy_roothub_power_off(hcd->phy_roothub);
 err_usb_phy_roothub_power_on:
 	usb_phy_roothub_exit(hcd->phy_roothub);
-<<<<<<< HEAD
-
-=======
-err_phy_roothub_alloc:
-	if (hcd->remove_phy && hcd->usb_phy) {
-		usb_phy_shutdown(hcd->usb_phy);
-		usb_put_phy(hcd->usb_phy);
-		hcd->usb_phy = NULL;
-	}
->>>>>>> 6da6c0db
+
 	return retval;
 }
 EXPORT_SYMBOL_GPL(usb_add_hcd);
