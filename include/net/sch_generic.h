/* SPDX-License-Identifier: GPL-2.0 */
#ifndef __NET_SCHED_GENERIC_H
#define __NET_SCHED_GENERIC_H

#include <linux/netdevice.h>
#include <linux/types.h>
#include <linux/rcupdate.h>
#include <linux/pkt_sched.h>
#include <linux/pkt_cls.h>
#include <linux/percpu.h>
#include <linux/dynamic_queue_limits.h>
#include <linux/list.h>
#include <linux/refcount.h>
#include <linux/workqueue.h>
#include <net/gen_stats.h>
#include <net/rtnetlink.h>

struct Qdisc_ops;
struct qdisc_walker;
struct tcf_walker;
struct module;

struct qdisc_rate_table {
	struct tc_ratespec rate;
	u32		data[256];
	struct qdisc_rate_table *next;
	int		refcnt;
};

enum qdisc_state_t {
	__QDISC_STATE_SCHED,
	__QDISC_STATE_DEACTIVATED,
};

struct qdisc_size_table {
	struct rcu_head		rcu;
	struct list_head	list;
	struct tc_sizespec	szopts;
	int			refcnt;
	u16			data[];
};

/* similar to sk_buff_head, but skb->prev pointer is undefined. */
struct qdisc_skb_head {
	struct sk_buff	*head;
	struct sk_buff	*tail;
	__u32		qlen;
	spinlock_t	lock;
};

struct Qdisc {
	int 			(*enqueue)(struct sk_buff *skb,
					   struct Qdisc *sch,
					   struct sk_buff **to_free);
	struct sk_buff *	(*dequeue)(struct Qdisc *sch);
	unsigned int		flags;
#define TCQ_F_BUILTIN		1
#define TCQ_F_INGRESS		2
#define TCQ_F_CAN_BYPASS	4
#define TCQ_F_MQROOT		8
#define TCQ_F_ONETXQUEUE	0x10 /* dequeue_skb() can assume all skbs are for
				      * q->dev_queue : It can test
				      * netif_xmit_frozen_or_stopped() before
				      * dequeueing next packet.
				      * Its true for MQ/MQPRIO slaves, or non
				      * multiqueue device.
				      */
#define TCQ_F_WARN_NONWC	(1 << 16)
#define TCQ_F_CPUSTATS		0x20 /* run using percpu statistics */
#define TCQ_F_NOPARENT		0x40 /* root of its hierarchy :
				      * qdisc_tree_decrease_qlen() should stop.
				      */
#define TCQ_F_INVISIBLE		0x80 /* invisible by default in dump */
<<<<<<< HEAD
#define TCQ_F_NOLOCK		0x100 /* qdisc does not require locking */
=======
#define TCQ_F_OFFLOADED		0x200 /* qdisc is offloaded to HW */
>>>>>>> f3b5ad89
	u32			limit;
	const struct Qdisc_ops	*ops;
	struct qdisc_size_table	__rcu *stab;
	struct hlist_node       hash;
	u32			handle;
	u32			parent;

	struct netdev_queue	*dev_queue;

	struct net_rate_estimator __rcu *rate_est;
	struct gnet_stats_basic_cpu __percpu *cpu_bstats;
	struct gnet_stats_queue	__percpu *cpu_qstats;

	/*
	 * For performance sake on SMP, we put highly modified fields at the end
	 */
	struct sk_buff_head	gso_skb ____cacheline_aligned_in_smp;
	struct qdisc_skb_head	q;
	struct gnet_stats_basic_packed bstats;
	seqcount_t		running;
	struct gnet_stats_queue	qstats;
	unsigned long		state;
	struct Qdisc            *next_sched;
	struct sk_buff_head	skb_bad_txq;
	int			padded;
	refcount_t		refcnt;

	spinlock_t		busylock ____cacheline_aligned_in_smp;
};

static inline void qdisc_refcount_inc(struct Qdisc *qdisc)
{
	if (qdisc->flags & TCQ_F_BUILTIN)
		return;
	refcount_inc(&qdisc->refcnt);
}

static inline bool qdisc_is_running(const struct Qdisc *qdisc)
{
	return (raw_read_seqcount(&qdisc->running) & 1) ? true : false;
}

static inline bool qdisc_run_begin(struct Qdisc *qdisc)
{
	if (qdisc_is_running(qdisc))
		return false;
	/* Variant of write_seqcount_begin() telling lockdep a trylock
	 * was attempted.
	 */
	raw_write_seqcount_begin(&qdisc->running);
	seqcount_acquire(&qdisc->running.dep_map, 0, 1, _RET_IP_);
	return true;
}

static inline void qdisc_run_end(struct Qdisc *qdisc)
{
	write_seqcount_end(&qdisc->running);
}

static inline bool qdisc_may_bulk(const struct Qdisc *qdisc)
{
	return qdisc->flags & TCQ_F_ONETXQUEUE;
}

static inline int qdisc_avail_bulklimit(const struct netdev_queue *txq)
{
#ifdef CONFIG_BQL
	/* Non-BQL migrated drivers will return 0, too. */
	return dql_avail(&txq->dql);
#else
	return 0;
#endif
}

struct Qdisc_class_ops {
	/* Child qdisc manipulation */
	struct netdev_queue *	(*select_queue)(struct Qdisc *, struct tcmsg *);
	int			(*graft)(struct Qdisc *, unsigned long cl,
					struct Qdisc *, struct Qdisc **);
	struct Qdisc *		(*leaf)(struct Qdisc *, unsigned long cl);
	void			(*qlen_notify)(struct Qdisc *, unsigned long);

	/* Class manipulation routines */
	unsigned long		(*find)(struct Qdisc *, u32 classid);
	int			(*change)(struct Qdisc *, u32, u32,
					struct nlattr **, unsigned long *);
	int			(*delete)(struct Qdisc *, unsigned long);
	void			(*walk)(struct Qdisc *, struct qdisc_walker * arg);

	/* Filter manipulation */
	struct tcf_block *	(*tcf_block)(struct Qdisc *sch,
					     unsigned long arg);
	unsigned long		(*bind_tcf)(struct Qdisc *, unsigned long,
					u32 classid);
	void			(*unbind_tcf)(struct Qdisc *, unsigned long);

	/* rtnetlink specific */
	int			(*dump)(struct Qdisc *, unsigned long,
					struct sk_buff *skb, struct tcmsg*);
	int			(*dump_stats)(struct Qdisc *, unsigned long,
					struct gnet_dump *);
};

struct Qdisc_ops {
	struct Qdisc_ops	*next;
	const struct Qdisc_class_ops	*cl_ops;
	char			id[IFNAMSIZ];
	int			priv_size;
	unsigned int		static_flags;

	int 			(*enqueue)(struct sk_buff *skb,
					   struct Qdisc *sch,
					   struct sk_buff **to_free);
	struct sk_buff *	(*dequeue)(struct Qdisc *);
	struct sk_buff *	(*peek)(struct Qdisc *);

	int			(*init)(struct Qdisc *sch, struct nlattr *arg);
	void			(*reset)(struct Qdisc *);
	void			(*destroy)(struct Qdisc *);
	int			(*change)(struct Qdisc *sch,
					  struct nlattr *arg);
	void			(*attach)(struct Qdisc *sch);

	int			(*dump)(struct Qdisc *, struct sk_buff *);
	int			(*dump_stats)(struct Qdisc *, struct gnet_dump *);

	struct module		*owner;
};


struct tcf_result {
	union {
		struct {
			unsigned long	class;
			u32		classid;
		};
		const struct tcf_proto *goto_tp;
	};
};

struct tcf_proto_ops {
	struct list_head	head;
	char			kind[IFNAMSIZ];

	int			(*classify)(struct sk_buff *,
					    const struct tcf_proto *,
					    struct tcf_result *);
	int			(*init)(struct tcf_proto*);
	void			(*destroy)(struct tcf_proto*);

	void*			(*get)(struct tcf_proto*, u32 handle);
	int			(*change)(struct net *net, struct sk_buff *,
					struct tcf_proto*, unsigned long,
					u32 handle, struct nlattr **,
					void **, bool);
	int			(*delete)(struct tcf_proto*, void *, bool*);
	void			(*walk)(struct tcf_proto*, struct tcf_walker *arg);
	void			(*bind_class)(void *, u32, unsigned long);

	/* rtnetlink specific */
	int			(*dump)(struct net*, struct tcf_proto*, void *,
					struct sk_buff *skb, struct tcmsg*);

	struct module		*owner;
};

struct tcf_proto {
	/* Fast access part */
	struct tcf_proto __rcu	*next;
	void __rcu		*root;
	int			(*classify)(struct sk_buff *,
					    const struct tcf_proto *,
					    struct tcf_result *);
	__be16			protocol;

	/* All the rest */
	u32			prio;
	u32			classid;
	struct Qdisc		*q;
	void			*data;
	const struct tcf_proto_ops	*ops;
	struct tcf_chain	*chain;
	struct rcu_head		rcu;
};

struct qdisc_skb_cb {
	unsigned int		pkt_len;
	u16			slave_dev_queue_mapping;
	u16			tc_classid;
#define QDISC_CB_PRIV_LEN 20
	unsigned char		data[QDISC_CB_PRIV_LEN];
};

typedef void tcf_chain_head_change_t(struct tcf_proto *tp_head, void *priv);

struct tcf_chain {
	struct tcf_proto __rcu *filter_chain;
	tcf_chain_head_change_t *chain_head_change;
	void *chain_head_change_priv;
	struct list_head list;
	struct tcf_block *block;
	u32 index; /* chain index */
	unsigned int refcnt;
};

struct tcf_block {
	struct list_head chain_list;
	struct net *net;
	struct Qdisc *q;
	struct list_head cb_list;
};

static inline void qdisc_cb_private_validate(const struct sk_buff *skb, int sz)
{
	struct qdisc_skb_cb *qcb;

	BUILD_BUG_ON(sizeof(skb->cb) < offsetof(struct qdisc_skb_cb, data) + sz);
	BUILD_BUG_ON(sizeof(qcb->data) < sz);
}

static inline int qdisc_qlen_cpu(const struct Qdisc *q)
{
	return this_cpu_ptr(q->cpu_qstats)->qlen;
}

static inline int qdisc_qlen(const struct Qdisc *q)
{
	return q->q.qlen;
}

static inline int qdisc_qlen_sum(const struct Qdisc *q)
{
	__u32 qlen = 0;
	int i;

	if (q->flags & TCQ_F_NOLOCK) {
		for_each_possible_cpu(i)
			qlen += per_cpu_ptr(q->cpu_qstats, i)->qlen;
	} else {
		qlen = q->q.qlen;
	}

	return qlen;
}

static inline struct qdisc_skb_cb *qdisc_skb_cb(const struct sk_buff *skb)
{
	return (struct qdisc_skb_cb *)skb->cb;
}

static inline spinlock_t *qdisc_lock(struct Qdisc *qdisc)
{
	return &qdisc->q.lock;
}

static inline struct Qdisc *qdisc_root(const struct Qdisc *qdisc)
{
	struct Qdisc *q = rcu_dereference_rtnl(qdisc->dev_queue->qdisc);

	return q;
}

static inline struct Qdisc *qdisc_root_sleeping(const struct Qdisc *qdisc)
{
	return qdisc->dev_queue->qdisc_sleeping;
}

/* The qdisc root lock is a mechanism by which to top level
 * of a qdisc tree can be locked from any qdisc node in the
 * forest.  This allows changing the configuration of some
 * aspect of the qdisc tree while blocking out asynchronous
 * qdisc access in the packet processing paths.
 *
 * It is only legal to do this when the root will not change
 * on us.  Otherwise we'll potentially lock the wrong qdisc
 * root.  This is enforced by holding the RTNL semaphore, which
 * all users of this lock accessor must do.
 */
static inline spinlock_t *qdisc_root_lock(const struct Qdisc *qdisc)
{
	struct Qdisc *root = qdisc_root(qdisc);

	ASSERT_RTNL();
	return qdisc_lock(root);
}

static inline spinlock_t *qdisc_root_sleeping_lock(const struct Qdisc *qdisc)
{
	struct Qdisc *root = qdisc_root_sleeping(qdisc);

	ASSERT_RTNL();
	return qdisc_lock(root);
}

static inline seqcount_t *qdisc_root_sleeping_running(const struct Qdisc *qdisc)
{
	struct Qdisc *root = qdisc_root_sleeping(qdisc);

	ASSERT_RTNL();
	return &root->running;
}

static inline struct net_device *qdisc_dev(const struct Qdisc *qdisc)
{
	return qdisc->dev_queue->dev;
}

static inline void sch_tree_lock(const struct Qdisc *q)
{
	spin_lock_bh(qdisc_root_sleeping_lock(q));
}

static inline void sch_tree_unlock(const struct Qdisc *q)
{
	spin_unlock_bh(qdisc_root_sleeping_lock(q));
}

extern struct Qdisc noop_qdisc;
extern struct Qdisc_ops noop_qdisc_ops;
extern struct Qdisc_ops pfifo_fast_ops;
extern struct Qdisc_ops mq_qdisc_ops;
extern struct Qdisc_ops noqueue_qdisc_ops;
extern const struct Qdisc_ops *default_qdisc_ops;
static inline const struct Qdisc_ops *
get_default_qdisc_ops(const struct net_device *dev, int ntx)
{
	return ntx < dev->real_num_tx_queues ?
			default_qdisc_ops : &pfifo_fast_ops;
}

struct Qdisc_class_common {
	u32			classid;
	struct hlist_node	hnode;
};

struct Qdisc_class_hash {
	struct hlist_head	*hash;
	unsigned int		hashsize;
	unsigned int		hashmask;
	unsigned int		hashelems;
};

static inline unsigned int qdisc_class_hash(u32 id, u32 mask)
{
	id ^= id >> 8;
	id ^= id >> 4;
	return id & mask;
}

static inline struct Qdisc_class_common *
qdisc_class_find(const struct Qdisc_class_hash *hash, u32 id)
{
	struct Qdisc_class_common *cl;
	unsigned int h;

	if (!id)
		return NULL;

	h = qdisc_class_hash(id, hash->hashmask);
	hlist_for_each_entry(cl, &hash->hash[h], hnode) {
		if (cl->classid == id)
			return cl;
	}
	return NULL;
}

static inline int tc_classid_to_hwtc(struct net_device *dev, u32 classid)
{
	u32 hwtc = TC_H_MIN(classid) - TC_H_MIN_PRIORITY;

	return (hwtc < netdev_get_num_tc(dev)) ? hwtc : -EINVAL;
}

int qdisc_class_hash_init(struct Qdisc_class_hash *);
void qdisc_class_hash_insert(struct Qdisc_class_hash *,
			     struct Qdisc_class_common *);
void qdisc_class_hash_remove(struct Qdisc_class_hash *,
			     struct Qdisc_class_common *);
void qdisc_class_hash_grow(struct Qdisc *, struct Qdisc_class_hash *);
void qdisc_class_hash_destroy(struct Qdisc_class_hash *);

void dev_init_scheduler(struct net_device *dev);
void dev_shutdown(struct net_device *dev);
void dev_activate(struct net_device *dev);
void dev_deactivate(struct net_device *dev);
void dev_deactivate_many(struct list_head *head);
struct Qdisc *dev_graft_qdisc(struct netdev_queue *dev_queue,
			      struct Qdisc *qdisc);
void qdisc_reset(struct Qdisc *qdisc);
void qdisc_destroy(struct Qdisc *qdisc);
void qdisc_tree_reduce_backlog(struct Qdisc *qdisc, unsigned int n,
			       unsigned int len);
struct Qdisc *qdisc_alloc(struct netdev_queue *dev_queue,
			  const struct Qdisc_ops *ops);
struct Qdisc *qdisc_create_dflt(struct netdev_queue *dev_queue,
				const struct Qdisc_ops *ops, u32 parentid);
void __qdisc_calculate_pkt_len(struct sk_buff *skb,
			       const struct qdisc_size_table *stab);
int skb_do_redirect(struct sk_buff *);

static inline void skb_reset_tc(struct sk_buff *skb)
{
#ifdef CONFIG_NET_CLS_ACT
	skb->tc_redirected = 0;
#endif
}

static inline bool skb_at_tc_ingress(const struct sk_buff *skb)
{
#ifdef CONFIG_NET_CLS_ACT
	return skb->tc_at_ingress;
#else
	return false;
#endif
}

static inline bool skb_skip_tc_classify(struct sk_buff *skb)
{
#ifdef CONFIG_NET_CLS_ACT
	if (skb->tc_skip_classify) {
		skb->tc_skip_classify = 0;
		return true;
	}
#endif
	return false;
}

/* Reset all TX qdiscs greater then index of a device.  */
static inline void qdisc_reset_all_tx_gt(struct net_device *dev, unsigned int i)
{
	struct Qdisc *qdisc;

	for (; i < dev->num_tx_queues; i++) {
		qdisc = rtnl_dereference(netdev_get_tx_queue(dev, i)->qdisc);
		if (qdisc) {
			spin_lock_bh(qdisc_lock(qdisc));
			qdisc_reset(qdisc);
			spin_unlock_bh(qdisc_lock(qdisc));
		}
	}
}

static inline void qdisc_reset_all_tx(struct net_device *dev)
{
	qdisc_reset_all_tx_gt(dev, 0);
}

/* Are all TX queues of the device empty?  */
static inline bool qdisc_all_tx_empty(const struct net_device *dev)
{
	unsigned int i;

	rcu_read_lock();
	for (i = 0; i < dev->num_tx_queues; i++) {
		struct netdev_queue *txq = netdev_get_tx_queue(dev, i);
		const struct Qdisc *q = rcu_dereference(txq->qdisc);

		if (q->q.qlen) {
			rcu_read_unlock();
			return false;
		}
	}
	rcu_read_unlock();
	return true;
}

/* Are any of the TX qdiscs changing?  */
static inline bool qdisc_tx_changing(const struct net_device *dev)
{
	unsigned int i;

	for (i = 0; i < dev->num_tx_queues; i++) {
		struct netdev_queue *txq = netdev_get_tx_queue(dev, i);
		if (rcu_access_pointer(txq->qdisc) != txq->qdisc_sleeping)
			return true;
	}
	return false;
}

/* Is the device using the noop qdisc on all queues?  */
static inline bool qdisc_tx_is_noop(const struct net_device *dev)
{
	unsigned int i;

	for (i = 0; i < dev->num_tx_queues; i++) {
		struct netdev_queue *txq = netdev_get_tx_queue(dev, i);
		if (rcu_access_pointer(txq->qdisc) != &noop_qdisc)
			return false;
	}
	return true;
}

static inline unsigned int qdisc_pkt_len(const struct sk_buff *skb)
{
	return qdisc_skb_cb(skb)->pkt_len;
}

/* additional qdisc xmit flags (NET_XMIT_MASK in linux/netdevice.h) */
enum net_xmit_qdisc_t {
	__NET_XMIT_STOLEN = 0x00010000,
	__NET_XMIT_BYPASS = 0x00020000,
};

#ifdef CONFIG_NET_CLS_ACT
#define net_xmit_drop_count(e)	((e) & __NET_XMIT_STOLEN ? 0 : 1)
#else
#define net_xmit_drop_count(e)	(1)
#endif

static inline void qdisc_calculate_pkt_len(struct sk_buff *skb,
					   const struct Qdisc *sch)
{
#ifdef CONFIG_NET_SCHED
	struct qdisc_size_table *stab = rcu_dereference_bh(sch->stab);

	if (stab)
		__qdisc_calculate_pkt_len(skb, stab);
#endif
}

static inline int qdisc_enqueue(struct sk_buff *skb, struct Qdisc *sch,
				struct sk_buff **to_free)
{
	qdisc_calculate_pkt_len(skb, sch);
	return sch->enqueue(skb, sch, to_free);
}

static inline bool qdisc_is_percpu_stats(const struct Qdisc *q)
{
	return q->flags & TCQ_F_CPUSTATS;
}

static inline void _bstats_update(struct gnet_stats_basic_packed *bstats,
				  __u64 bytes, __u32 packets)
{
	bstats->bytes += bytes;
	bstats->packets += packets;
}

static inline void bstats_update(struct gnet_stats_basic_packed *bstats,
				 const struct sk_buff *skb)
{
	_bstats_update(bstats,
		       qdisc_pkt_len(skb),
		       skb_is_gso(skb) ? skb_shinfo(skb)->gso_segs : 1);
}

static inline void _bstats_cpu_update(struct gnet_stats_basic_cpu *bstats,
				      __u64 bytes, __u32 packets)
{
	u64_stats_update_begin(&bstats->syncp);
	_bstats_update(&bstats->bstats, bytes, packets);
	u64_stats_update_end(&bstats->syncp);
}

static inline void bstats_cpu_update(struct gnet_stats_basic_cpu *bstats,
				     const struct sk_buff *skb)
{
	u64_stats_update_begin(&bstats->syncp);
	bstats_update(&bstats->bstats, skb);
	u64_stats_update_end(&bstats->syncp);
}

static inline void qdisc_bstats_cpu_update(struct Qdisc *sch,
					   const struct sk_buff *skb)
{
	bstats_cpu_update(this_cpu_ptr(sch->cpu_bstats), skb);
}

static inline void qdisc_bstats_update(struct Qdisc *sch,
				       const struct sk_buff *skb)
{
	bstats_update(&sch->bstats, skb);
}

static inline void qdisc_qstats_backlog_dec(struct Qdisc *sch,
					    const struct sk_buff *skb)
{
	sch->qstats.backlog -= qdisc_pkt_len(skb);
}

static inline void qdisc_qstats_cpu_backlog_dec(struct Qdisc *sch,
						const struct sk_buff *skb)
{
	this_cpu_sub(sch->cpu_qstats->backlog, qdisc_pkt_len(skb));
}

static inline void qdisc_qstats_backlog_inc(struct Qdisc *sch,
					    const struct sk_buff *skb)
{
	sch->qstats.backlog += qdisc_pkt_len(skb);
}

static inline void qdisc_qstats_cpu_backlog_inc(struct Qdisc *sch,
						const struct sk_buff *skb)
{
	this_cpu_add(sch->cpu_qstats->backlog, qdisc_pkt_len(skb));
}

static inline void qdisc_qstats_cpu_qlen_inc(struct Qdisc *sch)
{
	this_cpu_inc(sch->cpu_qstats->qlen);
}

static inline void qdisc_qstats_cpu_qlen_dec(struct Qdisc *sch)
{
	this_cpu_dec(sch->cpu_qstats->qlen);
}

static inline void qdisc_qstats_cpu_requeues_inc(struct Qdisc *sch)
{
	this_cpu_inc(sch->cpu_qstats->requeues);
}

static inline void __qdisc_qstats_drop(struct Qdisc *sch, int count)
{
	sch->qstats.drops += count;
}

static inline void qstats_drop_inc(struct gnet_stats_queue *qstats)
{
	qstats->drops++;
}

static inline void qstats_overlimit_inc(struct gnet_stats_queue *qstats)
{
	qstats->overlimits++;
}

static inline void qdisc_qstats_drop(struct Qdisc *sch)
{
	qstats_drop_inc(&sch->qstats);
}

static inline void qdisc_qstats_cpu_drop(struct Qdisc *sch)
{
	this_cpu_inc(sch->cpu_qstats->drops);
}

static inline void qdisc_qstats_overlimit(struct Qdisc *sch)
{
	sch->qstats.overlimits++;
}

static inline void qdisc_skb_head_init(struct qdisc_skb_head *qh)
{
	qh->head = NULL;
	qh->tail = NULL;
	qh->qlen = 0;
}

static inline int __qdisc_enqueue_tail(struct sk_buff *skb, struct Qdisc *sch,
				       struct qdisc_skb_head *qh)
{
	struct sk_buff *last = qh->tail;

	if (last) {
		skb->next = NULL;
		last->next = skb;
		qh->tail = skb;
	} else {
		qh->tail = skb;
		qh->head = skb;
	}
	qh->qlen++;
	qdisc_qstats_backlog_inc(sch, skb);

	return NET_XMIT_SUCCESS;
}

static inline int qdisc_enqueue_tail(struct sk_buff *skb, struct Qdisc *sch)
{
	return __qdisc_enqueue_tail(skb, sch, &sch->q);
}

static inline struct sk_buff *__qdisc_dequeue_head(struct qdisc_skb_head *qh)
{
	struct sk_buff *skb = qh->head;

	if (likely(skb != NULL)) {
		qh->head = skb->next;
		qh->qlen--;
		if (qh->head == NULL)
			qh->tail = NULL;
		skb->next = NULL;
	}

	return skb;
}

static inline struct sk_buff *qdisc_dequeue_head(struct Qdisc *sch)
{
	struct sk_buff *skb = __qdisc_dequeue_head(&sch->q);

	if (likely(skb != NULL)) {
		qdisc_qstats_backlog_dec(sch, skb);
		qdisc_bstats_update(sch, skb);
	}

	return skb;
}

/* Instead of calling kfree_skb() while root qdisc lock is held,
 * queue the skb for future freeing at end of __dev_xmit_skb()
 */
static inline void __qdisc_drop(struct sk_buff *skb, struct sk_buff **to_free)
{
	skb->next = *to_free;
	*to_free = skb;
}

static inline unsigned int __qdisc_queue_drop_head(struct Qdisc *sch,
						   struct qdisc_skb_head *qh,
						   struct sk_buff **to_free)
{
	struct sk_buff *skb = __qdisc_dequeue_head(qh);

	if (likely(skb != NULL)) {
		unsigned int len = qdisc_pkt_len(skb);

		qdisc_qstats_backlog_dec(sch, skb);
		__qdisc_drop(skb, to_free);
		return len;
	}

	return 0;
}

static inline unsigned int qdisc_queue_drop_head(struct Qdisc *sch,
						 struct sk_buff **to_free)
{
	return __qdisc_queue_drop_head(sch, &sch->q, to_free);
}

static inline struct sk_buff *qdisc_peek_head(struct Qdisc *sch)
{
	const struct qdisc_skb_head *qh = &sch->q;

	return qh->head;
}

/* generic pseudo peek method for non-work-conserving qdisc */
static inline struct sk_buff *qdisc_peek_dequeued(struct Qdisc *sch)
{
	struct sk_buff *skb = skb_peek(&sch->gso_skb);

	/* we can reuse ->gso_skb because peek isn't called for root qdiscs */
	if (!skb) {
		skb = sch->dequeue(sch);

		if (skb) {
			__skb_queue_head(&sch->gso_skb, skb);
			/* it's still part of the queue */
			qdisc_qstats_backlog_inc(sch, skb);
			sch->q.qlen++;
		}
	}

	return skb;
}

/* use instead of qdisc->dequeue() for all qdiscs queried with ->peek() */
static inline struct sk_buff *qdisc_dequeue_peeked(struct Qdisc *sch)
{
	struct sk_buff *skb = skb_peek(&sch->gso_skb);

	if (skb) {
		skb = __skb_dequeue(&sch->gso_skb);
		qdisc_qstats_backlog_dec(sch, skb);
		sch->q.qlen--;
	} else {
		skb = sch->dequeue(sch);
	}

	return skb;
}

static inline void __qdisc_reset_queue(struct qdisc_skb_head *qh)
{
	/*
	 * We do not know the backlog in bytes of this list, it
	 * is up to the caller to correct it
	 */
	ASSERT_RTNL();
	if (qh->qlen) {
		rtnl_kfree_skbs(qh->head, qh->tail);

		qh->head = NULL;
		qh->tail = NULL;
		qh->qlen = 0;
	}
}

static inline void qdisc_reset_queue(struct Qdisc *sch)
{
	__qdisc_reset_queue(&sch->q);
	sch->qstats.backlog = 0;
}

static inline struct Qdisc *qdisc_replace(struct Qdisc *sch, struct Qdisc *new,
					  struct Qdisc **pold)
{
	struct Qdisc *old;

	sch_tree_lock(sch);
	old = *pold;
	*pold = new;
	if (old != NULL) {
		unsigned int qlen = old->q.qlen;
		unsigned int backlog = old->qstats.backlog;

		qdisc_reset(old);
		qdisc_tree_reduce_backlog(old, qlen, backlog);
	}
	sch_tree_unlock(sch);

	return old;
}

static inline void rtnl_qdisc_drop(struct sk_buff *skb, struct Qdisc *sch)
{
	rtnl_kfree_skbs(skb, skb);
	qdisc_qstats_drop(sch);
}

static inline int qdisc_drop_cpu(struct sk_buff *skb, struct Qdisc *sch,
				 struct sk_buff **to_free)
{
	__qdisc_drop(skb, to_free);
	qdisc_qstats_cpu_drop(sch);

	return NET_XMIT_DROP;
}

static inline int qdisc_drop(struct sk_buff *skb, struct Qdisc *sch,
			     struct sk_buff **to_free)
{
	__qdisc_drop(skb, to_free);
	qdisc_qstats_drop(sch);

	return NET_XMIT_DROP;
}

/* Length to Time (L2T) lookup in a qdisc_rate_table, to determine how
   long it will take to send a packet given its size.
 */
static inline u32 qdisc_l2t(struct qdisc_rate_table* rtab, unsigned int pktlen)
{
	int slot = pktlen + rtab->rate.cell_align + rtab->rate.overhead;
	if (slot < 0)
		slot = 0;
	slot >>= rtab->rate.cell_log;
	if (slot > 255)
		return rtab->data[255]*(slot >> 8) + rtab->data[slot & 0xFF];
	return rtab->data[slot];
}

struct psched_ratecfg {
	u64	rate_bytes_ps; /* bytes per second */
	u32	mult;
	u16	overhead;
	u8	linklayer;
	u8	shift;
};

static inline u64 psched_l2t_ns(const struct psched_ratecfg *r,
				unsigned int len)
{
	len += r->overhead;

	if (unlikely(r->linklayer == TC_LINKLAYER_ATM))
		return ((u64)(DIV_ROUND_UP(len,48)*53) * r->mult) >> r->shift;

	return ((u64)len * r->mult) >> r->shift;
}

void psched_ratecfg_precompute(struct psched_ratecfg *r,
			       const struct tc_ratespec *conf,
			       u64 rate64);

static inline void psched_ratecfg_getrate(struct tc_ratespec *res,
					  const struct psched_ratecfg *r)
{
	memset(res, 0, sizeof(*res));

	/* legacy struct tc_ratespec has a 32bit @rate field
	 * Qdisc using 64bit rate should add new attributes
	 * in order to maintain compatibility.
	 */
	res->rate = min_t(u64, r->rate_bytes_ps, ~0U);

	res->overhead = r->overhead;
	res->linklayer = (r->linklayer & TC_LINKLAYER_MASK);
}

/* Mini Qdisc serves for specific needs of ingress/clsact Qdisc.
 * The fast path only needs to access filter list and to update stats
 */
struct mini_Qdisc {
	struct tcf_proto *filter_list;
	struct gnet_stats_basic_cpu __percpu *cpu_bstats;
	struct gnet_stats_queue	__percpu *cpu_qstats;
	struct rcu_head rcu;
};

static inline void mini_qdisc_bstats_cpu_update(struct mini_Qdisc *miniq,
						const struct sk_buff *skb)
{
	bstats_cpu_update(this_cpu_ptr(miniq->cpu_bstats), skb);
}

static inline void mini_qdisc_qstats_cpu_drop(struct mini_Qdisc *miniq)
{
	this_cpu_inc(miniq->cpu_qstats->drops);
}

struct mini_Qdisc_pair {
	struct mini_Qdisc miniq1;
	struct mini_Qdisc miniq2;
	struct mini_Qdisc __rcu **p_miniq;
};

void mini_qdisc_pair_swap(struct mini_Qdisc_pair *miniqp,
			  struct tcf_proto *tp_head);
void mini_qdisc_pair_init(struct mini_Qdisc_pair *miniqp, struct Qdisc *qdisc,
			  struct mini_Qdisc __rcu **p_miniq);

#endif<|MERGE_RESOLUTION|>--- conflicted
+++ resolved
@@ -71,11 +71,8 @@
 				      * qdisc_tree_decrease_qlen() should stop.
 				      */
 #define TCQ_F_INVISIBLE		0x80 /* invisible by default in dump */
-<<<<<<< HEAD
 #define TCQ_F_NOLOCK		0x100 /* qdisc does not require locking */
-=======
 #define TCQ_F_OFFLOADED		0x200 /* qdisc is offloaded to HW */
->>>>>>> f3b5ad89
 	u32			limit;
 	const struct Qdisc_ops	*ops;
 	struct qdisc_size_table	__rcu *stab;
